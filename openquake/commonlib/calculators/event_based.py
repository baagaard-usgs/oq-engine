#  -*- coding: utf-8 -*-
#  vim: tabstop=4 shiftwidth=4 softtabstop=4

#  Copyright (c) 2015, GEM Foundation

#  OpenQuake is free software: you can redistribute it and/or modify it
#  under the terms of the GNU Affero General Public License as published
#  by the Free Software Foundation, either version 3 of the License, or
#  (at your option) any later version.

#  OpenQuake is distributed in the hope that it will be useful,
#  but WITHOUT ANY WARRANTY; without even the implied warranty of
#  MERCHANTABILITY or FITNESS FOR A PARTICULAR PURPOSE.  See the
#  GNU General Public License for more details.

#  You should have received a copy of the GNU Affero General Public License
#  along with OpenQuake.  If not, see <http://www.gnu.org/licenses/>.

import os.path
import random
import operator
import logging
import itertools
import collections

import numpy

from openquake.baselib.general import AccumDict, groupby, humansize
from openquake.hazardlib.calc.filters import \
    filter_sites_by_distance_to_rupture
from openquake.hazardlib.calc.hazard_curve import zero_curves
from openquake.hazardlib import geo, site, calc
from openquake.hazardlib.gsim.base import gsim_imt_dt
from openquake.commonlib import readinput, parallel, datastore
from openquake.commonlib.util import max_rel_diff_index

from openquake.commonlib.calculators import base
from openquake.commonlib.calculators.calc import MAX_INT, gmvs_to_haz_curve
from openquake.commonlib.calculators.classical import (
    ClassicalCalculator, agg_dicts)

# ######################## rupture calculator ############################ #

# a numpy record storing the number of ruptures and ground motion fields
# for each realization
counts_dt = numpy.dtype([('rup', int), ('gmf', int)])


def num_affected_sites(rupture, num_sites):
    """
    :param rupture: a SESRupture object
    :param num_sites: the total number of sites
    :returns: the number of sites affected by the rupture
    """
    return (len(rupture.indices) if rupture.indices is not None
            else num_sites)


def get_site_ids(rupture, num_sites):
    """
    :param rupture: a SESRupture object
    :param num_sites: the total number of sites
    :returns: the indices of the sites affected by the rupture
    """
    if rupture.indices is None:
        return range(num_sites)
    return rupture.indices


def counts_per_rlz(num_sites, rlzs_assoc, sescollection):
    """
    :param num_sites: the number of sites
    :param rlzs_assoc: an instance of RlzsAssoc
    :param sescollection: a list of dictionaries tag -> SESRupture
    :returns: the numbers of nonzero GMFs, for each realization
    """
    rlzs = rlzs_assoc.realizations
    counts = numpy.zeros(len(rlzs), counts_dt)
    for rlz in rlzs:
        col_ids = list(rlzs_assoc.csm_info.get_col_ids(rlz))
        for sc in sescollection[col_ids]:
            i = rlz.ordinal

            # ruptures per realization
            counts['rup'][i] += len(sc)

            # gmvs per realization
            for rup in sc.itervalues():
                counts['gmf'][i] += num_affected_sites(rup, num_sites)
    return counts


# this is used in the sanity check in the execute method
def get_gmfs_nbytes(num_sites, num_imts, rlzs_assoc, sescollection):
    """
    :param num_sites: the number of sites
    :param num_imts: the number of IMTs
    :param rlzs_assoc: an instance of RlzsAssoc
    :param sescollection: a list of dictionaries tag -> SESRupture
    :returns: the number of bytes required to store the GMFs
    """
    nbytes = 0
    # iterating over the ses collections;
    # the bytes needed to store the GMF generated by a singlerupture are
    # num_affected_sites * bytes_per_record; the size of a record is
    # 4 bytes for the idx + 8 bytes * number_of_gsims * number_of_imts
    for sescol, gsims in zip(sescollection, rlzs_assoc.get_gsims_by_col()):
        bytes_per_record = 4 + 8 * len(gsims) * num_imts
        for tag, rup in sescol.iteritems():
            nbytes += bytes_per_record * num_affected_sites(rup, num_sites)
    return nbytes


@datastore.view.add('gmfs_total_size')
def view_gmfs_total_size(name, dstore):
    """
    :returns:
        the total size of the GMFs as human readable string; it assumes
        4 bytes for the rupture index, 4 bytes for the realization index
        and 8 bytes for each float (there are num_imts floats per gmf)
    """
    nbytes = 0
    num_imts = len(dstore['oqparam'].imtls)
    for counts in dstore['counts_per_rlz']:
        nbytes += 8 * counts['gmf'] * (num_imts + 1)
    return humansize(nbytes)


rlz_col_dt = numpy.dtype([('rlz', numpy.uint32), ('col', numpy.uint32)])


def build_rlz_col_assocs(rlzs_assoc):
    """
    :param rlzs_assoc: a RlzsAssoc instance
    :returns: an array with the association array rlz.ordinal -> col_id
    """
    assocs = []
    for rlz in rlzs_assoc.realizations:
        for col_id in sorted(rlzs_assoc.csm_info.get_col_ids(rlz)):
            assocs.append((rlz.ordinal, col_id))
    return numpy.array(assocs, rlz_col_dt)


@datastore.view.add('rlzs_by_col')
def view_rlzs_by_col(name, dstore):
    """
    :returns: a dictionary col_id -> realization ordinals
    """
    return groupby(dstore['rlz_col_assocs'],
                   lambda x: x['col'],
                   lambda rows: [row['rlz'] for row in rows])


# #################################################################### #


def get_geom(surface, is_from_fault_source, is_multi_surface):
    """
    The following fields can be interpreted different ways,
    depending on the value of `is_from_fault_source`. If
    `is_from_fault_source` is True, each of these fields should
    contain a 2D numpy array (all of the same shape). Each triple
    of (lon, lat, depth) for a given index represents the node of
    a rectangular mesh. If `is_from_fault_source` is False, each
    of these fields should contain a sequence (tuple, list, or
    numpy array, for example) of 4 values. In order, the triples
    of (lon, lat, depth) represent top left, top right, bottom
    left, and bottom right corners of the the rupture's planar
    surface. Update: There is now a third case. If the rupture
    originated from a characteristic fault source with a
    multi-planar-surface geometry, `lons`, `lats`, and `depths`
    will contain one or more sets of 4 points, similar to how
    planar surface geometry is stored (see above).

    :param rupture: an instance of :class:
    `openquake.hazardlib.source.rupture.BaseProbabilisticRupture`

    :param is_from_fault_source: a boolean
    :param is_multi_surface: a boolean
    """
    if is_from_fault_source:
        # for simple and complex fault sources,
        # rupture surface geometry is represented by a mesh
        surf_mesh = surface.get_mesh()
        lons = surf_mesh.lons
        lats = surf_mesh.lats
        depths = surf_mesh.depths
    else:
        if is_multi_surface:
            # `list` of
            # openquake.hazardlib.geo.surface.planar.PlanarSurface
            # objects:
            surfaces = surface.surfaces

            # lons, lats, and depths are arrays with len == 4*N,
            # where N is the number of surfaces in the
            # multisurface for each `corner_*`, the ordering is:
            #   - top left
            #   - top right
            #   - bottom left
            #   - bottom right
            lons = numpy.concatenate([x.corner_lons for x in surfaces])
            lats = numpy.concatenate([x.corner_lats for x in surfaces])
            depths = numpy.concatenate([x.corner_depths for x in surfaces])
        else:
            # For area or point source,
            # rupture geometry is represented by a planar surface,
            # defined by 3D corner points
            lons = numpy.zeros((4))
            lats = numpy.zeros((4))
            depths = numpy.zeros((4))

            # NOTE: It is important to maintain the order of these
            # corner points. TODO: check the ordering
            for i, corner in enumerate((surface.top_left,
                                        surface.top_right,
                                        surface.bottom_left,
                                        surface.bottom_right)):
                lons[i] = corner.longitude
                lats[i] = corner.latitude
                depths[i] = corner.depth
    return lons, lats, depths


class SESRupture(object):
    def __init__(self, rupture, indices, seed, tag, col_id):
        self.rupture = rupture
        self.indices = indices
        self.seed = seed
        self.tag = tag
        self.col_id = col_id
        # extract the SES ordinal (>=1) from the rupture tag
        # for instance 'col=00|ses=0001|src=1|rup=001-01' => 1
        pieces = tag.split('|')
        self.ses_idx = int(pieces[1].split('=')[1])

    def export(self):
        """
        Return a new SESRupture object, with all the attributes set
        suitable to export in XML format.
        """
        rupture = self.rupture
        new = self.__class__(
            rupture, self.indices, self.seed, self.tag, self.col_id)
        new.rupture = new
        new.is_from_fault_source = iffs = isinstance(
            rupture.surface, (geo.ComplexFaultSurface, geo.SimpleFaultSurface))
        new.is_multi_surface = ims = isinstance(
            rupture.surface, geo.MultiSurface)
        new.lons, new.lats, new.depths = get_geom(
            rupture.surface, iffs, ims)
        new.surface = rupture.surface
        new.strike = rupture.surface.get_strike()
        new.dip = rupture.surface.get_dip()
        new.rake = rupture.rake
        new.hypocenter = rupture.hypocenter
        new.tectonic_region_type = rupture.tectonic_region_type
        new.magnitude = new.mag = rupture.mag
        new.top_left_corner = None if iffs or ims else (
            new.lons[0], new.lats[0], new.depths[0])
        new.top_right_corner = None if iffs or ims else (
            new.lons[1], new.lats[1], new.depths[1])
        new.bottom_left_corner = None if iffs or ims else (
            new.lons[2], new.lats[2], new.depths[2])
        new.bottom_right_corner = None if iffs or ims else (
            new.lons[3], new.lats[3], new.depths[3])
        return new

    def __lt__(self, other):
        return self.tag < other.tag


@parallel.litetask
def compute_ruptures(sources, sitecol, info, monitor):
    """
    :param sources:
        List of commonlib.source.Source tuples
    :param sitecol:
        a :class:`openquake.hazardlib.site.SiteCollection` instance
    :param info:
        a :class:`openquake.commonlib.source.CompositionInfo` instance
    :param monitor:
        monitor instance
    :returns:
        a dictionary trt_model_id -> [Rupture instances]
    """
    # NB: by construction each block is a non-empty list with
    # sources of the same trt_model_id
    trt_model_id = sources[0].trt_model_id
    oq = monitor.oqparam
    sesruptures = []

    # Compute and save stochastic event sets
    for src in sources:
        s_sites = src.filter_sites_by_distance_to_source(
            oq.maximum_distance, sitecol)
        if s_sites is None:
            continue

        num_occ_by_rup = sample_ruptures(
            src, oq.ses_per_logic_tree_path, info)
        # NB: the number of occurrences is very low, << 1, so it is
        # more efficient to filter only the ruptures that occur, i.e.
        # to call sample_ruptures *before* the filtering

        for rup, rups in build_ses_ruptures(
                src, num_occ_by_rup, s_sites, oq.maximum_distance, sitecol):
            sesruptures.extend(rups)

    return {trt_model_id: sesruptures}


def sample_ruptures(src, num_ses, info):
    """
    Sample the ruptures contained in the given source.

    :param src: a hazardlib source object
    :param num_ses: the number of Stochastic Event Sets to generate
    :param info: a :class:`openquake.commonlib.source.CompositionInfo` instance
    :returns: a dictionary of dictionaries rupture ->
              {(col_id, ses_id): num_occurrences}
    """
    rnd = random.Random(src.seed)
    col_ids = info.col_ids_by_trt_id[src.trt_model_id]
    # the dictionary `num_occ_by_rup` contains a dictionary
    # (col_id, ses_id) -> num_occurrences
    # for each occurring rupture
    num_occ_by_rup = collections.defaultdict(AccumDict)
    # generating ruptures for the given source
    for rup_no, rup in enumerate(src.iter_ruptures(), 1):
        rup.rup_no = rup_no
        for col_id in col_ids:
            for ses_idx in range(1, num_ses + 1):
                numpy.random.seed(rnd.randint(0, MAX_INT))
                num_occurrences = rup.sample_number_of_occurrences()
                if num_occurrences:
                    num_occ_by_rup[rup] += {
                        (col_id, ses_idx): num_occurrences}
    return num_occ_by_rup


def build_ses_ruptures(
        src, num_occ_by_rup, s_sites, maximum_distance, sitecol):
    """
    Filter the ruptures stored in the dictionary num_occ_by_rup and
    yield pairs (rupture, <list of associated SESRuptures>)
    """
    rnd = random.Random(src.seed)
    for rup in sorted(num_occ_by_rup, key=operator.attrgetter('rup_no')):
        # filtering ruptures
        r_sites = filter_sites_by_distance_to_rupture(
            rup, maximum_distance, s_sites)
        if r_sites is None:
            # ignore ruptures which are far away
            del num_occ_by_rup[rup]  # save memory
            continue
        indices = r_sites.indices if len(r_sites) < len(sitecol) \
            else None  # None means that nothing was filtered

        # creating SESRuptures
        sesruptures = []
        for (col_id, ses_idx), num_occ in sorted(
                num_occ_by_rup[rup].iteritems()):
            for occ_no in range(1, num_occ + 1):
                seed = rnd.randint(0, MAX_INT)
                tag = 'col=%02d|ses=%04d|src=%s|rup=%03d-%02d' % (
                    col_id, ses_idx, src.source_id, rup.rup_no, occ_no)
                sesruptures.append(
                    SESRupture(rup, indices, seed, tag, col_id))
        if sesruptures:
            yield rup, sesruptures


@base.calculators.add('event_based_rupture')
class EventBasedRuptureCalculator(base.HazardCalculator):
    """
    Event based PSHA calculator generating the ruptures only
    """
    core_func = compute_ruptures
    tags = datastore.persistent_attribute('tags')
    sescollection = datastore.persistent_attribute('sescollection')
    counts_per_rlz = datastore.persistent_attribute('counts_per_rlz')
    rlz_col_assocs = datastore.persistent_attribute('rlz_col_assocs')
    is_stochastic = True

    def pre_execute(self):
        """
        Set a seed on each source
        """
        super(EventBasedRuptureCalculator, self).pre_execute()
        rnd = random.Random()
        rnd.seed(self.oqparam.random_seed)
        for src in self.composite_source_model.get_sources():
            src.seed = rnd.randint(0, MAX_INT)

    def execute(self):
        """
        Run in parallel `core_func(sources, sitecol, info, monitor)`, by
        parallelizing on the sources according to their weight and
        tectonic region type.
        """
        monitor = self.monitor(self.core_func.__name__)
        monitor.oqparam = self.oqparam
        csm = self.composite_source_model
        sources = csm.get_sources()
        ruptures_by_trt = parallel.apply_reduce(
            self.core_func.__func__,
            (sources, self.sitecol, csm.info, monitor),
            concurrent_tasks=self.oqparam.concurrent_tasks,
            weight=operator.attrgetter('weight'),
            key=operator.attrgetter('trt_model_id'))

        logging.info('Generated %d SESRuptures',
                     sum(len(v) for v in ruptures_by_trt.itervalues()))

        self.rlzs_assoc = csm.get_rlzs_assoc(
            lambda trt: len(ruptures_by_trt.get(trt.id, [])))

        return ruptures_by_trt

    def post_execute(self, result):
        """
        Save the SES collection and the array counts_per_rlz
        """
        nc = self.rlzs_assoc.csm_info.num_collections
        sescollection = numpy.array([{} for col_id in range(nc)])
        tags = []
        ordinal = 0
        for trt_id in sorted(result):
            for sr in sorted(result[trt_id]):
                sr.ordinal = ordinal
                ordinal += 1
                sescollection[sr.col_id][sr.tag] = sr
                tags.append(sr.tag)
                if len(sr.tag) > 100:
                    logging.error(
                        'The tag %s is long %d characters, it will be '
                        'truncated to 100 characters in the /tags array',
                        sr.tag, len(sr.tag))
        logging.info('Saving the SES collection')
        with self.monitor('saving ruptures', autoflush=True):
            self.tags = numpy.array(tags, (str, 100))
            self.sescollection = sescollection
        with self.monitor('counts_per_rlz'):
            self.counts_per_rlz = counts_per_rlz(
                len(self.sitecol), self.rlzs_assoc, sescollection)
            self.datastore['counts_per_rlz'].attrs[
                'gmfs_nbytes'] = get_gmfs_nbytes(
                len(self.sitecol), len(self.oqparam.imtls),
                self.rlzs_assoc, sescollection)
            self.rlz_col_assocs = build_rlz_col_assocs(self.rlzs_assoc)


# ######################## GMF calculator ############################ #

def make_gmfs(ses_ruptures, sitecol, imts, gsims,
              trunc_level, correl_model, monitor):
    """
    :param ses_ruptures: a list of SESRuptures
    :param sitecol: a SiteCollection instance
    :param imts: an ordered list of intensity measure type strings
    :param gsims: an order list of GSIM instance
    :param trunc_level: truncation level
    :param correl_model: correlation model instance
    :param monitor: a monitor instance
    :returns: a list of arrays, one for each rupture
    """
    gmfs = []
    ctx_mon = monitor('make contexts')
    gmf_mon = monitor('compute poes')
    for rupture, group in itertools.groupby(
            ses_ruptures, operator.attrgetter('rupture')):
        sesruptures = list(group)
        indices = sesruptures[0].indices
        r_sites = (sitecol if indices is None else
                   site.FilteredSiteCollection(indices, sitecol))
        with ctx_mon:
            computer = calc.gmf.GmfComputer(
                rupture, r_sites, imts, gsims, trunc_level, correl_model)
        with gmf_mon:
            for sr in sesruptures:
                gmf = computer.compute([sr.seed])[0]
                gmf['idx'] = sr.ordinal
                gmfs.append(gmf)
    ctx_mon.flush()
    gmf_mon.flush()
    return gmfs


@parallel.litetask
def compute_gmfs_and_curves(ses_ruptures, sitecol, rlzs_assoc, monitor):
    """
    :param ses_ruptures:
        a list of blocks of SESRuptures of the same SESCollection
    :param sitecol:
        a :class:`openquake.hazardlib.site.SiteCollection` instance
    :param rlzs_assoc:
        a RlzsAssoc instance
    :param monitor:
        a Monitor instance
    :returns:
        a dictionary (trt_model_id, gsim) -> haz_curves and/or
        (trt_model_id, col_id) -> gmfs
   """
    oq = monitor.oqparam
    # NB: by construction each block is a non-empty list with
    # ruptures of the same col_id and therefore trt_model_id
    col_id = ses_ruptures[0].col_id
    trt_id = rlzs_assoc.csm_info.get_trt_id(col_id)
    gsims = rlzs_assoc.get_gsims_by_col()[col_id]
    trunc_level = oq.truncation_level
    correl_model = readinput.get_correl_model(oq)
    num_sites = len(sitecol)
    gmfs = make_gmfs(
        ses_ruptures, sitecol.complete, oq.imtls, gsims,
        trunc_level, correl_model, monitor)
    result = {(trt_id, col_id): numpy.concatenate(gmfs)
              if oq.ground_motion_fields else None}
    if oq.hazard_curves_from_gmfs:
        with monitor('bulding hazard curves', measuremem=False) as mon:
            duration = oq.investigation_time * oq.ses_per_logic_tree_path * (
                oq.number_of_logic_tree_samples or 1)
            # collect the gmvs by site
            gmvs_by_sid = collections.defaultdict(list)
            for sr, gmf in zip(ses_ruptures, gmfs):
                site_ids = get_site_ids(sr, num_sites)
                for sid, gmv in zip(site_ids, gmf):
                    gmvs_by_sid[sid].append(gmv)
            # build the hazard curves for each GSIM
            for gsim in gsims:
                gs = str(gsim)
                result[trt_id, gs] = to_haz_curves(
                    num_sites, gmvs_by_sid, gs, oq.imtls,
                    oq.investigation_time, duration)
        mon.flush()
    return result


def to_haz_curves(num_sites, gmvs_by_sid, gs, imtls,
                  investigation_time, duration):
    """
    :param num_sites: length of the full site collection
    :param gmvs_by_sid: dictionary site_id -> gmvs
    :param gs: GSIM string
    :param imtls: ordered dictionary {IMT: intensity measure levels}
    :param investigation_time: investigation time
    :param duration: investigation_time * number of Stochastic Event Sets
    """
    curves = zero_curves(num_sites, imtls)
    for imt in imtls:
        curves[imt] = numpy.array([
            gmvs_to_haz_curve(
                [gmv[gs][imt] for gmv in gmvs_by_sid[sid]],
                imtls[imt], investigation_time, duration)
            for sid in range(num_sites)])
    return curves


@base.calculators.add('event_based')
class EventBasedCalculator(ClassicalCalculator):
    """
    Event based PSHA calculator generating the ruptures only
    """
    pre_calculator = 'event_based_rupture'
    core_func = compute_gmfs_and_curves
    is_stochastic = True

    def pre_execute(self):
        """
        Read the precomputed ruptures (or compute them on the fly) and
        prepare some empty files in the export directory to store the gmfs
        (if any). If there were pre-existing files, they will be erased.
        """
        super(EventBasedCalculator, self).pre_execute()
        self.sesruptures = []
        gsims_by_col = self.rlzs_assoc.get_gsims_by_col()
        self.datasets = []
        for col_id, sescol in enumerate(self.datastore['sescollection']):
            gmf_dt = gsim_imt_dt(gsims_by_col[col_id], self.oqparam.imtls)
            for tag, sesrup in sorted(sescol.iteritems()):
                sesrup = sescol[tag]
                self.sesruptures.append(sesrup)
<<<<<<< HEAD
            if self.oqparam.ground_motion_fields:
                self.datasets.append(
                    self.datastore.create_dset(
                        '/gmfs/col%02d' % col_id, gmf_dt))
=======
            self.datasets.append(
                self.datastore.create_dset('gmfs/col%02d' % col_id, gmf_dt))
>>>>>>> 8d1b8d36

    def combine_curves_and_save_gmfs(self, acc, res):
        """
        Combine the hazard curves (if any) and save the gmfs (if any)
        sequentially; notice that the gmfs may come from
        different tasks in any order.

        :param acc: an accumulator for the hazard curves
        :param res: a dictionary trt_id, gsim -> gmf_array or curves_by_imt
        :returns: a new accumulator
        """
        sav_mon = self.monitor('saving gmfs')
        agg_mon = self.monitor('aggregating hcurves')
        save_gmfs = self.oqparam.ground_motion_fields
        for trt_id, gsim_or_col in res:
            if isinstance(gsim_or_col, int) and save_gmfs:
                with sav_mon:
                    gmfa = res[trt_id, gsim_or_col]
                    dataset = self.datasets[gsim_or_col]
                    dataset.attrs['trt_model_id'] = trt_id
                    dataset.extend(gmfa)
                    self.nbytes += gmfa.nbytes
                    self.datastore.hdf5.flush()
            elif isinstance(gsim_or_col, str):  # aggregate hcurves
                with agg_mon:
                    curves_by_imt = res[trt_id, gsim_or_col]
                    acc = agg_dicts(
                        acc, AccumDict({(trt_id, gsim_or_col): curves_by_imt}))
        sav_mon.flush()
        agg_mon.flush()
        return acc

    def execute(self):
        """
        Run in parallel `core_func(sources, sitecol, monitor)`, by
        parallelizing on the ruptures according to their weight and
        tectonic region type.
        """
        oq = self.oqparam
        if not oq.hazard_curves_from_gmfs and not oq.ground_motion_fields:
            return
        monitor = self.monitor(self.core_func.__name__)
        monitor.oqparam = oq
        zc = zero_curves(len(self.sitecol), self.oqparam.imtls)
        zerodict = AccumDict((key, zc) for key in self.rlzs_assoc)
        self.nbytes = 0
        curves_by_trt_gsim = parallel.apply_reduce(
            self.core_func.__func__,
            (self.sesruptures, self.sitecol, self.rlzs_assoc, monitor),
            concurrent_tasks=self.oqparam.concurrent_tasks,
            acc=zerodict, agg=self.combine_curves_and_save_gmfs,
            key=operator.attrgetter('col_id'))
        if oq.ground_motion_fields:
            # sanity check on the saved gmfs size
            expected_nbytes = self.datastore[
                'counts_per_rlz'].attrs['gmfs_nbytes']
            self.datastore['gmfs'].attrs['nbytes'] = self.nbytes
            assert self.nbytes == expected_nbytes, (
                self.nbytes, expected_nbytes)
        return curves_by_trt_gsim

    def post_execute(self, result):
        """
        :param result:
            a dictionary (trt_model_id, gsim) -> haz_curves or an empty
            dictionary if hazard_curves_from_gmfs is false
        """
        oq = self.oqparam
        if not oq.hazard_curves_from_gmfs and not oq.ground_motion_fields:
            return
        if oq.hazard_curves_from_gmfs:
            ClassicalCalculator.post_execute.__func__(self, result)
        if oq.mean_hazard_curves:  # compute classical ones
            export_dir = os.path.join(oq.export_dir, 'cl')
            if not os.path.exists(export_dir):
                os.makedirs(export_dir)
            oq.export_dir = export_dir
            # use a different datastore
            self.cl = ClassicalCalculator(oq, self.monitor)
            # copy the relevant attributes
            self.cl.composite_source_model = self.csm
            self.cl.sitecol = self.sitecol
            self.cl.rlzs_assoc = self.csm.get_rlzs_assoc()
            result = self.cl.run(pre_execute=False, clean_up=False)
            for imt in self.mean_curves.dtype.fields:
                rdiff, index = max_rel_diff_index(
                    self.cl.mean_curves[imt], self.mean_curves[imt])
                logging.warn('Relative difference with the classical '
                             'mean curves for IMT=%s: %d%% at site index %d',
                             imt, rdiff * 100, index)<|MERGE_RESOLUTION|>--- conflicted
+++ resolved
@@ -580,15 +580,10 @@
             for tag, sesrup in sorted(sescol.iteritems()):
                 sesrup = sescol[tag]
                 self.sesruptures.append(sesrup)
-<<<<<<< HEAD
             if self.oqparam.ground_motion_fields:
                 self.datasets.append(
                     self.datastore.create_dset(
-                        '/gmfs/col%02d' % col_id, gmf_dt))
-=======
-            self.datasets.append(
-                self.datastore.create_dset('gmfs/col%02d' % col_id, gmf_dt))
->>>>>>> 8d1b8d36
+                        'gmfs/col%02d' % col_id, gmf_dt))
 
     def combine_curves_and_save_gmfs(self, acc, res):
         """
