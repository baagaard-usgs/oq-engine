--- conflicted
+++ resolved
@@ -20,7 +20,6 @@
 import ast
 import copy
 import zlib
-import time
 import shutil
 import zipfile
 import pathlib
@@ -998,16 +997,9 @@
     assets_by = group_array(exp.assets, 'site_id').values()
     if haz_sitecol.mesh != exp.mesh:
         # associate the assets to the hazard sites
-<<<<<<< HEAD
-        t0 = time.time()
+        # this is absurdely fast: 10 million assets can be associated in <10s
         sitecol, assets_by, discarded = geo.utils._GeographicObjects(
             haz_sitecol).assoc2(exp.mesh, assets_by, haz_distance, 'filter')
-=======
-        # this is absurdely fast: 10 million assets can be associated in <10s
-        sitecol, assets_by, discarded = geo.utils._GeographicObjects(
-            haz_sitecol).assoc2(
-                exp.mesh, exp.assets_by_site, haz_distance, 'filter')
->>>>>>> 49454812
         num_assets = sum(len(assets) for assets in assets_by)
         logging.info('Associated {:_d} assets to {:_d} sites'.
                      format(num_assets, len(sitecol)))
