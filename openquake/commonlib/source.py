--- conflicted
+++ resolved
@@ -929,12 +929,8 @@
         """
         rlzs_assoc = self.csm.info.get_rlzs_assoc()
         for kind in ('light', 'heavy'):
-<<<<<<< HEAD
-            logging.info('Filtering %s sources', kind)
-=======
             if self.filter_sources:
                 logging.info('Filtering %s sources', kind)
->>>>>>> 53a46f0c
             sources = list(self.get_sources(kind, sitecol))
             if not sources:
                 continue
