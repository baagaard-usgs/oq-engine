# -*- coding: utf-8 -*-
# vim: tabstop=4 shiftwidth=4 softtabstop=4
#
# Copyright (C) 2013-2016 GEM Foundation
#
# OpenQuake is free software: you can redistribute it and/or modify it
# under the terms of the GNU Affero General Public License as published
# by the Free Software Foundation, either version 3 of the License, or
# (at your option) any later version.
#
# OpenQuake is distributed in the hope that it will be useful,
# but WITHOUT ANY WARRANTY; without even the implied warranty of
# MERCHANTABILITY or FITNESS FOR A PARTICULAR PURPOSE.  See the
# GNU Affero General Public License for more details.
#
# You should have received a copy of the GNU Affero General Public License
# along with OpenQuake. If not, see <http://www.gnu.org/licenses/>.

from __future__ import division
import inspect
import functools
import numpy

from openquake.baselib.general import CallableDict, AccumDict
from openquake.commonlib import valid
from openquake.risklib import utils, scientific

U32 = numpy.uint32
F32 = numpy.float32
registry = CallableDict()


class CostCalculator(object):
    """
    Return the value of an asset for the given loss type depending
    on the cost types declared in the exposure, as follows:

        case 1: cost type: aggregated:
            cost = economic value
        case 2: cost type: per asset:
            cost * number (of assets) = economic value
        case 3: cost type: per area and area type: aggregated:
            cost * area = economic value
        case 4: cost type: per area and area type: per asset:
            cost * area * number = economic value

    The same "formula" applies to retrofitting cost.
    """
    def __init__(self, cost_types, area_types,
                 deduct_abs=True, limit_abs=True):
        if set(cost_types) != set(area_types):
            raise ValueError('cost_types has keys %s, area_types has keys %s'
                             % (sorted(cost_types), sorted(area_types)))
        for ct in cost_types.values():
            assert ct in ('aggregated', 'per_asset', 'per_area'), ct
        for at in area_types.values():
            assert at in ('aggregated', 'per_asset'), at
        self.cost_types = cost_types
        self.area_types = area_types
        self.deduct_abs = deduct_abs
        self.limit_abs = limit_abs

    def __call__(self, loss_type, values, area, number):
        cost = values[loss_type]
        if cost is None:
            return numpy.nan
        cost_type = self.cost_types[loss_type]
        if cost_type == "aggregated":
            return cost
        if cost_type == "per_asset":
            return cost * number
        if cost_type == "per_area":
            area_type = self.area_types[loss_type]
            if area_type == "aggregated":
                return cost * area
            elif area_type == "per_asset":
                return cost * area * number
        # this should never happen
        raise RuntimeError('Unable to compute cost')

    def __toh5__(self):
        loss_types = sorted(self.cost_types)
        dt = numpy.dtype([('cost_type', (bytes, 10)),
                          ('area_type', (bytes, 10))])
        array = numpy.zeros(len(loss_types), dt)
        array['cost_type'] = [self.cost_types[lt] for lt in loss_types]
        array['area_type'] = [self.area_types[lt] for lt in loss_types]
        attrs = dict(deduct_abs=self.deduct_abs, limit_abs=self.limit_abs,
                     loss_types=loss_types)
        return array, attrs

    def __fromh5__(self, array, attrs):
        vars(self).update(attrs)
        self.cost_types = dict(zip(self.loss_types, array['cost_type']))
        self.area_types = dict(zip(self.loss_types, array['area_type']))

    def __repr__(self):
        return '<%s %s>' % (self.__class__.__name__, vars(self))

costcalculator = CostCalculator(
    cost_types=dict(structural='per_area'),
    area_types=dict(structural='per_asset'))


class Asset(object):
    """
    Describe an Asset as a collection of several values. A value can
    represent a replacement cost (e.g. structural cost, business
    interruption cost) or another quantity that can be considered for
    a risk analysis (e.g. occupants).

    Optionally, a Asset instance can hold also a collection of
    deductible values and insured limits considered for insured losses
    calculations.
    """
    def __init__(self,
                 asset_id,
                 taxonomy,
                 number,
                 location,
                 values,
                 area=1,
                 deductibles=None,
                 insurance_limits=None,
                 retrofitteds=None,
                 calc=costcalculator,
                 ordinal=None):
        """
        :param asset_id:
            an unique identifier of the assets within the given exposure
        :param taxonomy:
            asset taxonomy
        :param number:
            number of apartments of number of people in the given asset
        :param location:
            geographic location of the asset
        :param dict values:
            asset values keyed by loss types
        :param dict deductible:
            deductible values (expressed as a percentage relative to
            the value of the asset) keyed by loss types
        :param dict insurance_limits:
            insured limits values (expressed as a percentage relative to
            the value of the asset) keyed by loss types
        :param dict retrofitteds:
            asset retrofitting values keyed by loss types
        :param calc:
            cost calculator instance
        :param ordinal:
            asset collection ordinal
        """
        self.id = asset_id
        self.taxonomy = taxonomy
        self.number = number
        self.location = location
        self.values = values
        self.area = area
        self.retrofitteds = retrofitteds
        self.deductibles = deductibles
        self.insurance_limits = insurance_limits
        self.calc = calc
        self.ordinal = ordinal
        self._cost = {}  # cache for the costs

    def value(self, loss_type, time_event=None):
        """
        :returns: the total asset value for `loss_type`
        """
        if loss_type == 'occupants':
            return self.values['occupants_' + str(time_event)]
        try:
            val = self._cost[loss_type]
        except KeyError:
            val = self.calc(loss_type, self.values, self.area, self.number)
            self._cost[loss_type] = val
        return val

    def deductible(self, loss_type):
        """
        :returns: the deductible fraction of the asset cost for `loss_type`
        """
        val = self.calc(loss_type, self.deductibles, self.area, self.number)
        if self.calc.deduct_abs:  # convert to relative value
            return val / self.calc(loss_type, self.values,
                                   self.area, self.number)
        else:
            return val

    def insurance_limit(self, loss_type):
        """
        :returns: the limit fraction of the asset cost for `loss_type`
        """
        val = self.calc(loss_type, self.insurance_limits, self.area,
                        self.number)
        if self.calc.limit_abs:  # convert to relative value
            return val / self.calc(loss_type, self.values,
                                   self.area, self.number)
        else:
            return val

    def retrofitted(self, loss_type, time_event=None):
        """
        :returns: the asset retrofitted value for `loss_type`
        """
        if loss_type == 'occupants':
            return self.values['occupants_' + str(time_event)]
        return self.calc(loss_type, self.retrofitteds,
                         self.area, self.number)

    def __repr__(self):
        return '<Asset %s>' % self.id


def get_values(loss_type, assets, time_event=None):
    """
    :returns:
        a numpy array with the values for the given assets, depending on the
        loss_type.
    """
    return numpy.array([a.value(loss_type, time_event) for a in assets])


class RiskModel(object):
    """
    Base class. Can be used in the tests as a mock.
    """
    time_event = None  # used in scenario_risk
    compositemodel = None  # set by get_risk_model
    kind = None  # must be set in subclasses

    def __init__(self, taxonomy, risk_functions):
        self.taxonomy = taxonomy
        self.risk_functions = risk_functions

    @property
    def loss_types(self):
        """
        The list of loss types in the underlying vulnerability functions,
        in lexicographic order
        """
        return sorted(self.risk_functions)

    def get_loss_types(self, imt):
        """
        :param imt: Intensity Measure Type string
        :returns: loss types with risk functions of the given imt
        """
        return [lt for lt in self.loss_types
                if self.risk_functions[lt].imt == imt]

    def out_by_lr(self, imt, assets, hazard, epsgetter):
        """
        :param imt: restrict the risk functions to this IMT
        :param assets: an array of assets of homogeneous taxonomy
        :param hazard: a dictionary rlz -> hazard
        :param epsgetter: a callable returning epsilons for the given eids
        :returns: a dictionary (l, r) -> output
        """
        out_by_lr = AccumDict()
        out_by_lr.assets = assets
        loss_types = self.get_loss_types(imt)
        # extract the realizations from the first asset
        for rlz in sorted(hazard):
            r = rlz.ordinal
            haz = hazard[rlz]
            if len(haz) == 0:
                continue
            for loss_type in loss_types:
                out = self(loss_type, assets, haz, epsgetter)
                if out:
                    l = self.compositemodel.lti[loss_type]
                    out.hid = r
                    out.weight = rlz.weight
                    out_by_lr[l, r] = out
        return out_by_lr

    def __repr__(self):
        return '<%s%s>' % (self.__class__.__name__, list(self.risk_functions))


def rescale(curves, values):
    """
    Multiply the losses in each curve of kind (losses, poes) by the
    corresponding value.
    """
    n = len(curves)
    assert n == len(values), (n, len(values))
    losses = [curves[i, 0] * values[i] for i in range(n)]
    poes = curves[:, 1]
    return numpy.array([[losses[i], poes[i]] for i in range(n)])


@registry.add('classical_risk', 'classical', 'disaggregation')
class Classical(RiskModel):
    """
    Classical PSHA-Based RiskModel.

    1) Compute loss curves, loss maps for each realization.
    2) Compute (if more than one realization is given) mean and
       quantiles loss curves and maps.

    Per-realization Outputs contain the following fields:

    :attr assets:
      an iterable over N assets the outputs refer to
    :attr loss_curves:
      a numpy array of N loss curves. If the curve resolution is C, the final
      shape of the array will be (N, 2, C), where the `two` accounts for
      the losses/poes dimensions
    :attr average_losses:
      a numpy array of N average loss values
    :attr insured_curves:
      a numpy array of N insured loss curves, shaped (N, 2, C)
    :attr average_insured_losses:
      a numpy array of N average insured loss values
    :attr loss_maps:
      a numpy array of P elements holding N loss maps where P is the
      number of `conditional_loss_poes` considered. Shape: (P, N)

    The statistical outputs are stored into
    :class:`openquake.risklib.scientific.Output`,
    which holds the following fields:

    :attr assets:
      an iterable of N assets the outputs refer to
    :attr mean_curves:
       A numpy array with N mean loss curves. Shape: (N, 2)
    :attr mean_average_losses:
       A numpy array with N mean average loss values
    :attr mean_maps:
       A numpy array with P mean loss maps. Shape: (P, N)
    :attr mean_fractions:
       A numpy array with F mean fractions, where F is the number of PoEs
       used for disaggregation. Shape: (F, N)
    :attr quantile_curves:
       A numpy array with Q quantile curves (Q = number of quantiles).
       Shape: (Q, N, 2, C)
    :attr quantile_average_losses:
       A numpy array shaped (Q, N) with average losses
    :attr quantile_maps:
       A numpy array with Q quantile maps shaped (Q, P, N)
    :attr quantile_fractions:
       A numpy array with Q quantile maps shaped (Q, F, N)
    :attr mean_insured_curves:
       A numpy array with N mean insured loss curves. Shape: (N, 2)
    :attr mean_average_insured_losses:
       A numpy array with N mean average insured loss values
    :attr quantile_insured_curves:
       A numpy array with Q quantile insured curves (Q = number of quantiles).
       Shape: (Q, N, 2, C)
    :attr quantile_average_insured_losses:
       A numpy array shaped (Q, N) with average insured losses
    """
    kind = 'vulnerability'

    def __init__(self, taxonomy, vulnerability_functions,
                 hazard_imtls, lrem_steps_per_interval,
                 conditional_loss_poes, poes_disagg,
                 insured_losses=False):
        """
        :param imt:
            Intensity Measure Type for this riskmodel
        :param taxonomy:
            Taxonomy for this riskmodel
        :param vulnerability_functions:
            Dictionary of vulnerability functions by loss type
        :param hazard_imtls:
            The intensity measure types and levels of the hazard computation
        :param lrem_steps_per_interval:
            Configuration parameter
        :param poes_disagg:
            Configuration parameter
        :param poes_disagg:
            Probability of Exceedance levels used for disaggregate losses by
            taxonomy.
        :param bool insured_losses:
            True if insured loss curves should be computed

        See :func:`openquake.risklib.scientific.classical` for a description
        of the other parameters.
        """
        self.taxonomy = taxonomy
        self.risk_functions = vulnerability_functions
        self.hazard_imtls = hazard_imtls
        self.lrem_steps_per_interval = lrem_steps_per_interval
        self.conditional_loss_poes = conditional_loss_poes
        self.poes_disagg = poes_disagg
        self.insured_losses = insured_losses
        self.loss_ratios = {
            lt: vf.mean_loss_ratios_with_steps(lrem_steps_per_interval)
            for lt, vf in vulnerability_functions.items()}

    def __call__(self, loss_type, assets, hazard_curve, _eps=None):
        """
        :param str loss_type:
            the loss type considered
        :param assets:
            assets is an iterator over N
            :class:`openquake.risklib.scientific.Asset` instances
        :param hazard_curve:
            an array of poes
        :param _eps:
            ignored, here only for API compatibility with other calculators
        :returns:
            a :class:`openquake.risklib.scientific.Classical.Output` instance.
        """
        n = len(assets)
        vf = self.risk_functions[loss_type]
        imls = self.hazard_imtls[vf.imt]
        curves = [scientific.classical(
            vf, imls, hazard_curve, self.lrem_steps_per_interval)] * n
        average_losses = utils.numpy_map(scientific.average_loss, curves)
        maps = scientific.loss_map_matrix(self.conditional_loss_poes, curves)
        values = get_values(loss_type, assets)

        if self.insured_losses and loss_type != 'occupants':
            deductibles = [a.deductible(loss_type) for a in assets]
            limits = [a.insurance_limit(loss_type) for a in assets]

            insured_curves = rescale(
                utils.numpy_map(scientific.insured_loss_curve,
                                curves, deductibles, limits), values)
            average_insured_losses = utils.numpy_map(
                scientific.average_loss, insured_curves)
        else:
            insured_curves = None
            average_insured_losses = None

        return scientific.Output(
            assets, loss_type,
            loss_curves=rescale(numpy.array(curves), values),
            average_losses=values * average_losses,
            insured_curves=insured_curves,
            average_insured_losses=average_insured_losses,
            loss_maps=values * maps)


@registry.add('event_based_risk', 'event_based', 'event_based_rupture')
class ProbabilisticEventBased(RiskModel):
    """
    Implements the Probabilistic Event Based riskmodel

    Per-realization Output are saved into
    :class:`openquake.risklib.scientific.ProbabilisticEventBased.Output`
    which contains the several fields:

    :attr assets:
      an iterable over N assets the outputs refer to

    :attr loss_matrix:
      an array of losses shaped N x T (where T is the number of events)

    :attr loss_curves:
      a numpy array of N loss curves. If the curve resolution is C, the final
      shape of the array will be (N, 2, C), where the `two` accounts for
      the losses/poes dimensions

    :attr average_losses:
      a numpy array of N average loss values

    :attr stddev_losses:
      a numpy array holding N standard deviation of losses

    :attr insured_curves:
      a numpy array of N insured loss curves, shaped (N, 2, C)

    :attr average_insured_losses:
      a numpy array of N average insured loss values

    :attr stddev_insured_losses:
      a numpy array holding N standard deviation of losses

    :attr loss_maps:
      a numpy array of P elements holding N loss maps where P is the
      number of `conditional_loss_poes` considered. Shape: (P, N)

    :attr dict event_loss_table:
      a dictionary mapping event ids to aggregate loss values

    The statistical outputs are stored into
    :class:`openquake.risklib.scientific.Output` objects.
    """
    kind = 'vulnerability'

    def __init__(
            self, taxonomy,
            vulnerability_functions,
            investigation_time,
            risk_investigation_time,
            number_of_logic_tree_samples,
            ses_per_logic_tree_path,
            loss_curve_resolution,
            conditional_loss_poes,
            insured_losses=False,
            loss_ratios=()):
        """
        See :func:`openquake.risklib.scientific.event_based` for a description
        of the input parameters.
        """
        time_span = risk_investigation_time or investigation_time
        self.ses_ratio = time_span / (
            investigation_time * ses_per_logic_tree_path)
        self.taxonomy = taxonomy
        self.risk_functions = vulnerability_functions
        self.loss_curve_resolution = loss_curve_resolution
        self.curves = functools.partial(
            scientific.event_based, curve_resolution=loss_curve_resolution,
            ses_ratio=self.ses_ratio)
        self.conditional_loss_poes = conditional_loss_poes
        self.insured_losses = insured_losses
        self.loss_ratios = loss_ratios

    def __call__(self, loss_type, assets, gmvs, epsgetter):
        """
        :param str loss_type:
            the loss type considered
        :param assets:
           a list of assets on the same site and with the same taxonomy
        :param gmvs:
           an instance of :class:`openquake.risklib.riskinput.Gmvs`
        :param epsgetter:
           a callable returning the correct epsilons for the given gmvs
        :returns:
            a :class:
            `openquake.risklib.scientific.ProbabilisticEventBased.Output`
            instance.
        """
        eids = gmvs['eid']
        E = len(gmvs)
        I = self.insured_losses + 1
        N = len(assets)
        loss_ratios = numpy.zeros((N, E, I), F32)
        cb = self.compositemodel.curve_builders[
            self.compositemodel.lti[loss_type]]
        vf = self.risk_functions[loss_type]
        means, covs, idxs = vf.interpolate(gmvs['gmv'])
        for i, asset in enumerate(assets):
<<<<<<< HEAD
            epsilons = epsgetter(i, eids)
            if epsilons is not None:
                ratios = vf(means, covs, idxs, epsilons)
            else:
                ratios = means
            loss_ratios[i, :, 0] = ratios
=======
            epsilons = epsgetter(asset.ordinal, eids)
            loss_ratios[i, :, 0] = ratios = self.risk_functions[loss_type](
                gmvs['gmv'], epsilons)  # shape E
>>>>>>> e3982e20
            if self.insured_losses and loss_type != 'occupants':
                loss_ratios[i, :, 1] = scientific.insured_losses(
                    ratios,  asset.deductible(loss_type),
                    asset.insurance_limit(loss_type))
        return scientific.Output(
            assets,
            loss_type,
            losses=loss_ratios * get_values(loss_type, assets),
            average_loss=loss_ratios.sum(axis=1) * self.ses_ratio,
            counts_matrix=cb.build_counts(loss_ratios[:, :, 0]),
            insured_counts_matrix=(cb.build_counts(loss_ratios[:, :, 1])
                                   if self.insured_losses else None),
            eids=eids)


@registry.add('classical_bcr')
class ClassicalBCR(RiskModel):

    kind = 'vulnerability'

    def __init__(self, taxonomy,
                 vulnerability_functions_orig,
                 vulnerability_functions_retro,
                 hazard_imtls,
                 lrem_steps_per_interval,
                 interest_rate, asset_life_expectancy):
        self.taxonomy = taxonomy
        self.risk_functions = vulnerability_functions_orig
        self.retro_functions = vulnerability_functions_retro
        self.assets = None  # set a __call__ time
        self.interest_rate = interest_rate
        self.asset_life_expectancy = asset_life_expectancy
        self.hazard_imtls = hazard_imtls
        self.lrem_steps_per_interval = lrem_steps_per_interval

    def __call__(self, loss_type, assets, hazard, _eps=None, _eids=None):
        """
        :param loss_type: the loss type
        :param assets: a list of N assets of the same taxonomy
        :param hazard: an hazard curve
        :param _eps: dummy parameter, unused
        :param _eids: dummy parameter, unused
        :returns: a :class:`openquake.risklib.scientific.Output` instance
        """
        n = len(assets)
        self.assets = assets
        vf = self.risk_functions[loss_type]
        imls = self.hazard_imtls[vf.imt]
        vf_retro = self.retro_functions[loss_type]
        curves_orig = functools.partial(scientific.classical, vf, imls,
                                        steps=self.lrem_steps_per_interval)
        curves_retro = functools.partial(scientific.classical, vf_retro, imls,
                                         steps=self.lrem_steps_per_interval)
        original_loss_curves = utils.numpy_map(curves_orig, [hazard] * n)
        retrofitted_loss_curves = utils.numpy_map(curves_retro, [hazard] * n)

        eal_original = utils.numpy_map(
            scientific.average_loss, original_loss_curves)

        eal_retrofitted = utils.numpy_map(
            scientific.average_loss, retrofitted_loss_curves)

        bcr_results = [
            scientific.bcr(
                eal_original[i], eal_retrofitted[i],
                self.interest_rate, self.asset_life_expectancy,
                asset.value(loss_type), asset.retrofitted(loss_type))
            for i, asset in enumerate(assets)]

        return scientific.Output(
            assets, loss_type,
            data=list(zip(eal_original, eal_retrofitted, bcr_results)))


@registry.add('scenario_risk', 'scenario')
class Scenario(RiskModel):
    """
    Implements the Scenario riskmodel
    """
    kind = 'vulnerability'

    def __init__(self, taxonomy, vulnerability_functions,
                 insured_losses, time_event=None):
        self.taxonomy = taxonomy
        self.risk_functions = vulnerability_functions
        self.insured_losses = insured_losses
        self.time_event = time_event

    def __call__(self, loss_type, assets, ground_motion_values, epsgetter):
        epsilons = epsgetter()
        values = get_values(loss_type, assets, self.time_event)
        ok = ~numpy.isnan(values)
        if not ok.any():
            # there are no assets with a value
            return
        # there may be assets without a value
        missing_value = not ok.all()
        if missing_value:
            assets = assets[ok]
            epsilons = epsilons[ok]

        # a matrix of N x E elements
        loss_ratio_matrix = numpy.zeros((len(assets), len(epsilons[0])))
        for i, eps in enumerate(epsilons):
            loss_ratio_matrix[i] = self.risk_functions[loss_type](
                ground_motion_values, eps)
        # another matrix of N x E elements
        loss_matrix = (loss_ratio_matrix.T * values).T
        # an array of E elements
        aggregate_losses = loss_matrix.sum(axis=0)

        if self.insured_losses and loss_type != "occupants":
            deductibles = [a.deductible(loss_type) for a in assets]
            limits = [a.insurance_limit(loss_type) for a in assets]
            insured_loss_ratio_matrix = utils.numpy_map(
                scientific.insured_losses,
                loss_ratio_matrix, deductibles, limits)
            insured_loss_matrix = (insured_loss_ratio_matrix.T * values).T
        else:
            insured_loss_matrix = numpy.empty_like(loss_ratio_matrix)
            insured_loss_matrix.fill(numpy.nan)

        # aggregating per asset, getting a vector of E elements
        insured_losses = insured_loss_matrix.sum(axis=0)
        return scientific.Output(
            assets, loss_type, loss_matrix=loss_matrix,
            loss_ratio_matrix=loss_ratio_matrix,
            aggregate_losses=aggregate_losses,
            insured_loss_matrix=insured_loss_matrix,
            insured_losses=insured_losses)


@registry.add('scenario_damage')
class Damage(RiskModel):
    """
    Implements the ScenarioDamage riskmodel
    """
    kind = 'fragility'

    def __init__(self, taxonomy, fragility_functions):
        self.taxonomy = taxonomy
        self.risk_functions = fragility_functions

    def __call__(self, loss_type, assets, gmvs, _eps=None):
        """
        :param loss_type: the loss type
        :param assets: a list of N assets of the same taxonomy
        :param gmvs: an array of E elements
        :param _eps: dummy parameter, unused
        :returns: an array of N assets and an array of N x E x D elements

        where N is the number of points, E the number of events
        and D the number of damage states.
        """
        n = len(assets)
        ffs = self.risk_functions[loss_type]
        damages = numpy.array(
            [scientific.scenario_damage(ffs, gmv) for gmv in gmvs])
        return scientific.Output(assets, loss_type, damages=[damages] * n)


@registry.add('classical_damage')
class ClassicalDamage(Damage):
    """
    Implements the ClassicalDamage riskmodel
    """
    kind = 'fragility'

    def __init__(self, taxonomy, fragility_functions,
                 hazard_imtls, investigation_time,
                 risk_investigation_time):
        self.taxonomy = taxonomy
        self.risk_functions = fragility_functions
        self.hazard_imtls = hazard_imtls
        self.investigation_time = investigation_time
        self.risk_investigation_time = risk_investigation_time

    def __call__(self, loss_type, assets, hazard_curve, _eps=None):
        """
        :param loss_type: the loss type
        :param assets: a list of N assets of the same taxonomy
        :param hazard_curve: an hazard curve array
        :returns: an array of N assets and an array of N x D elements

        where N is the number of points and D the number of damage states.
        """
        ffl = self.risk_functions[loss_type]
        hazard_imls = self.hazard_imtls[ffl.imt]
        damage = scientific.classical_damage(
            ffl, hazard_imls, hazard_curve,
            investigation_time=self.investigation_time,
            risk_investigation_time=self.risk_investigation_time)
        return scientific.Output(
            assets, loss_type, damages=[a.number * damage for a in assets])


# NB: the approach used here relies on the convention of having the
# names of the arguments of the riskmodel class to be equal to the
# names of the parameter in the oqparam object. This is view as a
# feature, since it forces people to be consistent with the names,
# in the spirit of the 'convention over configuration' philosophy
def get_riskmodel(taxonomy, oqparam, **extra):
    """
    Return an instance of the correct riskmodel class, depending on the
    attribute `calculation_mode` of the object `oqparam`.

    :param taxonomy:
        a taxonomy string
    :param oqparam:
        an object containing the parameters needed by the riskmodel class
    :param extra:
        extra parameters to pass to the riskmodel class
    """
    riskmodel_class = registry[oqparam.calculation_mode]
    # arguments needed to instantiate the riskmodel class
    argnames = inspect.getargspec(riskmodel_class.__init__).args[3:]

    # arguments extracted from oqparam
    known_args = set(name for name, value in
                     inspect.getmembers(oqparam.__class__)
                     if isinstance(value, valid.Param))
    all_args = {}
    for argname in argnames:
        if argname in known_args:
            all_args[argname] = getattr(oqparam, argname)

    if 'hazard_imtls' in argnames:  # special case
        all_args['hazard_imtls'] = oqparam.imtls
    all_args.update(extra)
    missing = set(argnames) - set(all_args)
    if missing:
        raise TypeError('Missing parameter: %s' % ', '.join(missing))

    return riskmodel_class(taxonomy, **all_args)<|MERGE_RESOLUTION|>--- conflicted
+++ resolved
@@ -535,18 +535,12 @@
         vf = self.risk_functions[loss_type]
         means, covs, idxs = vf.interpolate(gmvs['gmv'])
         for i, asset in enumerate(assets):
-<<<<<<< HEAD
-            epsilons = epsgetter(i, eids)
+            epsilons = epsgetter(asset.ordinal, eids)
             if epsilons is not None:
-                ratios = vf(means, covs, idxs, epsilons)
+                ratios = vf.apply_to(means, covs, idxs, epsilons)
             else:
                 ratios = means
             loss_ratios[i, :, 0] = ratios
-=======
-            epsilons = epsgetter(asset.ordinal, eids)
-            loss_ratios[i, :, 0] = ratios = self.risk_functions[loss_type](
-                gmvs['gmv'], epsilons)  # shape E
->>>>>>> e3982e20
             if self.insured_losses and loss_type != 'occupants':
                 loss_ratios[i, :, 1] = scientific.insured_losses(
                     ratios,  asset.deductible(loss_type),
@@ -649,10 +643,11 @@
             epsilons = epsilons[ok]
 
         # a matrix of N x E elements
+        vf = self.risk_functions[loss_type]
+        means, covs, idxs = vf.interpolate(ground_motion_values)
         loss_ratio_matrix = numpy.zeros((len(assets), len(epsilons[0])))
         for i, eps in enumerate(epsilons):
-            loss_ratio_matrix[i] = self.risk_functions[loss_type](
-                ground_motion_values, eps)
+            loss_ratio_matrix[i] = vf.apply_to(means, covs, idxs, eps)
         # another matrix of N x E elements
         loss_matrix = (loss_ratio_matrix.T * values).T
         # an array of E elements
