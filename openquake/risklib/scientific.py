--- conflicted
+++ resolved
@@ -1385,10 +1385,7 @@
         """
         P, R = len(self.return_periods), len(self.weights)
         array = numpy.zeros((P, R), self.loss_dt)
-<<<<<<< HEAD
-=======
         # NB: using .value is essential for performance, measured 100x speedup!
->>>>>>> f2cd515e
         dic = group_array(agg_loss_table.value, 'rlzi')
         for r in dic:
             num_events = self.num_events[r]
