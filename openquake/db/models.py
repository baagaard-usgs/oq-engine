# -*- coding: utf-8 -*-
# vim: tabstop=4 shiftwidth=4 softtabstop=4

# Copyright (c) 2010-2012, GEM Foundation.
#
# OpenQuake is free software: you can redistribute it and/or modify it
# under the terms of the GNU Affero General Public License as published
# by the Free Software Foundation, either version 3 of the License, or
# (at your option) any later version.
#
# OpenQuake is distributed in the hope that it will be useful,
# but WITHOUT ANY WARRANTY; without even the implied warranty of
# MERCHANTABILITY or FITNESS FOR A PARTICULAR PURPOSE.  See the
# GNU General Public License for more details.
#
# You should have received a copy of the GNU Affero General Public License
# along with OpenQuake.  If not, see <http://www.gnu.org/licenses/>.

# Disable 'Missing docstring' warnings because of all of the Meta classes.
# pylint: disable=C0111
# Disable 'Too many lines in module'
# pylint: disable=C0302

'''
Model representations of the OpenQuake DB tables.
'''

import os
try:
    import cPickle as pickle
except ImportError:
    import pickle
from collections import namedtuple
from datetime import datetime

from django.contrib.gis.db import models as djm
from django.contrib.gis.geos.geometry import GEOSGeometry


VS30_TYPE_CHOICES = (
   (u"measured", u"Value obtained from on-site measurements"),
   (u"inferred", u"Estimated value"),
)


def profile4job(job_id):
    """Return the job profile for the given job.

    :param int job_id: identifier of the job in question
    :returns: a :py:class:`openquake.db.models.OqJobProfile` instance
    """
    [j2p] = Job2profile.objects.extra(where=["oq_job_id=%s"], params=[job_id])
    return j2p.oq_job_profile


def inputs4job(job_id, input_type=None, path=None):
    """Return the inputs for the given job, input type and path.

    :param int job_id: identifier of the job in question
    :param str input_type: a valid input type
    :param str path: the path of the desired input.
    :returns: a list of :py:class:`openquake.db.models.Input` instances
    """
    i2js = Input2job.objects.extra(where=["oq_job_id=%s"], params=[job_id])
    if not input_type and not path:
        return list(i.input for i in i2js.all())
    qargs = []
    if input_type:
        qargs.append(("input__input_type", input_type))
    if path:
        qargs.append(("input__path", path))
    qargs = dict(qargs)
    return list(i.input for i in i2js.filter(**qargs))


def per_asset_value(exd):
    """Return per-asset value for the given exposure data set.

    Calculate per asset value by considering the given exposure data (`exd`)
    as follows:

        case 1: cost type: aggregated:
            cost = economic value
        case 2: cost type: per asset:
            cost * number (of assets) = economic value
        case 3: cost type: per area and area type: aggregated:
            cost * area = economic value
        case 4: cost type: per area and area type: per asset:
            cost * area * number = economic value

    The same "formula" applies to contenst/retrofitting cost analogously.

    :param exd: a named tuple with the following properties:
        - category
        - cost
        - cost_type
        - area
        - area_type
        - number_of_units
    :returns: the per-asset value as a `float`
    :raises: `ValueError` in case of a malformed (risk exposure data) input
    """
    if exd.category is not None and exd.category == "population":
        return exd.number_of_units
    if exd.cost_type == "aggregated":
        return exd.cost
    elif exd.cost_type == "per_asset":
        return exd.cost * exd.number_of_units
    elif exd.cost_type == "per_area":
        if exd.area_type == "aggregated":
            return exd.cost * exd.area
        elif exd.area_type == "per_asset":
            return exd.cost * exd.area * exd.number_of_units
    raise ValueError("Invalid input: '%s'" % str(exd))


def model_equals(model_a, model_b, ignore=None):
    """Compare two Django model objects for equality. The two objects are
    considered equal if the values of the all of the fields of both models are
    equal.

    If you want to ignore some attributes (such as `id`) and compare the rest
    of the attributes, you can specify a list or tuple of attributes to ignore.

    :param model_a:
        A :class:`django.db.models.Model` instance.
    :param model_b:
        A :class:`django.db.models.Model` instance.
    :param ignore:
        Optional. A list or tuple of attribute names (as strings) to ignore in
        the comparison. For example::
            ('id', 'last_updated')

    :returns:
        `True` if the contents each model object are equal, taking into account
        any ignores.
    """
    if not model_a.__class__ == model_b.__class__:
        # Not the same class type; these are definitely not equal.
        return False

    # Now get each field name and compare the attributes in both objects.
    for field_name in model_a.__dict__.keys():
        # Ignore _state; this is an ever-present attribute of the model
        # __dict__ which we don't care about. It doesn't affect our equality
        # comparison.
        if field_name == '_state':
            continue

        # Make sure we ignore the attributes that were specified.
        if ignore is not None and field_name in ignore:
            continue

        a_val = getattr(model_a, field_name)
        b_val = getattr(model_b, field_name)

        # If the attribute is a geometry object,
        # use the GEOSGeometry.equals method to compare:
        if isinstance(a_val, GEOSGeometry):
            if not a_val.equals(b_val):
                return False
        else:
            if not a_val == b_val:
                return False

    return True


class FloatArrayField(djm.Field):  # pylint: disable=R0904
    """This field models a postgres `float` array."""

    def db_type(self, connection):
        return 'float[]'

    def get_prep_value(self, value):
        if value is not None:
            return "{" + ', '.join(str(v) for v in value) + "}"
        else:
            return None


class CharArrayField(djm.Field):  # pylint: disable=R0904
    """This field models a postgres `varchar` array."""

    def db_type(self, _connection):
        return 'varchar[]'

    def get_prep_value(self, value):
        """Return data in a format that has been prepared for use as a
        parameter in a query.

        :param value: sequence of string values to be saved in a varchar[]
            field
        :type value: list or tuple

        >>> caf = CharArrayField()
        >>> caf.get_prep_value(['foo', 'bar', 'baz123'])
        '{"foo", "bar", "baz123"}'
        """
        if value is not None:
            return '{' + ', '.join('"%s"' % str(v) for v in value) + '}'
        else:
            return None


class PickleField(djm.Field):
    """Field for transparent pickling and unpickling of python objects."""

    __metaclass__ = djm.SubfieldBase

    SUPPORTED_BACKENDS = set((
        'django.contrib.gis.db.backends.postgis',
        'django.db.backends.postgresql_psycopg2'
    ))

    def db_type(self, connection):
        """Return "bytea" as postgres' column type."""
        assert connection.settings_dict['ENGINE'] in self.SUPPORTED_BACKENDS
        return 'bytea'

    def to_python(self, value):
        """Unpickle the value."""
        if value and isinstance(value, (buffer, str, bytearray)):
            return pickle.loads(str(value))
        else:
            return value

    def get_prep_value(self, value):
        """Pickle the value."""
        return bytearray(pickle.dumps(value, pickle.HIGHEST_PROTOCOL))


## Tables in the 'admin' schema.


class Organization(djm.Model):
    '''
    Organizations for grouping users
    '''
    name = djm.TextField()
    address = djm.TextField(null=True)
    url = djm.TextField(null=True)
    last_update = djm.DateTimeField(editable=False, default=datetime.utcnow)

    class Meta:
        db_table = 'admin\".\"organization'


class OqUser(djm.Model):
    '''
    OpenQuake users
    '''
    user_name = djm.TextField()
    full_name = djm.TextField()
    organization = djm.ForeignKey('Organization')
    data_is_open = djm.BooleanField(default=True)
    last_update = djm.DateTimeField(editable=False, default=datetime.utcnow)

    def __str__(self):
        return "%s||%s" % (self.user_name, self.organization.id)

    class Meta:
        db_table = 'admin\".\"oq_user'


class RevisionInfo(djm.Model):
    '''
    Revision information
    '''
    artefact = djm.TextField(unique=True)
    revision = djm.TextField()
    step = djm.IntegerField(default=0)
    last_update = djm.DateTimeField(editable=False, default=datetime.utcnow)

    class Meta:
        db_table = 'admin\".\"revision_info'


## Tables in the 'eqcat' schema.


class Catalog(djm.Model):
    '''
    Earthquake catalog
    '''
    owner = djm.ForeignKey('OqUser')
    eventid = djm.IntegerField()
    agency = djm.TextField()
    identifier = djm.TextField()
    time = djm.DateTimeField()
    time_error = djm.FloatField()
    depth = djm.FloatField()
    depth_error = djm.FloatField()
    EVENT_CLASS_CHOICES = (
        (u'aftershock', u'Aftershock'),
        (u'foreshock', u'Foreshock'),
    )
    event_class = djm.TextField(null=True, choices=EVENT_CLASS_CHOICES)
    magnitude = djm.ForeignKey('Magnitude')
    surface = djm.ForeignKey('Surface')
    last_update = djm.DateTimeField(editable=False, default=datetime.utcnow)
    point = djm.PointField(srid=4326)

    class Meta:
        db_table = 'eqcat\".\"catalog'


class Magnitude(djm.Model):
    '''
    Earthquake event magnitudes
    '''
    mb_val = djm.FloatField(null=True)
    mb_val_error = djm.FloatField(null=True)
    ml_val = djm.FloatField(null=True)
    ml_val_error = djm.FloatField(null=True)
    ms_val = djm.FloatField(null=True)
    ms_val_error = djm.FloatField(null=True)
    mw_val = djm.FloatField(null=True)
    mw_val_error = djm.FloatField(null=True)
    last_update = djm.DateTimeField(editable=False, default=datetime.utcnow)

    class Meta:
        db_table = 'eqcat\".\"magnitude'


class Surface(djm.Model):
    '''
    Earthquake event surface (ellipse with an angle)
    '''
    semi_minor = djm.FloatField()
    semi_major = djm.FloatField()
    strike = djm.FloatField()
    last_update = djm.DateTimeField(editable=False, default=datetime.utcnow)

    class Meta:
        db_table = 'eqcat\".\"surface'


## Tables in the 'hzrdi' (Hazard Input) schema.


class ParsedSource(djm.Model):
    """Stores parsed hazard input model sources in serialized python object
       tree format."""
    input = djm.ForeignKey('Input')
    SRC_TYPE_CHOICES = (
        (u'area', u'Area'),
        (u'point', u'Point'),
        (u'complex', u'Complex'),
        (u'simple', u'Simple'),
    )
<<<<<<< HEAD
    si_type = djm.TextField(choices=SI_TYPE_CHOICES, default='simple')
    TECT_REG_CHOICES = (
        (u'active', u'Active Shallow Crust'),
        (u'stable', u'Stable Shallow Crust'),
        (u'interface', u'Subduction Interface'),
        (u'intraslab', u'Subduction Intraslab'),
        (u'volcanic', u'Volcanic'),
    )
    tectonic_region = djm.TextField(choices=TECT_REG_CHOICES)
    simple_fault = djm.ForeignKey('SimpleFault')
    complex_fault = djm.ForeignKey('ComplexFault')
    rake = djm.FloatField(null=True)
    hypocentral_depth = djm.FloatField(null=True)
    r_depth_distr = djm.ForeignKey('RDepthDistr')
    last_update = djm.DateTimeField(editable=False, default=datetime.utcnow)
    point = djm.PointField(srid=4326)
    area = djm.PolygonField(srid=4326)

    class Meta:
        db_table = 'hzrdi\".\"source'


class ParsedSource(djm.Model):
    """Stores parsed hazard input model sources in serialized python object
       tree format."""
    input = djm.ForeignKey('Input')
    source_type = djm.TextField(choices=Source.SI_TYPE_CHOICES)
    nrml = PickleField(help_text="NRML object representing the source")
=======
    source_type = djm.TextField(choices=SRC_TYPE_CHOICES)
    _blob = djm.TextField(db_column='blob', help_text=(
        "The BLOB that holds the serialized python object tree.")
    )
>>>>>>> 44d51f37
    polygon = djm.PolygonField(
        srid=4326, dim=2,
        help_text=('The surface projection (2D) of the "rupture enclosing" '
                   'polygon for each source. This is relevant to all source '
                   'types, including point sources. When considering a '
                   'parsed_source record given a minimum integration distance,'
                   ' use this polygon in distance calculations.')
    )

    class Meta:
        db_table = 'hzrdi\".\"parsed_source'


class SiteModel(djm.Model):
    '''
     A model for site-specific parameters.

    Used in Hazard calculations.
    '''

    input = djm.ForeignKey('Input')
    # Average shear wave velocity for top 30 m. Units m/s.
    vs30 = djm.FloatField()
    # 'measured' or 'inferred'. Identifies if vs30 value has been measured or
    # inferred.
    vs30_type = djm.TextField(choices=VS30_TYPE_CHOICES)
    # Depth to shear wave velocity of 1.0 km/s. Units m.
    z1pt0 = djm.FloatField()
    # Depth to shear wave velocity of 2.5 km/s. Units km.
    z2pt5 = djm.FloatField()
    location = djm.PointField(srid=4326)

    class Meta:
        db_table = 'hzrdi\".\"site_model'


## Tables in the 'uiapi' schema.


class Upload(djm.Model):
    '''
    A batch of OpenQuake input files uploaded by the user
    '''
    owner = djm.ForeignKey('OqUser')
    description = djm.TextField(default='')
    path = djm.TextField(unique=True)
    STATUS_CHOICES = (
        (u'pending', u'Pending'),
        (u'running', u'Running'),
        (u'failed', u'Failed'),
        (u'succeeded', u'Succeeded'),
    )
    status = djm.TextField(choices=STATUS_CHOICES, default='pending')
    job_pid = djm.IntegerField(default=0)
    last_update = djm.DateTimeField(editable=False, default=datetime.utcnow)

    class Meta:
        db_table = 'uiapi\".\"upload'


class Input(djm.Model):
    '''
    A single OpenQuake input file uploaded by the user.
    '''
    owner = djm.ForeignKey('OqUser')
    model_content = djm.ForeignKey('ModelContent')
    name = djm.TextField(null=True)
    digest = djm.TextField(help_text="32 byte md5sum digest, used to "
                                     "detect identical input model files")
    path = djm.TextField()
    INPUT_TYPE_CHOICES = (
        (u'unknown', u'Unknown'),
        (u'source', u'Source Model'),
        (u'lt_source', u'Source Model Logic Tree'),
        (u'lt_gmpe', u'GMPE Logic Tree'),
        (u'exposure', u'Exposure'),
        (u'fragility', u'Fragility'),
        (u'vulnerability', u'Vulnerability'),
        (u'vulnerability_retrofitted', u'Vulnerability Retroffited'),
        (u'rupture', u'Rupture'),
        (u'site_model', u'Site Model'),
    )
    input_type = djm.TextField(choices=INPUT_TYPE_CHOICES)
    # Number of bytes in the file:
    size = djm.IntegerField()
    last_update = djm.DateTimeField(editable=False, default=datetime.utcnow)

    def model(self):
        """The model associated with this input or `None`.

        :returns: the appropriate model if one exists or `None`
        """
        assert self.input_type in ("exposure", "fragility"), (
            "unsupported model type (%s)" % self.input_type)
        attr = "%smodel_set" % self.input_type
        qm = getattr(self, attr)
        models = qm.all()
        if models:
            return models[0]

    def __str__(self):
        path_suffix = "/".join(self.path.rsplit(os.sep, 2)[1:])
        return "%s||%s||%s||%s" % (
            self.id, self.input_type, self.digest[:16], path_suffix)

    class Meta:
        db_table = 'uiapi\".\"input'


class ModelContent(djm.Model):
    '''
    Stores raw content for the various input model files.
    '''

    # contains the raw text of an input file
    raw_content = djm.TextField()
    # `content_type` should be used to indicate the file format
    # (xml, csv, etc.)
    content_type = djm.TextField()
    last_update = djm.DateTimeField(editable=False, default=datetime.utcnow)

    class Meta:  # pylint: disable=C0111,W0232
        db_table = 'uiapi\".\"model_content'


class Input2job(djm.Model):
    '''
    Associates input model files and jobs.
    '''
    input = djm.ForeignKey('Input')
    oq_job = djm.ForeignKey('OqJob')

    class Meta:
        db_table = 'uiapi\".\"input2job'


class Src2ltsrc(djm.Model):
    '''
    Associate an "lt_source" type input (a logic tree source) with "source"
    type inputs (hazard sources referenced by the logic tree source).
    This is needed for worker-side logic tree processing.
    '''
    hzrd_src = djm.ForeignKey("Input", related_name='+',
                              help_text="Hazard source input referenced "
                                        "by the logic tree source")
    lt_src = djm.ForeignKey("Input", related_name='+',
                            help_text="Logic tree source input")
    filename = djm.TextField(
        help_text="Name of the referenced hazard source file")

    class Meta:
        db_table = 'uiapi\".\"src2ltsrc'


class Input2upload(djm.Model):
    '''
    Associates input model files and uploads.
    '''
    input = djm.ForeignKey('Input')
    upload = djm.ForeignKey('Upload')

    class Meta:
        db_table = 'uiapi\".\"input2upload'


class OqJob(djm.Model):
    '''
    An OpenQuake engine run started by the user
    '''
    owner = djm.ForeignKey('OqUser')
    description = djm.TextField(default='')
    path = djm.TextField(null=True, unique=True)
    STATUS_CHOICES = (
        (u'pending', u'Pending'),
        (u'running', u'Running'),
        (u'failed', u'Failed'),
        (u'succeeded', u'Succeeded'),
    )
    status = djm.TextField(choices=STATUS_CHOICES, default='pending')
    duration = djm.IntegerField(default=0)
    job_pid = djm.IntegerField(default=0)
    supervisor_pid = djm.IntegerField(default=0)
    last_update = djm.DateTimeField(editable=False, default=datetime.utcnow)

    def profile(self):
        """Return the associated job prfile."""
        return profile4job(self.id)

    class Meta:
        db_table = 'uiapi\".\"oq_job'


class JobStats(djm.Model):
    '''
    Capture various statistics about a job.
    '''
    oq_job = djm.ForeignKey('OqJob')
    start_time = djm.DateTimeField(editable=False)
    stop_time = djm.DateTimeField(editable=False)
    # The number of total sites in job
    num_sites = djm.IntegerField()
    # The number of logic tree samples
    # (for hazard jobs of all types except scenario)
    realizations = djm.IntegerField(null=True)

    class Meta:
        db_table = 'uiapi\".\"job_stats'


class Job2profile(djm.Model):
    '''
    Associates jobs with their profiles.
    '''
    oq_job = djm.ForeignKey('OqJob')
    oq_job_profile = djm.ForeignKey('OqJobProfile')

    class Meta:
        db_table = 'uiapi\".\"job2profile'


class OqJobProfile(djm.Model):
    '''
    Parameters needed to run an OpenQuake job
    '''
    owner = djm.ForeignKey('OqUser')
    description = djm.TextField(default='')
    force_inputs = djm.BooleanField(
        default=False, help_text="whether the model inputs should be parsed "
        "and their content be written to the db no matter what")
    CALC_MODE_CHOICES = (
        (u'classical', u'Classical PSHA'),
        (u'event_based', u'Probabilistic Event-Based'),
        (u'scenario', u'Scenario'),
        (u'scenario_damage', u'Scenario Damage'),
        (u'disaggregation', u'Disaggregation'),
        (u'uhs', u'UHS'),  # Uniform Hazard Spectra
        # Benefit-cost ratio calculator based on Classical PSHA risk calc
        (u'classical_bcr', u'Classical BCR'),
        # Benefit-cost ratio calculator based on Event Based risk calc
        (u'event_based_bcr', u'Probabilistic Event-Based BCR'),
    )
    calc_mode = djm.TextField(choices=CALC_MODE_CHOICES)
    job_type = CharArrayField()
    min_magnitude = djm.FloatField(null=True)
    investigation_time = djm.FloatField(null=True)
    COMPONENT_CHOICES = (
        (u'average', u'Average horizontal'),
        (u'gmroti50', u'Average horizontal (GMRotI50)'),
    )
    component = djm.TextField(choices=COMPONENT_CHOICES)
    IMT_CHOICES = (
       (u'pga', u'Peak Ground Acceleration'),
       (u'sa', u'Spectral Acceleration'),
       (u'pgv', u'Peak Ground Velocity'),
       (u'pgd', u'Peak Ground Displacement'),
       (u'ia', u'Arias Intensity'),
       (u'rsd', u'Relative Significant Duration'),
       (u'mmi', u'Modified Mercalli Intensity'),
    )
    imt = djm.TextField(choices=IMT_CHOICES)
    period = djm.FloatField(null=True)
    damping = djm.FloatField(null=True)
    TRUNC_TYPE_CHOICES = (
       (u'none', u'None'),
       (u'onesided', u'One-sided'),
       (u'twosided', u'Two-sided'),
    )
    truncation_type = djm.TextField(choices=TRUNC_TYPE_CHOICES)
    # TODO(LB): We should probably find out why (from a science perspective)
    # the default is 3.0 and document it. I definitely don't remember why it's
    # 3.0.
    truncation_level = djm.FloatField(default=3.0)
    reference_vs30_value = djm.FloatField(
        "Average shear-wave velocity in the upper 30 meters of a site")
    imls = FloatArrayField(null=True)
    poes = FloatArrayField(null=True)
    realizations = djm.IntegerField(null=True)
    histories = djm.IntegerField(null=True)
    gm_correlated = djm.NullBooleanField(null=True)
    gmf_calculation_number = djm.IntegerField(null=True)
    rupture_surface_discretization = djm.FloatField(null=True)
    last_update = djm.DateTimeField(editable=False, default=datetime.utcnow)

    # We can specify a (region and region_grid_spacing) or sites, but not both.
    region = djm.PolygonField(srid=4326, null=True)
    region_grid_spacing = djm.FloatField(null=True)
    sites = djm.MultiPointField(srid=4326, null=True)

    area_source_discretization = djm.FloatField(null=True)
    area_source_magnitude_scaling_relationship = djm.TextField(null=True)

    ASSET_CORRELATION_CHOICES = (
        (u'perfect', u'Perfect'),
        (u'uncorrelated', u'Uncorrelated'),
    )
    asset_correlation = djm.TextField(null=True,
                                      choices=ASSET_CORRELATION_CHOICES)
    compute_mean_hazard_curve = djm.NullBooleanField(null=True)
    conditional_loss_poe = FloatArrayField(null=True)
    fault_magnitude_scaling_relationship = djm.TextField(null=True)
    fault_magnitude_scaling_sigma = djm.FloatField(null=True)
    fault_rupture_offset = djm.FloatField(null=True)
    fault_surface_discretization = djm.FloatField(null=True)
    gmf_random_seed = djm.IntegerField(null=True)
    gmpe_lt_random_seed = djm.IntegerField(null=True)
    gmpe_model_name = djm.TextField(null=True)
    grid_source_magnitude_scaling_relationship = djm.TextField(null=True)
    include_area_sources = djm.NullBooleanField(null=True)
    include_fault_source = djm.NullBooleanField(null=True)
    include_grid_sources = djm.NullBooleanField(null=True)
    include_subduction_fault_source = djm.NullBooleanField(null=True)
    lrem_steps_per_interval = djm.IntegerField(null=True)
    loss_curves_output_prefix = djm.TextField(null=True)
    # Only used for Event-Based Risk calculations.
    loss_histogram_bins = djm.IntegerField(null=True)
    maximum_distance = djm.FloatField(null=True)
    quantile_levels = FloatArrayField(null=True)
    reference_depth_to_2pt5km_per_sec_param = djm.FloatField(null=True)
    rupture_aspect_ratio = djm.FloatField(null=True)
    RUPTURE_FLOATING_TYPE_CHOICES = (
        ('alongstrike', 'Only along strike ( rupture full DDW)'),
        ('downdip', 'Along strike and down dip'),
        ('centereddowndip', 'Along strike & centered down dip'),
    )
    rupture_floating_type = djm.TextField(
        null=True, choices=RUPTURE_FLOATING_TYPE_CHOICES)
    SADIGH_SITE_TYPE_CHOICES = (
        ('rock', 'Rock'),
        ('deepsoil', 'Deep-Soil'),
    )
    sadigh_site_type = djm.TextField(
        null=True, choices=SADIGH_SITE_TYPE_CHOICES)
    source_model_lt_random_seed = djm.IntegerField(null=True)
    STANDARD_DEVIATION_TYPE_CHOICES = (
        ('total', 'Total'),
        ('interevent', 'Inter-Event'),
        ('intraevent', 'Intra-Event'),
        ('zero', 'None (zero)'),
        ('total_mag_dependent', 'Total (Mag Dependent)'),
        ('total_pga_dependent', 'Total (PGA Dependent)'),
        ('intraevent_mag_dependent', 'Intra-Event (Mag Dependent)'),
    )
    standard_deviation_type = djm.TextField(
        null=True, choices=STANDARD_DEVIATION_TYPE_CHOICES)
    subduction_fault_magnitude_scaling_relationship = \
        djm.TextField(null=True)
    subduction_fault_magnitude_scaling_sigma = djm.FloatField(null=True)
    subduction_fault_rupture_offset = djm.FloatField(null=True)
    subduction_fault_surface_discretization = djm.FloatField(null=True)
    subduction_rupture_aspect_ratio = djm.FloatField(null=True)
    subduction_rupture_floating_type = djm.TextField(
        null=True, choices=RUPTURE_FLOATING_TYPE_CHOICES)
    SOURCE_AS_CHOICES = (
        ('pointsources', 'Point Sources'),
        ('linesources', 'Line Sources (random or given strike)'),
        ('crosshairsources', 'Cross Hair Line Sources'),
        ('16spokedsources', '16 Spoked Line Sources'),
    )
    treat_area_source_as = djm.TextField(
        null=True, choices=SOURCE_AS_CHOICES)
    treat_grid_source_as = djm.TextField(
        null=True, choices=SOURCE_AS_CHOICES)
    width_of_mfd_bin = djm.FloatField(null=True)

    # The following bin limits fields are for the Disaggregation calculator
    # only:
    lat_bin_limits = FloatArrayField(null=True)
    lon_bin_limits = FloatArrayField(null=True)
    mag_bin_limits = FloatArrayField(null=True)
    epsilon_bin_limits = FloatArrayField(null=True)
    distance_bin_limits = FloatArrayField(null=True)
    # PMF (Probability Mass Function) result choices for the Disaggregation
    # calculator
    # TODO(LB), Sept. 23, 2011: We should consider implementing some custom
    # constraint checking for disagg_results. For now, I'm just going to let
    # the database check the constraints.
    # The following are the valid options for each element of this array field:
    #   MagPMF (Magnitude Probability Mass Function)
    #   DistPMF (Distance PMF)
    #   TRTPMF (Tectonic Region Type PMF)
    #   MagDistPMF (Magnitude-Distance PMF)
    #   MagDistEpsPMF (Magnitude-Distance-Epsilon PMF)
    #   LatLonPMF (Latitude-Longitude PMF)
    #   LatLonMagPMF (Latitude-Longitude-Magnitude PMF)
    #   LatLonMagEpsPMF (Latitude-Longitude-Magnitude-Epsilon PMF)
    #   MagTRTPMF (Magnitude-Tectonic Region Type PMF)
    #   LatLonTRTPMF (Latitude-Longitude-Tectonic Region Type PMF)
    #   FullDisaggMatrix (The full disaggregation matrix; includes
    #       Lat, Lon, Magnitude, Epsilon, and Tectonic Region Type)
    disagg_results = CharArrayField(null=True)
    uhs_periods = FloatArrayField(null=True)
    vs30_type = djm.TextField(choices=VS30_TYPE_CHOICES, default="measured",
                              null=True)
    depth_to_1pt_0km_per_sec = djm.FloatField(default=100.0)
    asset_life_expectancy = djm.FloatField(null=True)
    interest_rate = djm.FloatField(null=True)

    class Meta:
        db_table = 'uiapi\".\"oq_job_profile'


class Output(djm.Model):
    '''
    A single artifact which is a result of an OpenQuake job.
    The data may reside in a file or in the database.
    '''
    owner = djm.ForeignKey('OqUser')
    oq_job = djm.ForeignKey('OqJob')
    path = djm.TextField(null=True, unique=True)
    display_name = djm.TextField()
    db_backed = djm.BooleanField(default=False)
    OUTPUT_TYPE_CHOICES = (
        (u'unknown', u'Unknown'),
        (u'hazard_curve', u'Hazard Curve'),
        (u'hazard_map', u'Hazard Map'),
        (u'gmf', u'Ground Motion Field'),
        (u'loss_curve', u'Loss Curve'),
        (u'loss_map', u'Loss Map'),
        (u'collapse_map', u'Collapse map'),
        (u'bcr_distribution', u'Benefit-cost ratio distribution'),
        (u'uh_spectra', u'Uniform Hazard Spectra'),
        (u'agg_loss_curve', u'Aggregate Loss Curve'),
        (u'dmg_dist_per_asset', u'Damage Distribution Per Asset'),
        (u'dmg_dist_per_taxonomy', u'Damage Distribution Per Taxonomy'),
        (u'dmg_dist_total', u'Total Damage Distribution'),
    )
    output_type = djm.TextField(choices=OUTPUT_TYPE_CHOICES)
    # Number of bytes in the file:
    size = djm.IntegerField(default=0)
    # TODO(LB): We should consider removing shapefile_path; as far I know, it's
    # obsolete.
    shapefile_path = djm.TextField(null=True)
    min_value = djm.FloatField(null=True)
    max_value = djm.FloatField(null=True)

    last_update = djm.DateTimeField(editable=False, default=datetime.utcnow)

    class Meta:
        db_table = 'uiapi\".\"output'


class ErrorMsg(djm.Model):
    '''
    Error information associated with a job failure
    '''
    oq_job = djm.ForeignKey('OqJob')
    brief = djm.TextField()
    detailed = djm.TextField()

    class Meta:
        db_table = 'uiapi\".\"error_msg'


## Tables in the 'hzrdr' schema.


class HazardMap(djm.Model):
    '''
    Hazard Map header (information which pertains to entire map)
    '''
    output = djm.ForeignKey('Output')
    poe = djm.FloatField()
    STAT_CHOICES = (
        (u'mean', u'Mean'),
        (u'quantile', u'Quantile'),
    )
    statistic_type = djm.TextField(choices=STAT_CHOICES)
    quantile = djm.FloatField(null=True)

    class Meta:
        db_table = 'hzrdr\".\"hazard_map'


class HazardMapData(djm.Model):
    '''
    Hazard Map data (data for a single point in the map)
    '''
    hazard_map = djm.ForeignKey('HazardMap')
    value = djm.FloatField()
    location = djm.PointField(srid=4326)

    class Meta:
        db_table = 'hzrdr\".\"hazard_map_data'


class HazardCurve(djm.Model):
    '''
    Hazard Curve header information
    '''
    output = djm.ForeignKey('Output')
    end_branch_label = djm.TextField(null=True)
    STAT_CHOICES = (
        (u'mean', u'Mean'),
        (u'median', u'Median'),
        (u'quantile', u'Quantile'),
    )
    statistic_type = djm.TextField(null=True, choices=STAT_CHOICES)
    quantile = djm.FloatField(null=True)

    class Meta:
        db_table = 'hzrdr\".\"hazard_curve'


class HazardCurveData(djm.Model):
    '''
    Hazard Curve data

    Contains an list of PoE (Probability of Exceedance)
    values and the geographical point associated with the curve
    '''
    hazard_curve = djm.ForeignKey('HazardCurve')
    poes = FloatArrayField()
    location = djm.PointField(srid=4326)

    class Meta:
        db_table = 'hzrdr\".\"hazard_curve_data'


class GmfData(djm.Model):
    '''
    Ground Motion Field data
    '''
    output = djm.ForeignKey('Output')
    ground_motion = djm.FloatField()
    location = djm.PointField(srid=4326)

    class Meta:
        db_table = 'hzrdr\".\"gmf_data'


class UhSpectra(djm.Model):
    """Uniform Hazard Spectra

    A Collection of Uniform Hazard Spectrum which share a set of periods.
    A UH Spectrum has a PoE (Probability of Exceedence) and is conceptually
    composed of a set of 2D matrices, 1 matrix per site/point of interest.
    Each 2D matrix has a number of row equal to ``realizations`` and a number
    of columns equal to the number of ``periods``.
    """
    output = djm.ForeignKey('Output')
    timespan = djm.FloatField()
    realizations = djm.IntegerField()
    periods = FloatArrayField()

    class Meta:
        db_table = 'hzrdr\".\"uh_spectra'


class UhSpectrum(djm.Model):
    """Uniform Hazard Spectrum

    * "Uniform" meaning "the same PoE"
    * "Spectrum" because it covers a range/band of periods/frequencies
    """
    uh_spectra = djm.ForeignKey('UhSpectra')
    poe = djm.FloatField()

    class Meta:
        db_table = 'hzrdr\".\"uh_spectrum'


class UhSpectrumData(djm.Model):
    """Uniform Hazard Spectrum Data

    A single "row" of data in a UHS matrix for a specific site/point of
    interest.
    """
    uh_spectrum = djm.ForeignKey('UhSpectrum')
    realization = djm.IntegerField()
    sa_values = FloatArrayField()
    location = djm.PointField(srid=4326)

    class Meta:
        db_table = 'hzrdr\".\"uh_spectrum_data'


## Tables in the 'riskr' schema.


class LossMap(djm.Model):
    '''
    Holds metadata for loss maps
    '''

    output = djm.ForeignKey("Output")
    scenario = djm.BooleanField()
    loss_map_ref = djm.TextField(null=True)
    end_branch_label = djm.TextField(null=True)
    category = djm.TextField(null=True)
    unit = djm.TextField(null=True)
    timespan = djm.FloatField(null=True)
    poe = djm.FloatField(null=True)

    class Meta:
        db_table = 'riskr\".\"loss_map'


class LossMapData(djm.Model):
    '''
    Holds an asset, its position and a value plus (for
    non-scenario maps) the standard deviation for its loss
    '''

    loss_map = djm.ForeignKey("LossMap")
    asset_ref = djm.TextField()
    value = djm.FloatField()
    std_dev = djm.FloatField(default=0.0)
    location = djm.PointField(srid=4326)

    class Meta:
        db_table = 'riskr\".\"loss_map_data'


class LossCurve(djm.Model):
    '''
    Holds the parameters common to a set of loss curves
    '''

    output = djm.ForeignKey("Output")
    aggregate = djm.BooleanField(default=False)
    end_branch_label = djm.TextField(null=True)
    category = djm.TextField(null=True)
    unit = djm.TextField(null=True)

    class Meta:
        db_table = 'riskr\".\"loss_curve'


class LossCurveData(djm.Model):
    '''
    Holds the probabilities of exceedance for a given loss curve
    '''

    loss_curve = djm.ForeignKey("LossCurve")
    asset_ref = djm.TextField()
    losses = FloatArrayField()
    poes = FloatArrayField()
    location = djm.PointField(srid=4326)

    class Meta:
        db_table = 'riskr\".\"loss_curve_data'


class AggregateLossCurveData(djm.Model):
    '''
    Holds the probabilities of exceedance for the whole exposure model
    '''

    loss_curve = djm.ForeignKey("LossCurve")
    losses = FloatArrayField()
    poes = FloatArrayField()

    class Meta:
        db_table = 'riskr\".\"aggregate_loss_curve_data'


class CollapseMap(djm.Model):
    '''
    Holds metadata for the collapse map
    '''

    output = djm.ForeignKey("Output")
    exposure_model = djm.ForeignKey("ExposureModel")

    class Meta:
        db_table = 'riskr\".\"collapse_map'


class CollapseMapData(djm.Model):
    '''
    Holds the actual data for the collapse map
    '''

    collapse_map = djm.ForeignKey("CollapseMap")
    asset_ref = djm.TextField()
    value = djm.FloatField()
    std_dev = djm.FloatField()
    location = djm.PointField(srid=4326)

    class Meta:
        db_table = 'riskr\".\"collapse_map_data'


class BCRDistribution(djm.Model):
    '''
    Holds metadata for the benefit-cost ratio distribution
    '''

    output = djm.ForeignKey("Output")
    exposure_model = djm.ForeignKey("ExposureModel")

    class Meta:
        db_table = 'riskr\".\"bcr_distribution'


class BCRDistributionData(djm.Model):
    '''
    Holds the actual data for the benefit-cost ratio distribution
    '''

    bcr_distribution = djm.ForeignKey("BCRDistribution")
    asset_ref = djm.TextField()
    bcr = djm.FloatField()
    location = djm.PointField(srid=4326)

    class Meta:
        db_table = 'riskr\".\"bcr_distribution_data'


class DmgDistPerAsset(djm.Model):
    """Holds metadata for damage distributions per asset."""

    output = djm.ForeignKey("Output")
    dmg_states = CharArrayField()
    end_branch_label = djm.TextField(null=True)

    class Meta:
        db_table = 'riskr\".\"dmg_dist_per_asset'


class DmgDistPerAssetData(djm.Model):
    """Holds the actual data for damage distributions per asset."""

    dmg_dist_per_asset = djm.ForeignKey("DmgDistPerAsset")
    exposure_data = djm.ForeignKey("ExposureData")
    dmg_state = djm.TextField()
    mean = djm.FloatField()
    stddev = djm.FloatField()
    # geometry for the computation cell which contains the referenced asset
    location = djm.PointField(srid=4326)

    class Meta:
        db_table = 'riskr\".\"dmg_dist_per_asset_data'


class DmgDistPerTaxonomy(djm.Model):
    """Hold metdata for damage distributions per taxonomy."""

    output = djm.ForeignKey("Output")
    dmg_states = CharArrayField()
    end_branch_label = djm.TextField(null=True)

    class Meta:
        db_table = 'riskr\".\"dmg_dist_per_taxonomy'


class DmgDistPerTaxonomyData(djm.Model):
    """Holds the actual data for damage distributions per taxonomy."""

    dmg_dist_per_taxonomy = djm.ForeignKey("DmgDistPerTaxonomy")
    taxonomy = djm.TextField()
    dmg_state = djm.TextField()
    mean = djm.FloatField()
    stddev = djm.FloatField()

    class Meta:
        db_table = 'riskr\".\"dmg_dist_per_taxonomy_data'


class DmgDistTotal(djm.Model):
    """Holds metadata for 'total damage distribution' values for an entire
    calculation. This is the total over all assets and GMFs."""

    output = djm.ForeignKey("Output")
    dmg_states = CharArrayField()
    end_branch_label = djm.TextField(null=True)

    class Meta:
        db_table = 'riskr\".\"dmg_dist_total'


class DmgDistTotalData(djm.Model):
    """Holds the actual 'total damage distribution' values for for an entire
    calculation. There should be  one record per calculation per damage state.
    """

    dmg_dist_total = djm.ForeignKey("DmgDistTotal")
    dmg_state = djm.TextField()
    mean = djm.FloatField()
    stddev = djm.FloatField()

    class Meta:
        db_table = 'riskr\".\"dmg_dist_total_data'


## Tables in the 'oqmif' schema.


class ExposureModel(djm.Model):
    '''
    A risk exposure model
    '''

    owner = djm.ForeignKey("OqUser")
    input = djm.ForeignKey("Input")
    name = djm.TextField()
    description = djm.TextField(null=True)
    category = djm.TextField()
    taxonomy_source = djm.TextField(
        null=True, help_text="the taxonomy system used to classify the assets")
    AREA_CHOICES = (
        (u'aggregated', u'Aggregated area value'),
        (u'per_asset', u'Per asset area value'),
    )
    area_type = djm.TextField(null=True, choices=AREA_CHOICES)
    area_unit = djm.TextField(null=True)
    COST_CHOICES = (
        (u'aggregated', u'Aggregated economic value'),
        (u'per_area', u'Per area economic value'),
        (u'per_asset', u'Per asset economic value'),
    )
    stco_type = djm.TextField(null=True, choices=COST_CHOICES,
                                 help_text="structural cost type")
    stco_unit = djm.TextField(null=True, help_text="structural cost unit")
    reco_type = djm.TextField(null=True, choices=COST_CHOICES,
                                 help_text="retrofitting cost type")
    reco_unit = djm.TextField(null=True, help_text="retrofitting cost unit")
    coco_type = djm.TextField(null=True, choices=COST_CHOICES,
                                 help_text="contents cost type")
    coco_unit = djm.TextField(null=True, help_text="contents cost unit")

    last_update = djm.DateTimeField(editable=False, default=datetime.utcnow)

    class Meta:
        db_table = 'oqmif\".\"exposure_model'


class Occupancy(djm.Model):
    '''
    Asset occupancy data
    '''

    exposure_data = djm.ForeignKey("ExposureData")
    description = djm.TextField()
    occupants = djm.IntegerField()

    class Meta:
        db_table = 'oqmif\".\"occupancy'


class ExposureData(djm.Model):
    '''
    Per-asset risk exposure data
    '''

    REXD = namedtuple(
        "REXD", "category, cost, cost_type, area, area_type, number_of_units")

    exposure_model = djm.ForeignKey("ExposureModel")
    asset_ref = djm.TextField()
    taxonomy = djm.TextField()
    site = djm.PointField(srid=4326)
    # Override the default manager with a GeoManager instance in order to
    # enable spatial queries.
    objects = djm.GeoManager()

    stco = djm.FloatField(null=True, help_text="structural cost")
    reco = djm.FloatField(null=True, help_text="retrofitting cost")
    coco = djm.FloatField(null=True, help_text="contents cost")

    number_of_units = djm.FloatField(
        null=True, help_text="number of assets, people etc.")
    area = djm.FloatField(null=True)

    ins_limit = djm.FloatField(
        null=True, help_text="insurance coverage limit")
    deductible = djm.FloatField(
        null=True, help_text="insurance deductible")

    last_update = djm.DateTimeField(editable=False, default=datetime.utcnow)

    @property
    def value(self):
        """The structural per-asset value."""
        exd = self.REXD(
            cost=self.stco, cost_type=self.exposure_model.stco_type,
            area=self.area, area_type=self.exposure_model.area_type,
            number_of_units=self.number_of_units,
            category=self.exposure_model.category)
        return per_asset_value(exd)

    @property
    def retrofitting_cost(self):
        """The retrofitting per-asset value."""
        exd = self.REXD(
            cost=self.reco, cost_type=self.exposure_model.reco_type,
            area=self.area, area_type=self.exposure_model.area_type,
            number_of_units=self.number_of_units,
            category=self.exposure_model.category)
        return per_asset_value(exd)

    class Meta:
        db_table = 'oqmif\".\"exposure_data'


## Tables in the 'riski' schema.


class VulnerabilityModel(djm.Model):
    '''
    A risk vulnerability model
    '''

    owner = djm.ForeignKey("OqUser")
    input = djm.ForeignKey("Input")
    name = djm.TextField()
    description = djm.TextField(null=True)
    imt = djm.TextField(choices=OqJobProfile.IMT_CHOICES)
    imls = FloatArrayField()
    category = djm.TextField()
    last_update = djm.DateTimeField(editable=False, default=datetime.utcnow)

    class Meta:
        db_table = 'riski\".\"vulnerability_model'


class VulnerabilityFunction(djm.Model):
    '''
    A risk vulnerability function
    '''

    vulnerability_model = djm.ForeignKey("VulnerabilityModel")
    taxonomy = djm.TextField()
    loss_ratios = FloatArrayField()
    covs = FloatArrayField()
    last_update = djm.DateTimeField(editable=False, default=datetime.utcnow)

    class Meta:
        db_table = 'riski\".\"vulnerability_function'


class FragilityModel(djm.Model):
    """A risk fragility model"""

    owner = djm.ForeignKey("OqUser")
    input = djm.ForeignKey("Input")
    description = djm.TextField(null=True)
    FORMAT_CHOICES = (
        (u"continuous", u"Continuous fragility model"),
        (u"discrete", u"Discrete fragility model"),
    )
    format = djm.TextField(choices=FORMAT_CHOICES)
    lss = CharArrayField(help_text="limit states")
    imls = FloatArrayField(null=True, help_text="Intensity measure levels")
    imt = djm.TextField(null=True, choices=OqJobProfile.IMT_CHOICES,
                           help_text="Intensity measure type")
    iml_unit = djm.TextField(null=True, help_text="IML unit of measurement")
    min_iml = djm.FloatField(
        null=True, help_text="Minimum IML value, for continuous models only")
    max_iml = djm.FloatField(
        null=True, help_text="Maximum IML value, for continuous models only")
    no_damage_limit = djm.FloatField(
        null=True, help_text="No Damage Limit value, for discrete models only")
    last_update = djm.DateTimeField(editable=False, default=datetime.utcnow)

    class Meta:
        db_table = 'riski\".\"fragility_model'


class Ffc(djm.Model):
    """A continuous fragility function"""

    fragility_model = djm.ForeignKey("FragilityModel")
    lsi = djm.PositiveSmallIntegerField(
        help_text="limit state index, facilitates ordering of fragility "
                  "function in accordance with the limit states")
    ls = djm.TextField(help_text="limit state")
    taxonomy = djm.TextField()
    ftype = djm.TextField(null=True, help_text="function/distribution type")
    mean = djm.FloatField(help_text="Mean value")
    stddev = djm.FloatField(help_text="Standard deviation")
    last_update = djm.DateTimeField(editable=False, default=datetime.utcnow)

    class Meta:
        db_table = 'riski\".\"ffc'


class Ffd(djm.Model):
    """A discrete fragility function"""

    fragility_model = djm.ForeignKey("FragilityModel")
    lsi = djm.PositiveSmallIntegerField(
        help_text="limit state index, facilitates ordering of fragility "
                  "function in accordance with the limit states")
    ls = djm.TextField(help_text="limit state")
    taxonomy = djm.TextField()
    poes = FloatArrayField(help_text="Probabilities of exceedance")
    last_update = djm.DateTimeField(editable=False, default=datetime.utcnow)

    class Meta:
        db_table = 'riski\".\"ffd'<|MERGE_RESOLUTION|>--- conflicted
+++ resolved
@@ -349,41 +349,8 @@
         (u'complex', u'Complex'),
         (u'simple', u'Simple'),
     )
-<<<<<<< HEAD
-    si_type = djm.TextField(choices=SI_TYPE_CHOICES, default='simple')
-    TECT_REG_CHOICES = (
-        (u'active', u'Active Shallow Crust'),
-        (u'stable', u'Stable Shallow Crust'),
-        (u'interface', u'Subduction Interface'),
-        (u'intraslab', u'Subduction Intraslab'),
-        (u'volcanic', u'Volcanic'),
-    )
-    tectonic_region = djm.TextField(choices=TECT_REG_CHOICES)
-    simple_fault = djm.ForeignKey('SimpleFault')
-    complex_fault = djm.ForeignKey('ComplexFault')
-    rake = djm.FloatField(null=True)
-    hypocentral_depth = djm.FloatField(null=True)
-    r_depth_distr = djm.ForeignKey('RDepthDistr')
-    last_update = djm.DateTimeField(editable=False, default=datetime.utcnow)
-    point = djm.PointField(srid=4326)
-    area = djm.PolygonField(srid=4326)
-
-    class Meta:
-        db_table = 'hzrdi\".\"source'
-
-
-class ParsedSource(djm.Model):
-    """Stores parsed hazard input model sources in serialized python object
-       tree format."""
-    input = djm.ForeignKey('Input')
-    source_type = djm.TextField(choices=Source.SI_TYPE_CHOICES)
+    source_type = djm.TextField(choices=SRC_TYPE_CHOICES)
     nrml = PickleField(help_text="NRML object representing the source")
-=======
-    source_type = djm.TextField(choices=SRC_TYPE_CHOICES)
-    _blob = djm.TextField(db_column='blob', help_text=(
-        "The BLOB that holds the serialized python object tree.")
-    )
->>>>>>> 44d51f37
     polygon = djm.PolygonField(
         srid=4326, dim=2,
         help_text=('The surface projection (2D) of the "rupture enclosing" '
