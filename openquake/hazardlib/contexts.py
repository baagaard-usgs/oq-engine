# -*- coding: utf-8 -*-
# vim: tabstop=4 shiftwidth=4 softtabstop=4
#
# Copyright (C) 2018-2022 GEM Foundation
#
# OpenQuake is free software: you can redistribute it and/or modify it
# under the terms of the GNU Affero General Public License as published
# by the Free Software Foundation, either version 3 of the License, or
# (at your option) any later version.
#
# OpenQuake is distributed in the hope that it will be useful,
# but WITHOUT ANY WARRANTY; without even the implied warranty of
# MERCHANTABILITY or FITNESS FOR A PARTICULAR PURPOSE.  See the
# GNU Affero General Public License for more details.
#
# You should have received a copy of the GNU Affero General Public License
# along with OpenQuake.  If not, see <http://www.gnu.org/licenses/>.

import re
import abc
import copy
import time
import warnings
import itertools
import collections
from unittest.mock import patch
import numpy
import shapely
from scipy.interpolate import interp1d

from openquake.baselib.general import (
    AccumDict, DictArray, RecordBuilder, gen_slices, kmean, block_splitter)
from openquake.baselib.performance import Monitor, split_array, compile, numba
from openquake.baselib.python3compat import decode
from openquake.hazardlib import valid, imt as imt_module
from openquake.hazardlib.const import StdDev
from openquake.hazardlib.tom import (
    registry, get_pnes, FatedTOM, NegativeBinomialTOM)
from openquake.hazardlib.site import site_param_dt
from openquake.hazardlib.calc.filters import (
    SourceFilter, IntegrationDistance, magdepdist, get_distances, getdefault,
    MINMAG, MAXMAG)
from openquake.hazardlib.probability_map import Pmap
from openquake.hazardlib.geo.surface.planar import (
    project, project_back, get_distances_planar)

U32 = numpy.uint32
F64 = numpy.float64
TWO20 = 2**20  # used when collapsing
TWO16 = 2**16
TWO24 = 2**24
TWO32 = 2**32
STD_TYPES = (StdDev.TOTAL, StdDev.INTER_EVENT, StdDev.INTRA_EVENT)
MAX_MB = 512
KNOWN_DISTANCES = frozenset(
    'rrup rx ry0 rjb rhypo repi rcdpp azimuth azimuth_cp rvolc closest_point'
    .split())
# the following is used in the collapse method
IGNORE_PARAMS = {'mag', 'rrup', 'vs30', 'occurrence_rate', 'sids', 'mdvbin'}
MEA = 0
STD = 1

# These coordinates were provided by M Gerstenberger (personal
# communication, 10 August 2018)
cshm_polygon = shapely.geometry.Polygon([(171.6, -43.3), (173.2, -43.3),
                                         (173.2, -43.9), (171.6, -43.9)])


def is_modifiable(gsim):
    """
    :returns: True if it is a ModifiableGMPE
    """
    return hasattr(gsim, 'gmpe') and hasattr(gsim, 'params')


def concat(ctxs):
    """
    Concatenate context arrays.
    :returns: list with 0, 1 or 2 elements
    """
    out, poisson, nonpoisson, nonparam = [], [], [], []
    for ctx in ctxs:
        if numpy.isnan(ctx.occurrence_rate).all():
            nonparam.append(ctx)

        # If ctx has probs_occur and occur_rate is parametric non-poisson
        elif hasattr(ctx, 'probs_occur') and ctx.probs_occur.shape[1] >= 1:
            nonpoisson.append(ctx)
        else:
            poisson.append(ctx)
    if poisson:
        out.append(numpy.concatenate(poisson).view(numpy.recarray))
    if nonpoisson:
        # Ctxs with the same shape of prob_occur are concatenated
        # and different shape sets are appended separately
        for shp in set(ctx.probs_occur.shape[1] for ctx in nonpoisson):
            p_array = [p for p in nonpoisson
                       if p.probs_occur.shape[1] == shp]
            out.append(numpy.concatenate(p_array).view(numpy.recarray))
    if nonparam:
        out.append(numpy.concatenate(nonparam).view(numpy.recarray))
    return out


def get_maxsize(M, G):
    """
    :returns: an integer N such that arrays N*M*G fit in the CPU cache
    """
    maxs = TWO20 // (16*M*G)
    assert maxs > 1, maxs
    return maxs


# numbified below
def update_pmap_n(arr, poes, rates, probs_occur, sids, itime):
    for poe, rate, probs, sid in zip(poes, rates, probs_occur, sids):
        arr[sid] *= get_pnes(rate, probs, poe, itime)


# numbified below
def update_pmap_c(arr, poes, rates, probs_occur, allsids, sizes, itime):
    start = 0
    for poe, rate, probs, size in zip(poes, rates, probs_occur, sizes):
        pne = get_pnes(rate, probs, poe, itime)
        for sid in allsids[start:start + size]:
            arr[sid] *= pne
        start += size


if numba:
    t = numba.types
    sig = t.void(t.float64[:, :, :],                     # pmap
                 t.float64[:, :, :],                     # poes
                 t.float64[:],                           # rates
                 t.float64[:, :],                        # probs_occur
                 t.uint32[:],                            # sids
                 t.float64)                              # itime
    update_pmap_n = compile(sig)(update_pmap_n)

    sig = t.void(t.float64[:, :, :],                     # pmap
                 t.float64[:, :, :],                     # poes
                 t.float64[:],                           # rates
                 t.float64[:, :],                        # probs_occur
                 t.uint32[:],                            # allsids
                 t.uint32[:],                            # sizes
                 t.float64)                              # itime
    update_pmap_c = compile(sig)(update_pmap_c)


def size(imtls):
    """
    :returns: size of the dictionary of arrays imtls
    """
    imls = imtls[next(iter(imtls))]
    return len(imls) * len(imtls)


def trivial(ctx, name):
    """
    :param ctx: a recarray
    :param name: name of a parameter
    :returns: True if the parameter is missing or single valued
    """
    if name not in ctx.dtype.names:
        return True
    return len(numpy.unique(numpy.float32(ctx[name]))) == 1


def expand_mdvbin(mdvbin):
    """
    :returns: a triple of integers (magbin, distbin, vs30bin)
    """
    magbin, rest = numpy.divmod(mdvbin, TWO24)
    distbin, vs30bin = numpy.divmod(rest, TWO16)
    return magbin, distbin, vs30bin


def sqrscale(x_min, x_max, n):
    """
    :param x_min: minumum value
    :param x_max: maximum value
    :param n: number of steps
    :returns: an array of n values from x_min to x_max in a quadratic scale
    """
    if not (isinstance(n, int) and n > 0):
        raise ValueError('n must be a positive integer, got %s' % n)
    if x_min < 0:
        raise ValueError('x_min must be positive, got %s' % x_min)
    if x_max <= x_min:
        raise ValueError('x_max (%s) must be bigger than x_min (%s)' %
                         (x_max, x_min))
    delta = numpy.sqrt(x_max - x_min) / (n - 1)
    return x_min + (delta * numpy.arange(n))**2


class Collapser(object):
    """
    Class managing the collapsing logic.
    """
    mag_bins = numpy.linspace(MINMAG, MAXMAG, 256)
    dist_bins = sqrscale(1, 600, 255)
    vs30_bins = numpy.linspace(0, 32767, 65536)

    def __init__(self, collapse_level, dist_types, has_vs30=False):
        self.collapse_level = collapse_level
        self.dist_types = dist_types
        self.has_vs30 = has_vs30
        self.cfactor = numpy.zeros(2)
        self.npartial = 0
        self.nfull = 0

    def calc_mdvbin(self, ctx):
        """
        :param ctx: a RuptureContext or a context array
        :return: an array of dtype numpy.uint32
        """
        dist = numpy.mean([getattr(ctx, dt) for dt in self.dist_types], axis=0)
        magbin = numpy.searchsorted(self.mag_bins, ctx.mag)
        distbin = numpy.searchsorted(self.dist_bins, dist)
        if self.has_vs30:
            vs30bin = numpy.searchsorted(self.vs30_bins, ctx.vs30)
            return magbin * TWO24 + distbin * TWO16 + vs30bin
        else:  # in test_collapse_area
            return magbin * TWO24 + distbin * TWO16

    def expand(self, mdvbin):
        """
        :returns: mag, dist and vs30 corresponding to mdvbin
        """
        mbin, dbin, vbin = expand_mdvbin(mdvbin)
        return self.mag_bins[mbin], self.dist_bins[dbin], self.vs30bins[vbin]

    def collapse(self, ctx, rup_indep, collapse_level=None):
        """
        Collapse a context recarray if possible.

        :param ctx: a recarray with fields "mdvbin" and "sids"
        :param rup_indep: False if the ruptures are mutually exclusive
        :param collapse_level: if None, use .collapse_level
        :returns: the collapsed array and a list of arrays with site IDs
        """
        ctx['mdvbin'] = self.calc_mdvbin(ctx)
        clevel = (collapse_level if collapse_level is not None
                  else self.collapse_level)
        if not rup_indep or clevel < 0:
            # no collapse
            self.cfactor[0] += len(numpy.unique(ctx.mdvbin))
            self.cfactor[1] += len(ctx)
            return ctx, ctx.sids.reshape(-1, 1)

        # names are mag, rake, vs30, rjb, mdvbin, sids, ...
        relevant = set(ctx.dtype.names) - IGNORE_PARAMS
        if all(trivial(ctx, param) for param in relevant):
            # collapse all
            far = ctx
            close = numpy.zeros(0, ctx.dtype)
            self.nfull += 1
        else:
            # collapse far away ruptures
            dst = ctx.mag * 10 * self.collapse_level
            far = ctx[ctx.rrup >= dst]
            close = ctx[ctx.rrup < dst]
            self.npartial += 1
        C = len(close)
        if len(far):
            uic = numpy.unique(  # this is fast
                far['mdvbin'], return_inverse=True, return_counts=True)
            mean = kmean(far, 'mdvbin', uic)
        else:
            mean = numpy.zeros(0, ctx.dtype)
        self.cfactor[0] += len(close) + len(mean)
        self.cfactor[1] += len(ctx)
        out = numpy.zeros(len(close) + len(mean), ctx.dtype)
        out[:C] = close
        out[C:] = mean
        allsids = [[sid] for sid in close['sids']]
        if len(far):  # this is slow
            allsids.extend(split_array(far['sids'], uic[1], uic[2]))
        # print(len(out), len(ctx))
        return out.view(numpy.recarray), allsids


class FarAwayRupture(Exception):
    """Raised if the rupture is outside the maximum distance for all sites"""


def basename(src):
    """
    :returns: the base name of a split source
    """
    src_id = src if isinstance(src, str) else src.source_id
    splits = re.split('[.:]', src_id, 1)
    if len(splits) == 2 and ';' in splits[1]:
        return splits[0] + ';' + splits[1].split(';')[1]
    return splits[0]


def get_num_distances(gsims):
    """
    :returns: the number of distances required for the given GSIMs
    """
    dists = set()
    for gsim in gsims:
        dists.update(gsim.REQUIRES_DISTANCES)
    return len(dists)


def _interp(param, name, trt):
    try:
        mdd = param[name]
    except KeyError:
        return magdepdist([(MINMAG, 1000), (MAXMAG, 1000)])
    if isinstance(mdd, IntegrationDistance):
        return mdd(trt)
    elif isinstance(mdd, dict):
        return magdepdist(getdefault(mdd, trt))
    return mdd


class ContextMaker(object):
    """
    A class to manage the creation of contexts and to compute mean/stddevs
    and possibly PoEs.

    :param trt: tectonic region type string
    :param gsims: list of GSIMs or a dictionary gsim -> rlz indices
    :param oq:
       dictionary of parameters like the maximum_distance, the IMTLs,
       the investigation time, etc, or an OqParam instance
    :param extraparams:
       additional site parameters to consider, used only in the tests

    NB: the trt can be different from the tectonic region type for which
    the underlying GSIMs are defined. This is intentional.
    """
    REQUIRES = ['DISTANCES', 'SITES_PARAMETERS', 'RUPTURE_PARAMETERS']
    fewsites = False
    rup_indep = True
    tom = None

    def __init__(self, trt, gsims, oq, monitor=Monitor(), extraparams=()):
        if isinstance(oq, dict):
            param = oq
            self.mags = param.get('mags', ())
            self.cross_correl = param.get('cross_correl')  # cond_spectra_test
        else:  # OqParam
            param = vars(oq)
            param['split_sources'] = oq.split_sources
            param['min_iml'] = oq.min_iml
            param['reqv'] = oq.get_reqv()
            param['af'] = getattr(oq, 'af', None)
            self.cross_correl = oq.cross_correl
            self.imtls = oq.imtls
            try:
                self.mags = oq.mags_by_trt[trt]
            except AttributeError:
                self.mags = ()
            except KeyError:  # missing TRT but there is only one
                [(_, self.mags)] = oq.mags_by_trt.items()
        if 'poes' in param:
            self.poes = param['poes']
        if 'imtls' in param:
            for imt in param['imtls']:
                if not isinstance(imt, str):
                    raise TypeError('Expected string, got %s' % type(imt))
            self.imtls = param['imtls']
        elif 'hazard_imtls' in param:
            self.imtls = DictArray(param['hazard_imtls'])
        elif not hasattr(self, 'imtls'):
            raise KeyError('Missing imtls in ContextMaker!')

        self.cache_distances = param.get('cache_distances', False)
        if self.cache_distances:
            # use a cache (surface ID, dist_type) for MultiFaultSources
            self.dcache = AccumDict()
            self.dcache.hit = 0
        else:
            self.dcache = None  # disabled
        self.af = param.get('af')
        self.max_sites_disagg = param.get('max_sites_disagg', 10)
        self.max_sites_per_tile = param.get('max_sites_per_tile', 50_000)
        self.time_per_task = param.get('time_per_task', 60)
        self.disagg_by_src = param.get('disagg_by_src')
        self.collapse_level = int(param.get('collapse_level', -1))
        self.disagg_by_src = param.get('disagg_by_src', False)
        self.trt = trt
        self.gsims = gsims
        for gsim in gsims:
            if hasattr(gsim, 'set_tables'):
                if not self.mags and not is_modifiable(gsim):
                    raise ValueError(
                        'You must supply a list of magnitudes as 2-digit '
                        'strings, like mags=["6.00", "6.10", "6.20"]')
                gsim.set_tables(self.mags, self.imtls)
        self.maximum_distance = _interp(param, 'maximum_distance', trt)
        if 'pointsource_distance' not in param:
            self.pointsource_distance = 1000.
        else:
            self.pointsource_distance = getdefault(
                param['pointsource_distance'], trt)
        self.minimum_distance = param.get('minimum_distance', 0)
        self.investigation_time = param.get('investigation_time')
        if self.investigation_time:
            self.tom = registry['PoissonTOM'](self.investigation_time)
        self.ses_seed = param.get('ses_seed', 42)
        self.ses_per_logic_tree_path = param.get('ses_per_logic_tree_path', 1)
        self.truncation_level = param.get('truncation_level', 99.)
        self.num_epsilon_bins = param.get('num_epsilon_bins', 1)
        self.ps_grid_spacing = param.get('ps_grid_spacing')
        self.split_sources = param.get('split_sources')
        self.effect = param.get('effect')
        for req in self.REQUIRES:
            reqset = set()
            for gsim in gsims:
                reqset.update(getattr(gsim, 'REQUIRES_' + req))
                if self.af and req == 'SITES_PARAMETERS':
                    reqset.add('ampcode')
                if (is_modifiable(gsim) and req == 'SITES_PARAMETERS' and
                        'apply_swiss_amplification' in gsim.params):
                    reqset.add('amplfactor')
            setattr(self, 'REQUIRES_' + req, reqset)
        try:
            self.min_iml = param['min_iml']
        except KeyError:
            self.min_iml = [0. for imt in self.imtls]
        self.reqv = param.get('reqv')
        if self.reqv is not None:
            self.REQUIRES_DISTANCES.add('repi')
        # NB: REQUIRES_DISTANCES is empty when gsims = [FromFile]
        REQUIRES_DISTANCES = self.REQUIRES_DISTANCES | {'rrup'}
        reqs = (sorted(self.REQUIRES_RUPTURE_PARAMETERS) +
                sorted(self.REQUIRES_SITES_PARAMETERS | set(extraparams)) +
                sorted(REQUIRES_DISTANCES))
        dic = {}
        for req in reqs:
            if req in site_param_dt:
                dt = site_param_dt[req]
                if isinstance(dt, tuple):  # (string_, size)
                    dic[req] = b'X' * dt[1]
                else:
                    dic[req] = dt(0)
            else:
                dic[req] = 0.
        dic['src_id'] = U32(0)
        dic['rup_id'] = U32(0)
        dic['mdvbin'] = U32(0)  # velocity-magnitude-distance bin
        dic['sids'] = U32(0)
        dic['rrup'] = numpy.float64(0)
        dic['weight'] = numpy.float64(0)
        dic['occurrence_rate'] = numpy.float64(0)
        self.defaultdict = dic
        self.collapser = Collapser(
            self.collapse_level, REQUIRES_DISTANCES, 'vs30' in dic)
        self.loglevels = DictArray(self.imtls) if self.imtls else {}
        self.shift_hypo = param.get('shift_hypo')
        with warnings.catch_warnings():
            # avoid RuntimeWarning: divide by zero encountered in log
            warnings.simplefilter("ignore")
            for imt, imls in self.imtls.items():
                if imt != 'MMI':
                    self.loglevels[imt] = numpy.log(imls)
        self.init_monitoring(monitor)

    def init_monitoring(self, monitor):
        # instantiating child monitors, may be called in the workers
        self.ctx_mon = monitor('make_contexts', measuremem=False)
        self.col_mon = monitor('collapsing contexts', measuremem=False)
        self.gmf_mon = monitor('computing mean_std', measuremem=False)
        self.poe_mon = monitor('get_poes', measuremem=False)
        self.pne_mon = monitor('composing pnes', measuremem=False)
        self.ir_mon = monitor('iter_ruptures', measuremem=True)
        self.task_no = getattr(monitor, 'task_no', 0)
        self.out_no = getattr(monitor, 'out_no', self.task_no)

    def dcache_size(self):
        """
        :returns: the size in bytes of the distance cache
        """
        if not self.dcache:
            return 0
        nbytes = 0
        for arr in self.dcache.values():
            if isinstance(arr, numpy.ndarray):
                nbytes += arr.nbytes
        return nbytes

    def read_ctxs(self, dstore, slc=None, magi=None):
        """
        :param dstore: a DataStore instance
        :param slice: a slice of contexts with the same grp_id
        :returns: a list of contexts
        """
        self.src_mutex, self.rup_mutex = dstore['mutex_by_grp'][self.grp_id]
        sitecol = dstore['sitecol'].complete.array
        if slc is None:
            slc = dstore['rup/grp_id'][:] == self.grp_id
        params = {n: dstore['rup/' + n][slc] for n in dstore['rup']}
        dtlist = []
        for par, val in params.items():
            if len(val) == 0:
                return []
            elif par == 'probs_occur':
                item = (par, object)
            elif par == 'occurrence_rate':
                item = (par, F64)
            else:
                item = (par, val[0].dtype)
            dtlist.append(item)
        for par in sitecol.dtype.names:
            if par != 'sids':
                dtlist.append((par, sitecol.dtype[par]))
        if magi is not None:
            dtlist.append(('magi', numpy.uint8))
        ctx = numpy.zeros(len(params['grp_id']), dtlist).view(numpy.recarray)
        for par, val in params.items():
            ctx[par] = val
        for par in sitecol.dtype.names:
            if par != 'sids':
                ctx[par] = sitecol[par][ctx['sids']]
        if magi is not None:
            ctx['magi'] = magi
        # NB: sorting the contexts break the disaggregation! (see case_1)

        # split parametric vs nonparametric contexts
        nans = numpy.isnan(ctx.occurrence_rate)
        if nans.sum() in (0, len(ctx)):  # no nans or all nans
            ctxs = [ctx]
        else:
            # happens in the oq-risk-tests for NZ
            ctxs = [ctx[nans], ctx[~nans]]
        return ctxs

    def new_ctx(self, size):
        """
        :returns: a recarray of the given size full of zeros
        """
        return RecordBuilder(**self.defaultdict).zeros(size)

    def recarray(self, ctxs, magi=None):
        """
        :params ctxs: a non-empty list of homogeneous contexts
        :returns: a recarray, possibly collapsed
        """
        assert ctxs
        dd = self.defaultdict.copy()
        if magi is not None:  # magnitude bin used in disaggregation
            dd['magi'] = numpy.uint8(0)

        if not hasattr(ctxs[0], 'probs_occur'):
            for ctx in ctxs:
                ctx.probs_occur = numpy.zeros(0)
            np = 0
        else:
            shps = [ctx.probs_occur.shape for ctx in ctxs]
            np = max(i[1] if len(i) > 1 else i[0] for i in shps)
        dd['probs_occur'] = numpy.zeros(np)
        if self.fewsites:  # must be at the end
            dd['clon'] = numpy.float64(0.)
            dd['clat'] = numpy.float64(0.)
        C = sum(len(ctx) for ctx in ctxs)
        ra = RecordBuilder(**dd).zeros(C)
        start = 0
        for ctx in ctxs:
            ctx = ctx.roundup(self.minimum_distance)
            slc = slice(start, start + len(ctx))
            for par in dd:
                if par == 'rup_id':
                    val = getattr(ctx, par)
                elif par == 'magi':  # in disaggregation
                    val = magi
                elif par == 'mdvbin':
                    val = 0  # overridden later
                elif par == 'weight':
                    val = getattr(ctx, par, 0.)
                else:
                    val = getattr(ctx, par, numpy.nan)
                getattr(ra, par)[slc] = val
            ra.sids[slc] = ctx.sids
            start = slc.stop
        return ra

    def get_ctx_params(self):
        """
        :returns: the interesting attributes of the context
        """
        params = {'occurrence_rate', 'sids', 'src_id',
                  'probs_occur', 'clon', 'clat', 'rrup'}
        params.update(self.REQUIRES_RUPTURE_PARAMETERS)
        for dparam in self.REQUIRES_DISTANCES:
            params.add(dparam + '_')
        return params

    def from_srcs(self, srcs, sitecol):  # used in disagg.disaggregation
        """
        :param srcs: a list of Source objects
        :param sitecol: a SiteCollection instance
        :returns: a list of context arrays
        """
        ctxs = []
        srcfilter = SourceFilter(sitecol, self.maximum_distance)
        for i, src in enumerate(srcs):
            src.id = i
            sites = srcfilter.get_close_sites(src)
            if sites is not None:
                ctxs.extend(self.get_ctx_iter(src, sites))
        return concat(ctxs)

    def make_rctx(self, rup):
        """
        Add .REQUIRES_RUPTURE_PARAMETERS to the rupture
        """
        ctx = RuptureContext()
        vars(ctx).update(vars(rup))
        for param in self.REQUIRES_RUPTURE_PARAMETERS:
            if param == 'mag':
                value = numpy.round(rup.mag, 6)
            elif param == 'strike':
                value = rup.surface.get_strike()
            elif param == 'dip':
                value = rup.surface.get_dip()
            elif param == 'rake':
                value = rup.rake
            elif param == 'ztor':
                value = rup.surface.get_top_edge_depth()
            elif param == 'hypo_lon':
                value = rup.hypocenter.longitude
            elif param == 'hypo_lat':
                value = rup.hypocenter.latitude
            elif param == 'hypo_depth':
                value = rup.hypocenter.depth
            elif param == 'width':
                value = rup.surface.get_width()
            elif param == 'in_cshm':
                # used in McVerry and Bradley GMPEs
                if rup.surface:
                    lons = rup.surface.mesh.lons.flatten()
                    lats = rup.surface.mesh.lats.flatten()
                    points_in_polygon = (
                        shapely.geometry.Point(lon, lat).within(cshm_polygon)
                        for lon, lat in zip(lons, lats))
                    value = any(points_in_polygon)
                else:
                    value = False
            elif param == 'zbot':
                # needed for width estimation in CampbellBozorgnia2014
                if rup.surface:
                    value = rup.surface.mesh.depths.max()
                else:
                    value = rup.hypocenter.depth
            else:
                raise ValueError('%s requires unknown rupture parameter %r' %
                                 (type(self).__name__, param))
            setattr(ctx, param, value)
        if not hasattr(ctx, 'occurrence_rate'):
            ctx.occurrence_rate = numpy.nan
        if hasattr(ctx, 'temporal_occurrence_model'):
            if isinstance(ctx.temporal_occurrence_model, NegativeBinomialTOM):
                ctx.probs_occur = ctx.temporal_occurrence_model.get_pmf(
                    ctx.occurrence_rate)

        return ctx

    def get_rctx(self, rup, sites, distances=None):
        """
        :returns: a RuptureContext (or None if filtered away)
        """
        ctx = self.make_rctx(rup)
        for name in sites.array.dtype.names:
            setattr(ctx, name, sites[name])

        if distances is None:
            distances = rup.surface.get_min_distance(sites.mesh)
        ctx.rrup = distances
        ctx.sites = sites
        for param in self.REQUIRES_DISTANCES - {'rrup'}:
            dists = get_distances(rup, sites, param, self.dcache)
            setattr(ctx, param, dists)

        # Equivalent distances
        reqv_obj = (self.reqv.get(self.trt) if self.reqv else None)
        if reqv_obj and not rup.surface:  # PointRuptures have no surface
            reqv = reqv_obj.get(ctx.repi, rup.mag)
            if 'rjb' in self.REQUIRES_DISTANCES:
                ctx.rjb = reqv
            if 'rrup' in self.REQUIRES_DISTANCES:
                ctx.rrup = numpy.sqrt(reqv**2 + rup.hypocenter.depth**2)

        return ctx

    def _get_ctx_planar(self, mag, planar, sites, src_id, start_stop, tom):
        # computing distances
        rrup, xx, yy = project(planar, sites.xyz)  # (3, U, N)
        if self.fewsites:
            # get the closest points on the surface
            closest = project_back(planar, xx, yy)  # (3, U, N)
        dists = {'rrup': rrup}
        for par in self.REQUIRES_DISTANCES - {'rrup'}:
            dists[par] = get_distances_planar(planar, sites, par)
        for par in dists:
            dst = dists[par]
            if self.minimum_distance:
                dst[dst < self.minimum_distance] = self.minimum_distance

        # building contexts; ctx has shape (U, N), ctxt (N, U)
        ctx = self.build_ctx((len(planar), len(sites)))
        ctxt = ctx.T  # smart trick taking advantage of numpy magic
        ctxt['src_id'] = src_id

        if self.fewsites:
            # the loop below is a bit slow
            for u, rup_id in enumerate(range(*start_stop)):
                ctx[u]['rup_id'] = rup_id

        # setting rupture parameters
        for par in self.ruptparams:
            if par == 'mag':
                ctxt[par] = mag
            elif par == 'occurrence_rate':
                ctxt[par] = planar.wlr[:, 2]  # shape U-> (N, U)
            elif par == 'width':
                ctxt[par] = planar.wlr[:, 0]
            elif par == 'strike':
                ctxt[par] = planar.sdr[:, 0]
            elif par == 'dip':
                ctxt[par] = planar.sdr[:, 1]
            elif par == 'rake':
                ctxt[par] = planar.sdr[:, 2]
            elif par == 'ztor':  # top edge depth
                ctxt[par] = planar.corners[:, 2, 0]
            elif par == 'zbot':  # bottom edge depth
                ctxt[par] = planar.corners[:, 2, 3]
            elif par == 'hypo_lon':
                ctxt[par] = planar.hypo[:, 0]
            elif par == 'hypo_lat':
                ctxt[par] = planar.hypo[:, 1]
            elif par == 'hypo_depth':
                ctxt[par] = planar.hypo[:, 2]

        # setting distance parameters
        for par in dists:
            ctx[par] = dists[par]
        if self.fewsites:
            ctx['clon'] = closest[0]
            ctx['clat'] = closest[1]

        # setting site parameters
        for par in self.siteparams:
            ctx[par] = sites.array[par]  # shape N-> (U, N)
        if hasattr(tom, 'get_pmf'):  # NegativeBinomialTOM
            # read Probability Mass Function from model and reshape it
            # into predetermined shape of probs_occur
            pmf = tom.get_pmf(planar.wlr[:, 2],
                              n_max=ctx['probs_occur'].shape[2])
            ctx['probs_occur'] = pmf[:, numpy.newaxis, :]

        return ctx

    def get_ctxs_planar(self, src, sitecol):
        """
        :param src: a (Collapsed)PointSource
        :param sitecol: a filtered SiteCollection
        :returns: a list with 0 or 1 context array
        """
        dd = self.defaultdict.copy()
        tom = src.temporal_occurrence_model

        if isinstance(tom, NegativeBinomialTOM):
            if hasattr(src, 'pointsources'):  # CollapsedPointSource
                maxrate = max(max(ps.mfd.occurrence_rates)
                              for ps in src.pointsources)
            else:  # regular source
                maxrate = max(src.mfd.occurrence_rates)
            p_size = tom.get_pmf(maxrate).shape[1]
            dd['probs_occur'] = numpy.zeros(p_size)
        else:
            dd['probs_occur'] = numpy.zeros(0)

        if self.fewsites:
            dd['clon'] = numpy.float64(0.)
            dd['clat'] = numpy.float64(0.)

        self.build_ctx = RecordBuilder(**dd).zeros
        self.siteparams = [par for par in sitecol.array.dtype.names
                           if par in dd]
        self.ruptparams = (
            self.REQUIRES_RUPTURE_PARAMETERS | {'occurrence_rate'})

        with self.ir_mon:
            # building planar geometries
            planardict = src.get_planar(self.shift_hypo)

        magdist = {mag: self.maximum_distance(mag)
                   for mag, rate in src.get_annual_occurrence_rates()}
        maxmag = max(magdist)
        ctxs = []
        max_radius = src.max_radius()
        cdist = sitecol.get_cdist(src.location)
        mask = cdist <= magdist[maxmag] + max_radius
        sitecol = sitecol.filter(mask)
        if sitecol is None:
            return []

        for magi, mag, planarlist, sites in self._quartets(
                src, sitecol, cdist[mask], planardict):
            if not planarlist:
                continue
            elif len(planarlist) > 1:  # when using ps_grid_spacing
                pla = numpy.concatenate(planarlist).view(numpy.recarray)
            else:
                pla = planarlist[0]

            offset = src.offset + magi * len(pla)
            start_stop = offset, offset + len(pla)
            ctx = self._get_ctx_planar(
                mag, pla, sites, src.id, start_stop, tom).flatten()
            ctxt = ctx[ctx.rrup < magdist[mag]]
            if len(ctxt):
                ctxs.append(ctxt)
        return concat(ctxs)

    def _quartets(self, src, sitecol, cdist, planardict):
        # splitting by magnitude
        quartets = []
        if src.count_nphc() == 1:
            # one rupture per magnitude
            for m, (mag, pla) in enumerate(planardict.items()):
                quartets.append((m, mag, pla, sitecol))
        else:
            for m, rup in enumerate(src.iruptures()):
                mag = rup.mag
                arr = [rup.surface.array.reshape(-1, 3)]
                pla = planardict[mag]
                psdist = (self.pointsource_distance + src.ps_grid_spacing +
                          src.radius[m])
                close = sitecol.filter(cdist <= psdist)
                far = sitecol.filter(cdist > psdist)
                if self.fewsites:
                    if close is None:  # all is far, common for small mag
                        quartets.append((m, mag, arr, sitecol))
                    else:  # something is close
                        quartets.append((m, mag, pla, sitecol))
                else:  # many sites
                    if close is None:  # all is far
                        quartets.append((m, mag, arr, far))
                    elif far is None:  # all is close
                        quartets.append((m, mag, pla, close))
                    else:  # some sites are far, some are close
                        quartets.append((m, mag, arr, far))
                        quartets.append((m, mag, pla, close))
        return quartets

    # this is called for non-point sources (or point sources in preclassical)
    def gen_contexts(self, rups_sites, src_id):
        """
        :yields: the old-style RuptureContexts generated by the source
        """
        for rups, sites in rups_sites:  # ruptures with the same magnitude
            if len(rups) == 0:  # may happen in case of min_mag/max_mag
                continue
            magdist = self.maximum_distance(rups[0].mag)
            for u, rup in enumerate(rups):
                dist = get_distances(rup, sites, 'rrup', self.dcache)
                mask = dist <= magdist
                if mask.any():
                    r_sites = sites.filter(mask)
                    rctx = self.get_rctx(rup, r_sites, dist[mask])
                    rctx.src_id = src_id
                    rctx.rup_id = rup.rup_id
                    if self.fewsites:
                        c = rup.surface.get_closest_points(sites.complete)
                        rctx.clon = c.lons[rctx.sids]
                        rctx.clat = c.lats[rctx.sids]
                    yield rctx

    def get_ctx_iter(self, src, sitecol, src_id=0, step=1):
        """
        :param src:
            a source object (already split) or a list of ruptures
        :param sitecol:
            a (filtered) SiteCollection
        :param src_id:
            integer source ID used where src is actually a list
        :param step:
            > 1 only in preclassical
        :returns:
            iterator over recarrays
        """
        self.fewsites = len(sitecol.complete) <= self.max_sites_disagg
        if getattr(src, 'location', None) and step == 1:
            with self.ctx_mon:
                ctxs = self.get_ctxs_planar(src, sitecol)
            return iter(ctxs)
        elif hasattr(src, 'source_id'):  # other source
            with self.ir_mon:
                allrups = numpy.array(list(src.iter_ruptures(
                    shift_hypo=self.shift_hypo, step=step)))
                for i, rup in enumerate(allrups):
                    rup.rup_id = src.offset + i
                self.num_rups = len(allrups)
                # sorted by mag by construction
                u32mags = U32([rup.mag * 100 for rup in allrups])
                rups_sites = [(rups, sitecol)
                              for rups in split_array(allrups, u32mags)]
            src_id = src.id
        else:  # in event based we get a list with a single rupture
            rups_sites = [(src, sitecol)]
            src_id = 0
        rctxs = self.gen_contexts(rups_sites, src_id)
        blocks = block_splitter(rctxs, 10_000, weight=len)
        # the weight of 10_000 ensure less than 1MB per block (recarray)
        return self.ctx_mon.iter(map(self.recarray, blocks))

    def max_intensity(self, sitecol1, mags, dists):
        """
        :param sitecol1: a SiteCollection instance with a single site
        :param mags: a sequence of magnitudes
        :param dists: a sequence of distances
        :returns: an array of GMVs of shape (#mags, #dists)
        """
        assert len(sitecol1) == 1, sitecol1
        nmags, ndists = len(mags), len(dists)
        gmv = numpy.zeros((nmags, ndists))
        for m, d in itertools.product(range(nmags), range(ndists)):
            mag, dist = mags[m], dists[d]
            ctx = RuptureContext()
            for par in self.REQUIRES_RUPTURE_PARAMETERS:
                setattr(ctx, par, 0)
            for dst in self.REQUIRES_DISTANCES:
                setattr(ctx, dst, numpy.array([dist]))
            for par in self.REQUIRES_SITES_PARAMETERS:
                setattr(ctx, par, getattr(sitecol1, par))
            ctx.sids = sitecol1.sids
            ctx.mag = mag
            ctx.width = .01  # 10 meters to avoid warnings in abrahamson_2014
            try:
                maxmean = self.get_mean_stds([ctx])[0].max()
                # shape NM
            except ValueError:  # magnitude outside of supported range
                continue
            else:
                gmv[m, d] = numpy.exp(maxmean)
        return gmv

    # not used by the engine, is is meant for notebooks
    def get_poes(self, srcs, sitecol, collapse_level=-1):
        """
        :param srcs: a list of sources with the same TRT
        :param sitecol: a SiteCollection instance with N sites
        :returns: an array of PoEs of shape (N, L, G)
        """
        self.collapser.cfactor = numpy.zeros(2)
        ctxs = self.from_srcs(srcs, sitecol)
        with patch.object(self.collapser, 'collapse_level', collapse_level):
            return self.set_pmap(ctxs, None).array(len(sitecol))

<<<<<<< HEAD
    def set_pmap(self, ctxs, pmap):
=======
    def get_pmap(self, ctxs):
>>>>>>> c7a4af0a
        """
        :param ctxs: a list of context arrays (only one for poissonian ctxs)
        :returns: a ProbabilityMap
        """
        pmap = ProbabilityMap(size(self.imtls), len(self.gsims))
        self.set_pmap(ctxs, pmap)
        if self.rup_indep:
            return ~pmap
        return pmap

    def set_pmap(self, ctxs, pmap):
        """
        :param ctxs: a list of context arrays (only one for poissonian ctxs)
        :param probmap: probability map to update
        """
        if self.tom is None:
            itime = -1.
        elif isinstance(self.tom, FatedTOM):
            itime = 0.
        else:
            itime = self.tom.time_span
        arr = pmap.array
        for ctx in ctxs:
            for poes, ctxt, slcsids in self.gen_poes(ctx):
                probs_occur = getattr(ctxt, 'probs_occur',
                                      numpy.zeros((len(ctxt), 0)))
                rates = ctxt.occurrence_rate
                with self.pne_mon:
                    if isinstance(slcsids, numpy.ndarray):
                        # no collapse: avoiding an inner loop can give a 25%
                        if self.rup_indep:
                            update_pmap_n(arr, poes, rates, probs_occur,
                                          pmap.sidx[ctxt.sids], itime)
                        else:  # USAmodel, New Madrid cluster
                            idxs = pmap.sidx[ctxt.sids]
                            z = zip(poes, rates, probs_occur,
                                    ctxt.weight, idxs)
                            for poe, rate, probs, wei, sid in z:
                                pne = get_pnes(rate, probs, poe, itime)
                                arr[sid] += (1. - pne) * wei
                    else:  # collapse is possible only for rup_indep
                        allsids = []
                        sizes = []
                        for sids in slcsids:
                            allsids.extend(sids)
                            sizes.append(len(sids))
<<<<<<< HEAD
                        idxs = pmap.idxs[allsids]
                        update_pmap_c(arr, poes, rates, probs_occur,
                                      idxs, U32(sizes), itime)
=======
                        update_pmap_c(dic, poes, rates, probs_occur,
                                      U32(allsids), U32(sizes), itime)
>>>>>>> c7a4af0a

    # called by gen_poes and by the GmfComputer
    def get_mean_stds(self, ctxs):
        """
        :param ctxs: a list of contexts with N=sum(len(ctx) for ctx in ctxs)
        :returns: an array of shape (4, G, M, N) with mean and stddevs
        """
        if not hasattr(self, 'imts'):
            self.imts = tuple(imt_module.from_string(im) for im in self.imtls)
        N = sum(len(ctx) for ctx in ctxs)
        M = len(self.imtls)
        G = len(self.gsims)
        out = numpy.zeros((4, G, M, N))
        if all(isinstance(ctx, numpy.recarray) for ctx in ctxs):
            # contexts already vectorized
            recarrays = ctxs
        else:  # vectorize the contexts
            recarrays = [self.recarray(ctxs)]
        if any(hasattr(gsim, 'gmpe_table') for gsim in self.gsims):
            assert len(recarrays) == 1, len(recarrays)
            recarrays = split_array(recarrays[0], U32(recarrays[0].mag*100))
        self.adj = {gsim: [] for gsim in self.gsims}  # NSHM2014 adjustments
        for g, gsim in enumerate(self.gsims):
            compute = gsim.__class__.compute
            start = 0
            for ctx in recarrays:
                slc = slice(start, start + len(ctx))
                adj = compute(gsim, ctx, self.imts, *out[:, g, :, slc])
                if adj is not None:
                    self.adj[gsim].append(adj)
                start = slc.stop
            if self.adj[gsim]:
                self.adj[gsim] = numpy.concatenate(self.adj[gsim])
            if self.truncation_level not in (0, 99.) and (
                    out[1, g] == 0.).any():
                raise ValueError('Total StdDev is zero for %s' % gsim)
        return out

    def gen_poes(self, ctx):
        """
        :param ctx: a vectorized context (recarray) of size N
        :yields: poes, ctxt, slcsids with poes of shape (N, L, G)
        """
        from openquake.hazardlib.site_amplification import get_poes_site
        (M, L1), G = self.loglevels.array.shape, len(self.gsims)
        maxsize = get_maxsize(M, G)
        # L1 is the reduction factor such that the NLG arrays have
        # the same size as the GMN array and fit in the CPU cache

        # collapse if possible
        with self.col_mon:
            ctx, allsids = self.collapser.collapse(ctx, self.rup_indep)

        # split large context arrays to avoid filling the CPU cache
        if ctx.nbytes > maxsize:
            bigslices = gen_slices(0, len(ctx), maxsize)
        else:
            bigslices = [slice(0, len(ctx))]

        for bigslc in bigslices:
            s = bigslc.start
            with self.gmf_mon:
                # this is allocating at most 2MB of RAM
                mean_stdt = self.get_mean_stds([ctx[bigslc]])
            for slc in gen_slices(bigslc.start, bigslc.stop, maxsize // L1):
                slcsids = allsids[slc]
                ctxt = ctx[slc]
                self.slc = slice(slc.start - s, slc.stop - s)  # in get_poes
                with self.poe_mon:
                    # this is allocating at most 2MB of RAM
                    poes = numpy.zeros((len(ctxt), M*L1, G))
                    for g, gsim in enumerate(self.gsims):
                        ms = mean_stdt[:2, g, :, self.slc]
                        # builds poes of shape (n, L, G)
                        if self.af:  # kernel amplification method
                            poes[:, :, g] = get_poes_site(ms, self, ctxt)
                        else:  # regular case
                            poes[:, :, g] = gsim.get_poes(ms, self, ctxt)
                yield poes, ctxt, slcsids

    def estimate_sites(self, src, sites):
        """
        :returns: how many sites are impacted overall
        """
        nphc = src.count_nphc()
        dists = sites.get_cdist(src.location)
        planardict = src.get_planar(iruptures=True)
        esites = 0
        for m, (mag, [planar]) in enumerate(planardict.items()):
            rrup = dists[dists < self.maximum_distance(mag) + src.radius[m]]
            nclose = (rrup < self.pointsource_distance + src.ps_grid_spacing +
                      src.radius[m]).sum()
            nfar = len(rrup) - nclose
            esites += nclose * nphc + nfar
        return esites

    # tested in test_collapse_small
    def estimate_weight(self, src, srcfilter, multiplier=1):
        """
        :param src: a source object
        :param srcfilter: a SourceFilter instance
        :returns: the weight of the source (num_ruptures * <num_sites/N>)
        """
        sites = srcfilter.get_close_sites(src)
        if sites is None:
            # may happen for CollapsedPointSources
            return 0
        src.nsites = len(sites)
        N = len(srcfilter.sitecol.complete)  # total sites
        if (hasattr(src, 'location') and src.count_nphc() > 1 and
                self.pointsource_distance < 1000):
            esites = self.estimate_sites(src, sites) * multiplier
        else:
            ctxs = list(self.get_ctx_iter(src, sites, step=10))  # reduced
            if not ctxs:
                return src.num_ruptures if N == 1 else 0
            esites = (len(ctxs[0]) * src.num_ruptures /
                      self.num_rups * multiplier)
        weight = esites / N  # the weight is the effective number of ruptures
        src.esites = int(esites)
        return weight

    def set_weight(self, sources, srcfilter, multiplier=1, mon=Monitor()):
        """
        Set the weight attribute on each prefiltered source
        """
        if hasattr(srcfilter, 'array'):  # a SiteCollection was passed
            srcfilter = SourceFilter(srcfilter, self.maximum_distance)
        N = len(srcfilter.sitecol)
        G = len(self.gsims)
        for src in sources:
            src.num_ruptures = src.count_ruptures()
            if src.nsites == 0:  # was discarded by the prefiltering
                src.weight = .001
                src.esites = 0
            else:
                with mon:
                    src.esites = 0  # overridden inside estimate_weight
                    src.weight = .1 + self.estimate_weight(
                        src, srcfilter, multiplier) * G
                    if src.code == b'F' and N <= self.max_sites_disagg:
                        src.weight *= 20  # test ucerf
                    elif src.code == b'S':
                        src.weight += .9
                    elif src.code == b'C':
                        src.weight += 9.9


# see contexts_tests.py for examples of collapse
# probs_occur = functools.reduce(combine_pmf, (r.probs_occur for r in rups))
def combine_pmf(o1, o2):
    """
    Combine probabilities of occurrence; used to collapse nonparametric
    ruptures.

    :param o1: probability distribution of length n1
    :param o2: probability distribution of length n2
    :returns: probability distribution of length n1 + n2 - 1

    >>> combine_pmf([.99, .01], [.98, .02])
    array([9.702e-01, 2.960e-02, 2.000e-04])
    """
    n1 = len(o1)
    n2 = len(o2)
    o = numpy.zeros(n1 + n2 - 1)
    for i in range(n1):
        for j in range(n2):
            o[i + j] += o1[i] * o2[j]
    return o


def print_finite_size(rups):
    """
    Used to print the number of finite-size ruptures
    """
    c = collections.Counter()
    for rup in rups:
        if rup.surface:
            c['%.2f' % rup.mag] += 1
    print(c)
    print('total finite size ruptures = ', sum(c.values()))


class PmapMaker(object):
    """
    A class to compute the PoEs from a given source
    """
    def __init__(self, cmaker, srcfilter, group):
        vars(self).update(vars(cmaker))
        self.cmaker = cmaker
        self.srcfilter = srcfilter
        self.N = len(self.srcfilter.sitecol.complete)
        try:
            self.sources = group.sources
        except AttributeError:  # already a list of sources
            self.sources = group
        self.src_mutex = getattr(group, 'src_interdep', None) == 'mutex'
        self.cmaker.rup_indep = getattr(group, 'rup_interdep', None) != 'mutex'
        self.fewsites = self.N <= cmaker.max_sites_disagg

    def count_bytes(self, ctxs):
        # # usuful for debugging memory issues
        rparams = len(self.cmaker.REQUIRES_RUPTURE_PARAMETERS)
        sparams = len(self.cmaker.REQUIRES_SITES_PARAMETERS) + 1
        dparams = len(self.cmaker.REQUIRES_DISTANCES)
        nbytes = 0
        for ctx in ctxs:
            nsites = len(ctx)
            nbytes += 8 * rparams
            nbytes += 8 * sparams * nsites
            nbytes += 8 * dparams * nsites
        return nbytes

    def gen_ctxs(self, src):
        sites = self.srcfilter.get_close_sites(src)
        if sites is None:
            return
        for ctx in self.cmaker.get_ctx_iter(src, sites):
            if hasattr(src, 'mutex_weight'):
                if ctx.weight.any():
                    ctx['weight'] *= src.mutex_weight
                else:
                    ctx['weight'] = src.mutex_weight
            if self.fewsites:  # keep rupdata in memory (before collapse)
                self.rupdata.append(ctx)
            yield ctx

    def _make_src_indep(self, pmap):
        # sources with the same ID
        cm = self.cmaker
        allctxs = []
        ctxs_mb = 0
        totlen = 0
        t0 = time.time()
        for src in self.sources:
            nsites = 0
            for ctx in self.gen_ctxs(src):
                ctxs_mb += ctx.nbytes / TWO20  # TWO20=1MB
                nsites += len(ctx)
                allctxs.append(ctx)
                if ctxs_mb > MAX_MB:
                    cm.set_pmap(concat(allctxs), pmap)
                    allctxs.clear()
                    ctxs_mb = 0
        if allctxs:
            src.nsites = nsites
            totlen += nsites
            cm.set_pmap(concat(allctxs), pmap)
            allctxs.clear()
        dt = time.time() - t0
        nsrcs = len(self.sources)
        for src in self.sources:
            self.source_data['src_id'].append(src.source_id)
            self.source_data['grp_id'].append(src.grp_id)
            self.source_data['nsites'].append(src.nsites)
            self.source_data['esites'].append(src.esites)
            self.source_data['nrupts'].append(src.num_ruptures)
            self.source_data['weight'].append(src.weight)
            self.source_data['ctimes'].append(
                dt * src.nsites / totlen if totlen else dt / nsrcs)
            self.source_data['taskno'].append(cm.task_no)
        if cm.rup_indep:
            pmap.array[:] = 1. - pmap.array
        return pmap

    def _make_src_mutex(self):
        # used in the Japan model, test case_27
        pmap_by_src = {}
        cm = self.cmaker
        for src in self.sources:
            t0 = time.time()
            pm = Pmap(self.sids, cm.imtls.size, len(cm.gsims))
            pm.fill(self.cmaker.rup_indep)
            ctxs = list(self.gen_ctxs(src))
            nctxs = len(ctxs)
            nsites = sum(len(ctx) for ctx in ctxs)
            if nsites:
                cm.set_pmap(ctxs, pm)

            p = (~pm if cm.rup_indep else pm) * src.mutex_weight
            if ':' in src.source_id:
                srcid = basename(src)
                if srcid in pmap_by_src:
                    pmap_by_src[srcid] += p
                else:
                    pmap_by_src[srcid] = p
            else:
                pmap_by_src[src.source_id] = p
            dt = time.time() - t0
            self.source_data['src_id'].append(src.source_id)
            self.source_data['grp_id'].append(src.grp_id)
            self.source_data['nsites'].append(nsites)
            self.source_data['esites'].append(src.esites)
            self.source_data['nrupts'].append(nctxs)
            self.source_data['weight'].append(src.weight)
            self.source_data['ctimes'].append(dt)
            self.source_data['taskno'].append(cm.task_no)

        return pmap_by_src

    def make(self, sids):
        self.sids = sids
        dic = {}
        self.rupdata = []
        self.source_data = AccumDict(accum=[])
        grp_id = self.sources[0].grp_id
        pmap = Pmap(sids, size(self.imtls), len(self.gsims))
        pmap.fill(self.cmaker.rup_indep)
        if self.src_mutex:
            pmap_by_src = self._make_src_mutex()
            for source_id, pm in pmap_by_src.items():
                pmap.array += pm.array
        else:
            self._make_src_indep(pmap)
        dic['pmap'] = pmap
        dic['cfactor'] = self.cmaker.collapser.cfactor
        dic['rup_data'] = concat(self.rupdata)
        dic['source_data'] = self.source_data
        dic['task_no'] = self.task_no
        dic['grp_id'] = grp_id
        if self.disagg_by_src and self.src_mutex:
            dic['pmap_by_src'] = pmap_by_src
        elif self.disagg_by_src:
            # all the sources in the group have the same source_id because
            # of the groupby(group, get_source_id) in classical.py
            srcid = basename(self.sources[0])
            dic['pmap_by_src'] = {srcid: pmap}
        return dic


class BaseContext(metaclass=abc.ABCMeta):
    """
    Base class for context object.
    """
    def __eq__(self, other):
        """
        Return True if ``other`` has same attributes with same values.
        """
        if isinstance(other, self.__class__):
            if self._slots_ == other._slots_:
                oks = []
                for s in self._slots_:
                    a, b = getattr(self, s, None), getattr(other, s, None)
                    if a is None and b is None:
                        ok = True
                    elif a is None and b is not None:
                        ok = False
                    elif a is not None and b is None:
                        ok = False
                    elif hasattr(a, 'shape') and hasattr(b, 'shape'):
                        if a.shape == b.shape:
                            ok = numpy.allclose(a, b)
                        else:
                            ok = False
                    else:
                        ok = a == b
                    oks.append(ok)
                return numpy.all(oks)
        return False


# mock of a site collection used in the tests and in the SMTK
class SitesContext(BaseContext):
    """
    Sites calculation context for ground shaking intensity models.

    Instances of this class are passed into
    :meth:`GroundShakingIntensityModel.get_mean_and_stddevs`. They are
    intended to represent relevant features of the sites collection.
    Every GSIM class is required to declare what :attr:`sites parameters
    <GroundShakingIntensityModel.REQUIRES_SITES_PARAMETERS>` does it need.
    Only those required parameters are made available in a result context
    object.
    """
    # _slots_ is used in hazardlib check_gsim and in the SMTK
    def __init__(self, slots='vs30 vs30measured z1pt0 z2pt5'.split(),
                 sitecol=None):
        self._slots_ = slots
        if sitecol is not None:
            self.sids = sitecol.sids
            for slot in slots:
                setattr(self, slot, getattr(sitecol, slot))

    # used in the SMTK
    def __len__(self):
        return len(self.sids)


class DistancesContext(BaseContext):
    """
    Distances context for ground shaking intensity models.

    Instances of this class are passed into
    :meth:`GroundShakingIntensityModel.get_mean_and_stddevs`. They are
    intended to represent relevant distances between sites from the collection
    and the rupture. Every GSIM class is required to declare what
    :attr:`distance measures <GroundShakingIntensityModel.REQUIRES_DISTANCES>`
    does it need. Only those required values are calculated and made available
    in a result context object.
    """
    _slots_ = ('rrup', 'rx', 'rjb', 'rhypo', 'repi', 'ry0', 'rcdpp',
               'azimuth', 'hanging_wall', 'rvolc')

    def __init__(self, param_dist_pairs=()):
        for param, dist in param_dist_pairs:
            setattr(self, param, dist)

    def roundup(self, minimum_distance):
        """
        If the minimum_distance is nonzero, returns a copy of the
        DistancesContext with updated distances, i.e. the ones below
        minimum_distance are rounded up to the minimum_distance. Otherwise,
        returns the original DistancesContext unchanged.
        """
        if not minimum_distance:
            return self
        ctx = DistancesContext()
        for dist, array in vars(self).items():
            small_distances = array < minimum_distance
            if small_distances.any():
                array = numpy.array(array)  # make a copy first
                array[small_distances] = minimum_distance
                array.flags.writeable = False
            setattr(ctx, dist, array)
        return ctx


def get_dists(ctx):
    """
    Extract the distance parameters from a context.

    :returns: a dictionary dist_name -> distances
    """
    return {par: dist for par, dist in vars(ctx).items()
            if par in KNOWN_DISTANCES}


# used to produce a RuptureContext suitable for legacy code, i.e. for calls
# to .get_mean_and_stddevs, like for instance in the SMTK
def full_context(sites, rup, dctx=None):
    """
    :returns: a full RuptureContext with all the relevant attributes
    """
    self = RuptureContext()
    self.src_id = 0
    for par, val in vars(rup).items():
        setattr(self, par, val)
    if not hasattr(self, 'occurrence_rate'):
        self.occurrence_rate = numpy.nan
    if hasattr(sites, 'array'):  # is a SiteCollection
        for par in sites.array.dtype.names:
            setattr(self, par, sites[par])
    else:  # sites is a SitesContext
        for par, val in vars(sites).items():
            setattr(self, par, val)
    if dctx:
        for par, val in vars(dctx).items():
            setattr(self, par, val)
    return self


def get_mean_stds(gsim, ctx, imts, **kw):
    """
    :param gsim: a single GSIM or a a list of GSIMs
    :param ctx: a RuptureContext or a recarray of size N
    :param imts: a list of M IMTs
    :param kw: additional keyword arguments
    :returns:
        an array of shape (4, M, N) obtained by applying the
        given GSIM, ctx amd imts, or an array of shape (G, 4, M, N)
    """
    imtls = {imt.string: [0] for imt in imts}
    single = hasattr(gsim, 'compute')
    kw['imtls'] = imtls
    cmaker = ContextMaker('*', [gsim] if single else gsim, kw)
    out = cmaker.get_mean_stds([ctx])  # (4, G, M, N)
    return out[:, 0] if single else out


# mock of a rupture used in the tests and in the SMTK
class RuptureContext(BaseContext):
    """
    Rupture calculation context for ground shaking intensity models.

    Instances of this class are passed into
    :meth:`GroundShakingIntensityModel.get_mean_and_stddevs`. They are
    intended to represent relevant features of a single rupture. Every
    GSIM class is required to declare what :attr:`rupture parameters
    <GroundShakingIntensityModel.REQUIRES_RUPTURE_PARAMETERS>` does it need.
    Only those required parameters are made available in a result context
    object.
    """
    src_id = 0
    rup_id = 0
    _slots_ = (
        'mag', 'strike', 'dip', 'rake', 'ztor', 'hypo_lon', 'hypo_lat',
        'hypo_depth', 'width', 'hypo_loc', 'src_id', 'rup_id')

    def __init__(self, param_pairs=()):
        for param, value in param_pairs:
            setattr(self, param, value)

    def size(self):
        """
        If the context is a multi rupture context, i.e. it contains an array
        of magnitudes and it refers to a single site, returns the size of
        the array, otherwise returns 1.
        """
        nsites = len(self.sids)
        if nsites == 1 and isinstance(self.mag, numpy.ndarray):
            return len(self.mag)
        return nsites

    # used in acme_2019
    def __len__(self):
        return len(self.sids)

    def roundup(self, minimum_distance):
        """
        If the minimum_distance is nonzero, returns a copy of the
        RuptureContext with updated distances, i.e. the ones below
        minimum_distance are rounded up to the minimum_distance. Otherwise,
        returns the original.
        """
        if not minimum_distance:
            return self
        ctx = copy.copy(self)
        for dist, array in vars(self).items():
            if dist in KNOWN_DISTANCES:
                small_distances = array < minimum_distance
                if small_distances.any():
                    array = numpy.array(array)  # make a copy first
                    array[small_distances] = minimum_distance
                    array.flags.writeable = False
                setattr(ctx, dist, array)
        return ctx


class Effect(object):
    """
    Compute the effect of a rupture of a given magnitude and distance.

    :param effect_by_mag: a dictionary magstring -> intensities
    :param dists: array of distances, one per each intensity
    :param cdist: collapse distance
    """
    def __init__(self, effect_by_mag, dists, collapse_dist=None):
        self.effect_by_mag = effect_by_mag
        self.dists = dists
        self.nbins = len(dists)

    def collapse_value(self, collapse_dist):
        """
        :returns: intensity at collapse distance
        """
        # get the maximum magnitude with a cutoff at 7
        for mag in self.effect_by_mag:
            if mag > '7.00':
                break
        effect = self.effect_by_mag[mag]
        idx = numpy.searchsorted(self.dists, collapse_dist)
        return effect[idx-1 if idx == self.nbins else idx]

    def __call__(self, mag, dist):
        di = numpy.searchsorted(self.dists, dist)
        if di == self.nbins:
            di = self.nbins
        eff = self.effect_by_mag['%.2f' % mag][di]
        return eff

    # this is used to compute the magnitude-dependent pointsource_distance
    def dist_by_mag(self, intensity):
        """
        :returns: a dict magstring -> distance
        """
        dst = {}  # magnitude -> distance
        for mag, intensities in self.effect_by_mag.items():
            if intensity < intensities.min():
                dst[mag] = self.dists[-1]  # largest distance
            elif intensity > intensities.max():
                dst[mag] = self.dists[0]  # smallest distance
            else:
                dst[mag] = interp1d(intensities, self.dists)(intensity)
        return dst


def get_effect_by_mag(mags, sitecol1, gsims_by_trt, maximum_distance, imtls):
    """
    :param mags: an ordered list of magnitude strings with format %.2f
    :param sitecol1: a SiteCollection with a single site
    :param gsims_by_trt: a dictionary trt -> gsims
    :param maximum_distance: an IntegrationDistance object
    :param imtls: a DictArray with intensity measure types and levels
    :returns: a dict magnitude-string -> array(#dists, #trts)
    """
    trts = list(gsims_by_trt)
    ndists = 51
    gmv = numpy.zeros((len(mags), ndists, len(trts)))
    param = dict(maximum_distance=maximum_distance, imtls=imtls)
    for t, trt in enumerate(trts):
        dist_bins = maximum_distance.get_dist_bins(trt, ndists)
        cmaker = ContextMaker(trt, gsims_by_trt[trt], param)
        gmv[:, :, t] = cmaker.max_intensity(sitecol1, F64(mags), dist_bins)
    return dict(zip(mags, gmv))


def read_cmakers(dstore, full_lt=None):
    """
    :param dstore: a DataStore-like object
    :param full_lt: a FullLogicTree instance, if given
    :returns: a list of ContextMaker instance, one per source group
    """
    from openquake.hazardlib.site_amplification import AmplFunction
    cmakers = []
    oq = dstore['oqparam']
    full_lt = full_lt or dstore['full_lt']
    trt_smrs = dstore['trt_smrs'][:]
    toms = decode(dstore['toms'][:])
    rlzs_by_gsim_list = full_lt.get_rlzs_by_gsim_list(trt_smrs)
    trts = list(full_lt.gsim_lt.values)
    num_eff_rlzs = len(full_lt.sm_rlzs)
    start = 0
    for grp_id, rlzs_by_gsim in enumerate(rlzs_by_gsim_list):
        trti = trt_smrs[grp_id][0] // num_eff_rlzs
        trt = trts[trti]
        if ('amplification' in oq.inputs and
                oq.amplification_method == 'kernel'):
            df = AmplFunction.read_df(oq.inputs['amplification'])
            oq.af = AmplFunction.from_dframe(df)
        else:
            oq.af = None
        oq.mags_by_trt = {k: decode(v[:])
                          for k, v in dstore['source_mags'].items()}
        cmaker = ContextMaker(trt, rlzs_by_gsim, oq)
        cmaker.tom = valid.occurrence_model(toms[grp_id])
        cmaker.trti = trti
        cmaker.start = start
        cmaker.grp_id = grp_id
        start += len(rlzs_by_gsim)
        cmakers.append(cmaker)
    return cmakers


# used in event_based
def read_cmaker(dstore, trt_smr):
    """
    :param dstore: a DataStore-like object
    :returns: a ContextMaker instance
    """
    oq = dstore['oqparam']
    full_lt = dstore['full_lt']
    trts = list(full_lt.gsim_lt.values)
    trt = trts[trt_smr // len(full_lt.sm_rlzs)]
    rlzs_by_gsim = full_lt._rlzs_by_gsim(trt_smr)
    return ContextMaker(trt, rlzs_by_gsim, oq)<|MERGE_RESOLUTION|>--- conflicted
+++ resolved
@@ -953,11 +953,7 @@
         with patch.object(self.collapser, 'collapse_level', collapse_level):
             return self.set_pmap(ctxs, None).array(len(sitecol))
 
-<<<<<<< HEAD
-    def set_pmap(self, ctxs, pmap):
-=======
     def get_pmap(self, ctxs):
->>>>>>> c7a4af0a
         """
         :param ctxs: a list of context arrays (only one for poissonian ctxs)
         :returns: a ProbabilityMap
@@ -1004,14 +1000,9 @@
                         for sids in slcsids:
                             allsids.extend(sids)
                             sizes.append(len(sids))
-<<<<<<< HEAD
-                        idxs = pmap.idxs[allsids]
+                        idxs = pmap.sidx[allsids]
                         update_pmap_c(arr, poes, rates, probs_occur,
                                       idxs, U32(sizes), itime)
-=======
-                        update_pmap_c(dic, poes, rates, probs_occur,
-                                      U32(allsids), U32(sizes), itime)
->>>>>>> c7a4af0a
 
     # called by gen_poes and by the GmfComputer
     def get_mean_stds(self, ctxs):
@@ -1290,14 +1281,14 @@
             nsites = sum(len(ctx) for ctx in ctxs)
             if nsites:
                 cm.set_pmap(ctxs, pm)
-
-            p = (~pm if cm.rup_indep else pm) * src.mutex_weight
+            arr = 1. - pm.array if cm.rup_indep else pm.array
+            p = pm.new(arr * src.mutex_weight)
             if ':' in src.source_id:
                 srcid = basename(src)
                 if srcid in pmap_by_src:
-                    pmap_by_src[srcid] += p
+                    pmap_by_src[srcid].array += p.array
                 else:
-                    pmap_by_src[srcid] = p
+                    pmap_by_src[srcid].array[:] = p.array
             else:
                 pmap_by_src[src.source_id] = p
             dt = time.time() - t0
