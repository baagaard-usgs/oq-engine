# The Hazard Library
# Copyright (C) 2021 GEM Foundation
#
# OpenQuake is free software: you can redistribute it and/or modify it
# under the terms of the GNU Affero General Public License as published
# by the Free Software Foundation, either version 3 of the License, or
# (at your option) any later version.
#
# OpenQuake is distributed in the hope that it will be useful,
# but WITHOUT ANY WARRANTY; without even the implied warranty of
# MERCHANTABILITY or FITNESS FOR A PARTICULAR PURPOSE.  See the
# GNU Affero General Public License for more details.
#
# You should have received a copy of the GNU Affero General Public License
# along with OpenQuake. If not, see <http://www.gnu.org/licenses/>.

"""
Module :mod:`openquake.hazardlib.geo.multiline` defines
:class:`openquake.hazardlib.geo.multiline.Multiline`.
"""

import numpy as np
from openquake.baselib.performance import compile
from openquake.hazardlib.geo import utils
from openquake.hazardlib.geo.mesh import Mesh
from openquake.hazardlib.geo.line import Line, get_average_azimuth
from openquake.hazardlib.geo.geodetic import geodetic_distance, azimuth


def get_endpoints(lines):
    """
    :returns a mesh of shape 2L
    """
    L = len(lines)
    lons = np.zeros(2*L)
    lats = np.zeros(2*L)
    for i, line in enumerate(lines):
        lons[2*i] = line.coo[0, 0]
        lons[2*i + 1] = line.coo[-1, 0]
        lats[2*i] = line.coo[0, 1]
        lats[2*i + 1] = line.coo[-1, 1]
    return Mesh(lons, lats)


class MultiLine(object):
    """
    A collection of polylines with associated methods and attributes. For the
    most part, these are used to compute distances according to the GC2
    method.
    """
    def __init__(self, lines, u_max=None):
        self.coos = [ln.coo for ln in lines]

        # compute the overall strike and the origin of the multiline
        # get lenghts and average azimuths
        llenghts = np.array([ln.get_length() for ln in lines])
        avgaz = np.array([line.average_azimuth() for line in lines])

        # determine the flipped lines
        self.flipped = get_flipped(lines, llenghts, avgaz)

        # Compute the prevalent azimuth
        avgazims_corr = np.copy(avgaz)
        for i in np.nonzero(self.flipped)[0]:
            lines[i] = lines[i].flip()
            avgazims_corr[i] = lines[i].average_azimuth()
        avg_azim = get_average_azimuth(avgazims_corr, llenghts)
        strike_east = (avg_azim > 0) & (avg_azim <= 180)

        ep = get_endpoints(lines)
        olon, olat, self.soidx = get_origin(ep, strike_east, avg_azim)

        # Reorder the lines according to the origin and compute the shift
        lines = [lines[i] for i in self.soidx]
        self.shift = get_coordinate_shift(lines, olon, olat, avg_azim)
    
        if u_max is None:
            # this is the expensive operation
            ts, us = self.get_tu(get_endpoints(lines))
            self.u_max = np.abs(us).max()
        else:
            self.u_max = u_max

    def get_tu(self, mesh):
        """
        Given a mesh, computes the T and U coordinates for the multiline
        """
        S = len(self.coos)  # number of lines == number of surfaces
        N = len(mesh)
<<<<<<< HEAD
        tupps = np.zeros((S, N))
        uupps = np.zeros((S, N))
        weis = np.zeros((S, N))
        for i, (soid, flip) in enumerate(zip(self.soidx, self.flipped)):
            coo = self.coos[soid]
            tu, uu, we = Line.from_coo(coo, flip).get_tuw(mesh)
            tupps[i] = tu
            uupps[i] = uu
            weis[i] = we
        return _get_uts(self.shift, tupps, uupps, weis)
=======
        tuw = np.zeros((3, S, N))
        for soid, flip, coo in zip(self.soidx, self.flipped, self.coos):
            tuw[:, soid] = Line.from_coo(coo, flip).get_tuw(mesh)
        return _get_tu(self.shift, tuw)
>>>>>>> 0c7c2c72


def get_flipped(lines, llens, avgaz):
    """
    :returns: a boolean array with the flipped lines
    """
    # Find general azimuth trend
    ave = get_average_azimuth(avgaz, llens)

    # Find the sections whose azimuth direction is not consistent with the
    # average one
    flipped = np.zeros((len(avgaz)), dtype=bool)
    if (ave >= 90) & (ave <= 270):
        # This is the case where the average azimuth in the second or third
        # quadrant
        idx = (avgaz >= (ave - 90) % 360) & (avgaz < (ave + 90) % 360)
    else:
        # In this case the average azimuth points toward the northern emisphere
        idx = (avgaz >= (ave - 90) % 360) | (avgaz < (ave + 90) % 360)

    delta = abs(avgaz - ave)
    scale = np.abs(np.cos(np.radians(delta)))
    ratio = np.sum(llens[idx] * scale[idx]) / np.sum(llens * scale)

    strike_to_east = ratio > 0.5
    if strike_to_east:
        flipped[~idx] = True
    else:
        flipped[idx] = True

    return flipped


def get_origin(ep, strike_to_east: bool, avg_strike: float):
    """
    Compute the origin necessary to calculate the coordinate shift

    :returns:
        The longitude and latitude coordinates of the origin and an array with
        the indexes used to sort the lines according to the origin
    """

    # Project the endpoints
    proj = utils.OrthographicProjection.from_lons_lats(ep.lons, ep.lats)
    px, py = proj(ep.lons, ep.lats)

    # Find the index of the eastmost (or westmost) point depending on the
    # prevalent direction of the strike
    DELTA = 0.1
    if strike_to_east or abs(avg_strike) < DELTA:
        idx = np.argmin(px)
    else:
        idx = np.argmax(px)

    # Find for each 'line' the endpoint closest to the origin
    eps = []
    for i in range(0, len(px), 2):
        eps.append(min([px[i], px[i+1]]))

    # Find the indexes needed to sort the segments according to the prevalent
    # direction of the strike
    sort_idxs = np.argsort(eps)
    if not (strike_to_east or abs(avg_strike) < DELTA):
        sort_idxs = np.flipud(sort_idxs)

    # Set the origin to be used later for the calculation of the
    # coordinate shift
    x = np.array([px[idx]])
    y = np.array([py[idx]])
    olon, olat = proj(x, y, reverse=True)

    return olon[0], olat[0], sort_idxs


def get_coordinate_shift(lines: list, olon: float, olat: float,
                         overall_strike: float) -> np.ndarray:
    """
    Computes the coordinate shift for each line in the multiline. This is
    used to compute coordinates in the GC2 system

    :returns:
        A :class:`np.ndarray`instance with cardinality equal to the number of
        sections (i.e. the length of the lines list in input)
    """
    # For each line in the multi line, get the distance along the average
    # strike between the origin of the multiline and the first endnode
    origins = np.array([[lin.coo[0, 0], lin.coo[0, 1]] for lin in lines])

    # Distances and azimuths between the origin of the multiline and the
    # first endpoint
    distances = geodetic_distance(olon, olat, origins[:, 0], origins[:, 1])
    azimuths = azimuth(olon, olat, origins[:, 0], origins[:, 1])

    # Calculate the shift along the average strike direction
    return np.cos(np.radians(overall_strike - azimuths))*distances


@compile('f8[:],f8[:, :,:]')
def _get_tu(shifts, tuw):
    # `shifts` has shape S and `tuw` shape (3, S, N)
    for i, (shift, t, u, w) in enumerate(zip(shifts, tuw[0], tuw[1], tuw[2])):
        if i == 0:  # initialize
            uut = (u + shift) * w
            tut = t * w
            wet = w.copy()
        else:  # update the values
            uut += (u + shift) * w
            tut += t * w
            wet += w

    # Normalize by the sum of weights
    uut /= wet
    tut /= wet

    return tut, uut<|MERGE_RESOLUTION|>--- conflicted
+++ resolved
@@ -87,23 +87,10 @@
         """
         S = len(self.coos)  # number of lines == number of surfaces
         N = len(mesh)
-<<<<<<< HEAD
-        tupps = np.zeros((S, N))
-        uupps = np.zeros((S, N))
-        weis = np.zeros((S, N))
-        for i, (soid, flip) in enumerate(zip(self.soidx, self.flipped)):
-            coo = self.coos[soid]
-            tu, uu, we = Line.from_coo(coo, flip).get_tuw(mesh)
-            tupps[i] = tu
-            uupps[i] = uu
-            weis[i] = we
-        return _get_uts(self.shift, tupps, uupps, weis)
-=======
         tuw = np.zeros((3, S, N))
         for soid, flip, coo in zip(self.soidx, self.flipped, self.coos):
             tuw[:, soid] = Line.from_coo(coo, flip).get_tuw(mesh)
         return _get_tu(self.shift, tuw)
->>>>>>> 0c7c2c72
 
 
 def get_flipped(lines, llens, avgaz):
