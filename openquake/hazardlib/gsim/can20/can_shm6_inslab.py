#!/usr/bin/env python3
# -*- coding: utf-8 -*-
"""
6th Generation Seismic Hazard Model of Canada (CanadaSHM6) InSlab GMMs.
The final documentation for the GMMs is being prepared. The GMMs are subject
to change up until the release of the documentation.
Preliminary documentation is available in:
Kolaj, M., Halchuk, S., Adams, J., Allen, T.I. (2020): Sixth Generation Seismic
Hazard Model of Canada: input files to produce values proposed for the 2020
National Building Code of Canada; Geological Survey of Canada, Open File 8630,
2020, 15 pages, https://doi.org/10.4095/327322
Kolaj, M., Adams, J., Halchuk, S (2020): The 6th Generation seismic hazard
model of Canada. 17th World Conference on Earthquake Engineering, Sendai,
Japan. Paper 1c-0028.
Kolaj, M., Allen, T., Mayfield, R., Adams, J., Halchuk, S (2019): Ground-motion
models for the 6th Generation Seismic Hazard Model of Canada. 12th Canadian
Conference on Earthquake Engineering, Quebec City, Canada.
"""
import numpy as np

from openquake.hazardlib.gsim.garcia_2005 import GarciaEtAl2005SSlab
from openquake.hazardlib.gsim.garcia_2005 import _get_stddevs as _get_stddevs_ga
#from openquake.hazardlib.gsim.garcia_2005 import _compute_mean as _compute_mean_ga
from openquake.hazardlib.gsim.zhao_2006 import ZhaoEtAl2006SSlabCascadia, _compute_slab_correction_term, _compute_magnitude_squared_term, _set_stddevs
from openquake.hazardlib.gsim.zhao_2006 import _compute_magnitude_term as _compute_magnitude_term_zh
from openquake.hazardlib.gsim.zhao_2006 import _compute_focal_depth_term as _compute_focal_depth_term_zh
from openquake.hazardlib.gsim.zhao_2006 import _compute_distance_term as _compute_distance_term_zh
from openquake.hazardlib.gsim.zhao_2006 import _compute_site_class_term 
from openquake.hazardlib.gsim.abrahamson_2015 import _compute_distance_term as _compute_distance_term_abr
from openquake.hazardlib.gsim.abrahamson_2015 import _compute_magnitude_term as _compute_magnitude_term_abr
from openquake.hazardlib.gsim.abrahamson_2015 import _compute_focal_depth_term as _compute_focal_depth_term_abr
from openquake.hazardlib.gsim.abrahamson_2015 import (AbrahamsonEtAl2015SSlab,
        _compute_pga_rock,
        _compute_forearc_backarc_term, _compute_site_response_term)
from openquake.hazardlib.gsim.atkinson_boore_2003 import _compute_mean as _compute_mean_ab
from openquake.hazardlib.gsim.atkinson_boore_2003 import (
    AtkinsonBoore2003SSlabCascadia, _compute_soil_linear_factor)
from openquake.hazardlib.imt import PGA, SA, PGV
from openquake.hazardlib.gsim.base import CoeffsTable #SitesContext,
#                                           DistancesContext)
from openquake.hazardlib.gsim.boore_2014 import (BooreEtAl2014,
                    _get_linear_site_term, _get_site_scaling)
from scipy.constants import g


def _compute_mean_ga(C, g, ctx, imt):
    """
    Compute mean according to equation on Table 2, page 2275.
    """
    mag = ctx.mag
    hypo_depth = ctx.hypo_depth
    delta = 0.00750 * 10 ** (0.507 * mag)

    # computing R for different values of mag
    R = np.where(mag < 6.5, np.sqrt(ctx.rhypo ** 2 + delta ** 2),
                 np.sqrt(ctx.rhypo ** 2 + delta ** 2))

    mean = (
        # 1st term
        C['c1'] + C['c2'] * mag +
        # 2nd term
        C['c3'] * R -
        # 3rd term
        C['c4'] * np.log10(R) +
        # 4th term
        C['c5'] * hypo_depth)
    # convert from base 10 to base e
    if imt == PGV():
        mean = np.log(10 ** mean)
    else:
        # convert from cm/s**2 to g
        mean = np.log((10 ** mean) * 1e-2 / g)
    return mean


def _compute_site_class_term_CanadaSHM6(C, ctx, imt):
        """
        For CanadaSHM6 the ZhaoEtAl2006 site term is replaced with:
            Vs30
            2000 = minimum(1100, maximum[hard-rock, SC I + AA13/AB06 factor])
            1100 = average of hard-rock and SC I
            760 = SC I
            450 = SC II
            250 = SC III
            160 = SC IV
            log-log interpolation for intermediate values
        """

        ref_vs30 = np.array([2000., 1100., 760., 450., 250., 160., ])
        ref_values = np.array([0.0, 0.5*(C['CH'] + C['C1']), C['C1'], C['C2'],
                               C['C3'], C['C4']])

        # Equivalent to CanadaSHM6_hardrock_site_factor but reproduced here
        # to avoid using np.interp twice.
        fac_760_2000 = np.log(1./COEFFS_AB06[imt]['c'])
        ref_values[0] = np.min([0.5*(C['CH'] + C['C1']), np.max([C['CH'],
                               C['C1'] + fac_760_2000])])
        site_term = np.interp(np.log(ctx.vs30), np.log(np.flip(ref_vs30, axis=0)),
                              np.flip(ref_values, axis=0))


        return site_term


def _compute_soil_amplification(C, ctx, pga_rock, imt):
        """
        For CanadaSHM6 the AtkinsonBoore2003 site term is replaced.
        The site term is defined as:
            Vs30
            2000 = min(0, AA13/AB06 factor relative to 1100)
            1100 = 0 (GMM base condition is Site Class B = 1100 m/s)
            760 = log-interpolated values between 0 and 450
            450 = Site Class C (c5)
            250 = Site Class D (c6)
            160 = Site Class E (c7)
            log-log interpolation for intermediate values
        """
        # factor controlling degree of linearity
        sl = _compute_soil_linear_factor(pga_rock, imt)

        ref_vs30 = np.array([2000., 1100., 760., 450., 250., 160., ])
        ref_values = np.array([0.0, 0.0, C['c5']*0.41367, C['c5'], C['c6'],
                              C['c7']])

        # Equivalent to CanadaSHM6_hardrock_site_factor but reproduced here
        # to avoid using np.interp twice.
        ref_values[0] = np.min([0, np.log10(1./COEFFS_AB06[imt]['c']) +
                                ref_values[2]])
        site_term = np.interp(np.log10(ctx.vs30), np.log10(np.flip(ref_vs30,
                                                               axis=0)),
                              np.flip(ref_values, axis=0))
        site_term[ctx.vs30 < 1100.] *= sl[ctx.vs30 < 1100.]

        return site_term

def _get_stddevs(self, C, stddev_types, num_sites):
        """
        Return standard deviations as defined in table 1, pag 1715.
        """
        stddevs = []
        for stddev_type in stddev_types:
            assert stddev_type in self.DEFINED_FOR_STANDARD_DEVIATION_TYPES
            if stddev_type == const.StdDev.TOTAL:
                stddevs.append(np.log(10 ** C['sigma']) + np.zeros(num_sites))
            elif stddev_type == const.StdDev.INTRA_EVENT:
                stddevs.append(np.log(10 ** C['s1']) + np.zeros(num_sites))
            elif stddev_type == const.StdDev.INTER_EVENT:
                stddevs.append(np.log(10 ** C['s2']) + np.zeros(num_sites))
        return stddevs


def site_amplification(ctx, imt, pga1100):
        """
        For CanadaSHM6 a site term is added to GarciaEtAl2005SSlab which is
        defined as:
            Vs30 < 1100 m/s: BSSA14 relative to Vs30=1100m/s
            Vs30 >= 1100 m/s: The larger of AB06/AA13 760-to-2000 factor
                              (interpolated for 1100-to-2000) and BSSA14.
                              Note: this slightly differs from other western
                              CanadaSHM6 hard rock site terms as it allows for
                              the AB06/AA13 amplification for short-periods
                              and PGA.
        """
        amp = np.zeros_like(pga1100)

        # Amplification for Vs30 >= 1100 m/s
        vs30_gte1100 = ctx.vs30[ctx.vs30 >= 1100.]
        # AB06 / AA13 factor for 1100 to 2000
        AB06 = np.log(1./COEFFS_AB06[imt]['c'])
        AB06_1100 = np.interp(np.log(1100), np.log([760, 2000]), [0, AB06])
        AB06_2000div1100 = AB06 - AB06_1100
        AB06_vs = np.interp(np.log(vs30_gte1100), np.log([1100, 2000]),
                            [0, AB06_2000div1100])

        # BSSA14 factor relative to 1100
        BSSA14 = BooreEtAl2014()
        C = BSSA14.COEFFS[imt]
        BSSA14_vs = (_get_linear_site_term(C, vs30_gte1100)
                     - _get_linear_site_term(C, np.array([1100.])))

        # Larger of BSSA14 and AB06/AA13 factor
        F_gte1100 = np.maximum.reduce([AB06_vs, BSSA14_vs])

        # Amplification for Vs30 < 1100 m/s
        sites_lt1100 = ctx[ctx.vs30 < 1100.]

        # Correct PGA to 760 m/s using BSSA14
        C_pga = BSSA14.COEFFS[PGA()]
        BSSA14_pga1100 = _get_linear_site_term(C_pga, np.array([1100.0]))
        pga760 = pga1100[ctx.vs30 < 1100.] - BSSA14_pga1100

        # IMT amplification relative to 1100 m/s following BSSA14
        C = BSSA14.COEFFS[imt]
        imt_per = 0 if imt == PGV() else imt.period

        BSSA14_Vs = _get_site_scaling(
            '', "nobasin", C, pga760, sites_lt1100, imt_per, [])
        BSSA14_1100 = _get_linear_site_term(C, np.array([1100.0]))
        F_lt1100 = BSSA14_Vs - BSSA14_1100

        # Set amplifiation above/below 1100 m/s
        amp[ctx.vs30 >= 1100.] = F_gte1100
        amp[ctx.vs30 < 1100.] = F_lt1100

        return amp


COEFFS_MAG_SCALE = CoeffsTable(sa_damping=5, table="""
    IMT    dc1
    pga    0.2
    0.02   0.2
    0.30   0.2
    0.50   0.1
    1.00   0.0
    2.00  -0.1
    3.00  -0.2
    10.0  -0.2
    """)


class CanadaSHM6_InSlab_AbrahamsonEtAl2015SSlab55(AbrahamsonEtAl2015SSlab):
    """
    Abrahramson et al., 2015 (BCHydro) InSlab GMM with a fixed hypo depth of
    55 km, the addition of PGV (scaled from Sa[0.5]) and limited to the CSHM6
    period range of 0.05 <= T <= 10.
    See also header in CanadaSHM6_InSlab.py
    """

    HYPO_DEPTH = 55.
    MAX_SA = 10.
    MIN_SA = 0.05
    DEFINED_FOR_INTENSITY_MEASURE_TYPES = set([PGA, PGV, SA])

    delta_c1 = None
    kind = "base"

    def compute(self, ctx: np.recarray, imts, mean, sig, tau, phi):
        """
        See :meth:`superclass method
        <.base.GroundShakingIntensityModel.get_mean_and_stddevs>`
        for spec of input and result values.
        CanadaSHM6 edits: added PGV
                          limited to the period range of 0.05 - 10s
        """
        ctx.hypo_depth = self.HYPO_DEPTH
        for m, imt in enumerate(imts):
            # set correlated IMT for PGV and check T bounds
            PGVimt = False
            if imt == PGV():
                PGVimt = True
                imt = SA(0.5)
            elif imt.period != 0 and (imt.period < self.MIN_SA or
                                      imt.period > self.MAX_SA):
                raise ValueError(str(imt) + ' is not supported. SA must be in '
                                 + 'range of ' + str(self.MIN_SA) + 's and '
                                 + str(self.MAX_SA) + 's.')

            C_PGA = self.COEFFS[PGA()]
            dc1_pga = self.delta_c1 or COEFFS_MAG_SCALE[PGA()]["dc1"]

            # compute median pga on rock (vs30=1000), needed for site response
            # term calculation
            pga1000 = np.exp(_compute_pga_rock(
                    self.kind, self.trt, self.theta6_adj, self.faba_model,
            C_PGA, dc1_pga, ctx))

            C = self.COEFFS[imt]
            dc1 = self.delta_c1 or COEFFS_MAG_SCALE[imt]["dc1"]
            mean[m] = (
                _compute_magnitude_term_abr(
                    self.kind, C, dc1, ctx.mag) +
                _compute_distance_term_abr(
                    self.kind, self.trt, self.theta6_adj, C, ctx) +
                _compute_focal_depth_term_abr(
                    self.trt, C, ctx) +
                _compute_forearc_backarc_term(
                    self.trt, self.faba_model, C, ctx) +
                _compute_site_response_term(
                    C, ctx, pga1000))
            if self.sigma_mu_epsilon:
                sigma_mu = get_stress_factor(
                    imt, self.DEFINED_FOR_TECTONIC_REGION_TYPE ==
                    const.TRT.SUBDUCTION_INTRASLAB)
                mean[m] += sigma_mu * self.sigma_mu_epsilon

            sig[m] = C["sigma"] if self.ergodic else C["sigma_ss"]
            tau[m] = C['tau']
            phi[m] = C["phi"] if self.ergodic else np.sqrt(
                C["sigma_ss"] ** 2. - C["tau"] ** 2.)

            if PGVimt:
                mean[m] = (0.995*mean[m]) + 3.937



class CanadaSHM6_InSlab_AbrahamsonEtAl2015SSlab30(
    CanadaSHM6_InSlab_AbrahamsonEtAl2015SSlab55):
    """
    Variant of CanadaSHM6_InSlab_AbrahamsonEtAl2015SSlab55 with a hypo depth
    of 30 km.
    """

    HYPO_DEPTH = 30.


class CanadaSHM6_InSlab_ZhaoEtAl2006SSlabCascadia55(ZhaoEtAl2006SSlabCascadia):
    """
    Zhao et al., 2006 InSlab with Cascadia adjustment, at a fixed hypo depth of
    55 km, extrapolated to 0.05 - 10s and with modifications to the site term
    as implemented for CanadaSHM6.
    See also header in CanadaSHM6_InSlab.py
    """

    # Parameters used to extrapolate to 0.05s <= T <= 10s
    MAX_SA = 5.0
    MIN_SA = 0.05
    MAX_SA_EXTRAP = 10.0
    MIN_SA_EXTRAP = 0.05
    extrapolate_GMM = CanadaSHM6_InSlab_AbrahamsonEtAl2015SSlab55()

    REQUIRES_SITES_PARAMETERS = set(('vs30', 'backarc'))
    DEFINED_FOR_INTENSITY_MEASURE_TYPES = set([PGA, PGV, SA])
    REQUIRES_DISTANCES = {'rrup'}#,'rhypo'}


    HYPO_DEPTH = 55.

    def __init__(self):
        super(CanadaSHM6_InSlab_ZhaoEtAl2006SSlabCascadia55,
              self).__init__()

        self.COEFFS_SSLAB = CoeffsTable_CanadaSHM6(self.COEFFS_SSLAB,
                                                   self.MAX_SA, self.MIN_SA,
                                                   self.MAX_SA_EXTRAP,
                                                   self.MIN_SA_EXTRAP)
        self.COEFFS_ASC = CoeffsTable_CanadaSHM6(self.COEFFS_ASC,
                                                 self.MAX_SA, self.MIN_SA,
                                                 self.MAX_SA_EXTRAP,
                                                 self.MIN_SA_EXTRAP)

    def compute(self, ctx: np.recarray, imts, mean, sig, tau, phi):
        """
        See :meth:`superclass method
        <.base.GroundShakingIntensityModel.get_mean_and_stddevs>`
        for spec of input and result values.
        CanadaSHM6 edits: modified site amplification term
                          added extrapolation beyond MAX_SA and MIN_SA to 0.05
                          - 10s
        """
        ctx.hypo_depth = self.HYPO_DEPTH



        for m, imt in enumerate(imts):
            extrapolate = False
            PGVimt = False
            if imt == PGV():
                PGVimt = True
                imt = SA(0.5)
            elif imt.period < self.MIN_SA and imt.period >= self.MIN_SA_EXTRAP:
                target_imt = imt
                imt = SA(self.MIN_SA)
                extrapolate = True
            elif imt.period > self.MAX_SA and imt.period <= self.MAX_SA_EXTRAP:
                target_imt = imt
                imt = SA(self.MAX_SA)
                extrapolate = True

        # extracting dictionary of coefficients specific to required
        # intensity measure type.

            # extracting dictionary of coefficients specific to required
            # intensity measure type.
            C = self.COEFFS_ASC[imt]
            C_SSLAB = self.COEFFS_SSLAB[imt]
            C_SF = COEFFS_SITE_FACTORS[imt]

            # to avoid singularity at 0.0 (in the calculation of the
            # slab correction term), replace 0 values with 0.1
            d = np.array(ctx.rrup)  # make a copy
            d[d == 0.0] = 0.1
            #breakpoint()




            # mean value as given by equation 1, p. 901, without considering
            # faulting style and intraslab terms (that is FR, SS, SSL = 0) and
            # inter and intra event terms, plus the magnitude-squared term
            # correction factor (equation 5 p. 909)
<<<<<<< HEAD

=======
            #breakpoint()
>>>>>>> 7373496a
                #_compute_site_class_term(C, ctx.vs30) +\
            mean[m] = _compute_magnitude_term_zh(C, ctx.mag) +\
                _compute_distance_term_zh(C, ctx.mag, d) +\
                _compute_focal_depth_term_zh(C, self.HYPO_DEPTH) +\
                _compute_site_class_term_CanadaSHM6(C, ctx, imt) +\
                _compute_magnitude_squared_term(P=C_SSLAB['PS'], M=6.5,
                                                Q=C_SSLAB['QS'],
                                                W=C_SSLAB['WS'],
                                                mag=ctx.mag) +\
                C_SSLAB['SS'] + _compute_slab_correction_term(C_SSLAB, d)

            # multiply by site factor to "convert" Japan values to Cascadia
            # values then convert from cm/s**2 to g
            mean[m] = np.log((np.exp(mean[m]) * C_SF["MF"]) * 1e-2 / g)
            _set_stddevs(sig[m], tau[m], phi[m], C['sigma'], C_SSLAB['tauS'])

        # add extrapolation factor if outside SA range (0.05 - 5.0)
            if extrapolate:
                ctx.rhypo = ctx.rrup  # approximation for extrapolation only
                mean[m] += extrapolation_factor(self.extrapolate_GMM,
                                         ctx, imt, target_imt)


            if PGVimt:
                mean[m] = (0.995*mean[m]) + 3.937




class CanadaSHM6_InSlab_ZhaoEtAl2006SSlabCascadia30(
                                CanadaSHM6_InSlab_ZhaoEtAl2006SSlabCascadia55):
    """
    Variant of CanadaSHM6_InSlab_ZhaoEtAl2006SSlabCascadia55 with a hypo depth
    of 30 km.
    """

    HYPO_DEPTH = 30.
    extrapolate_GMM = CanadaSHM6_InSlab_AbrahamsonEtAl2015SSlab30()


class CanadaSHM6_InSlab_AtkinsonBoore2003SSlabCascadia55(
                                            AtkinsonBoore2003SSlabCascadia):
    """
    Atkinson and Boore 2003 InSlab with Cascadia adjustment, at a fixed hypo
    depth of 55 km, extrapolated to 0.05 - 10s and with modifications to the
    site term as implemented for CanadaSHM6.
    See also header in CanadaSHM6_InSlab.py
    """
    # Parameters used to extrapolate to 0.05s <= T <= 10s
    MAX_SA = 3.0
    MIN_SA = 0.04
    MAX_SA_EXTRAP = 10.0
    MIN_SA_EXTRAP = 0.05
    extrapolate_GMM = CanadaSHM6_InSlab_AbrahamsonEtAl2015SSlab55()

    REQUIRES_SITES_PARAMETERS = set(('vs30', 'backarc'))
    DEFINED_FOR_INTENSITY_MEASURE_TYPES = set([PGA, PGV, SA])
    HYPO_DEPTH = 55.

    def __init__(self):
        super(CanadaSHM6_InSlab_AtkinsonBoore2003SSlabCascadia55,
              self).__init__()

        self.COEFFS_SSLAB = CoeffsTable_CanadaSHM6(self.COEFFS_SSLAB,
                                                   self.MAX_SA, self.MIN_SA,
                                                   self.MAX_SA_EXTRAP,
                                                   self.MIN_SA_EXTRAP)
        self.COEFFS_SINTER = CoeffsTable_CanadaSHM6(self.COEFFS_SINTER,
                                                    self.MAX_SA, self.MIN_SA,
                                                    self.MAX_SA_EXTRAP,
                                                    self.MIN_SA_EXTRAP)

    def compute(self, ctx: np.recarray, imts, mean, sig, tau, phi):
        """
        See :meth:`superclass method
        <.base.GroundShakingIntensityModel.compute>`
        for spec of input and result values.
        CanadaSHM6 edits: added extrapolation beyond MAX_SA and MIN_SA to 0.05
                          - 10s
                          limted to the period range of 0.05 - 10s
        """
        
        ctx.hypo_depth = self.HYPO_DEPTH

        # cap magnitude values at 8.0, see page 1709
        mag = np.clip(ctx.mag, 0, 8.0)

        # compute PGA on rock (needed for site amplification calculation)
        G = 10 ** (0.301 - 0.01 * mag)
        self.kind = 'SSlab2008'
        pga_rock = _compute_mean_ab(self.kind, self.COEFFS_SSLAB[PGA()], G, mag,
                                          self.HYPO_DEPTH, ctx.rrup, ctx.vs30,
                                          # by passing pga_rock > 500 the soil
                                          # amplification is 0
                                          np.zeros_like(ctx.vs30) + 600,
                                          PGA())
        pga_rock = 10 ** (pga_rock)

        
        for m, imt in enumerate(imts):

            extrapolate = False
            PGVimt = False

            if imt == PGV():
                PGVimt = True
                imt = SA(0.5)
            elif imt.period < self.MIN_SA and imt.period >= self.MIN_SA_EXTRAP:
                target_imt = imt
                imt = SA(self.MIN_SA)
                extrapolate = True
            elif imt.period > self.MAX_SA and imt.period <= self.MAX_SA_EXTRAP:
                target_imt = imt
                imt = SA(self.MAX_SA)
                extrapolate = True
        
            # extracting dictionary of coefficients specific to required
            # intensity measure type.
            C = self.COEFFS_SSLAB[imt]
            

            # compute actual mean and convert from log10 to ln and units from
            # cm/s**2 to g
            hypo_depth = np.clip(ctx.hypo_depth, 0, 100.) 
            delta = 0.00724 * 10 ** (0.507 * mag)
            R = np.sqrt(ctx.rrup ** 2 + delta ** 2)

            s_amp = _compute_soil_amplification(C, ctx, pga_rock, imt)

            mean[m] =  (
                # 1st term
                C['c1'] + C['c2'] * mag +
                # 2nd term
                C['c3'] * hypo_depth +
                # 3rd term
                C['c4'] * R -
                # 4th term
                G * np.log10(R) +
                # 5th, 6th and 7th terms
                s_amp)

            mean[m] = np.log((10 ** mean[m]) * 1e-2 / g)

            if imt.period == 4.0:
                mean[m] /= 0.550

            sig[m] = np.log(10 ** C['sigma'])
            if 's2' in C.dtype.names:  # in the Gupta subclass
                tau[m] = np.log(10 ** C['s2'])
                phi[m] = np.log(10 ** C['s1'])


        # add extrapolation factor if outside SA range (0.07 - 9.09)
            if extrapolate:
                ctx.rhypo = ctx.rrup  # approximation for extrapolation only
                mean[m] += extrapolation_factor(self.extrapolate_GMM,
                                         ctx, imt, target_imt)

            if PGVimt:
                mean[m] = (0.995*mean[m]) + 3.937




class CanadaSHM6_InSlab_AtkinsonBoore2003SSlabCascadia30(
                        CanadaSHM6_InSlab_AtkinsonBoore2003SSlabCascadia55):
    """
    Variant of CanadaSHM6_InSlab_AtkinsonBoore2003SSlabCascadia55 with a hypo
    depth of 30 km.
    """

    HYPO_DEPTH = 30.
    extrapolate_GMM = CanadaSHM6_InSlab_AbrahamsonEtAl2015SSlab30()


class CanadaSHM6_InSlab_GarciaEtAl2005SSlab55(GarciaEtAl2005SSlab):
    """
    Garcia et al., 2005 (horizontal) GMM at a fixed hypo depth of 55 km,
    extraploted to 0.05 - 10s and with an added site term (modified version of
    BSSA14 / SS14) as implemented for CanadaSHM6.
    See also header in CanadaSHM6_InSlab.py
    """

    REQUIRES_SITES_PARAMETERS = set(('vs30', 'backarc'))
    DEFINED_FOR_INTENSITY_MEASURE_TYPES = set([PGA, PGV, SA])

    # Parameters used to extrapolate to 0.05s <= T <= 10s
    MAX_SA = 5.0
    MIN_SA = 0.04
    MAX_SA_EXTRAP = 10.0
    MIN_SA_EXTRAP = 0.05
    extrapolate_GMM = CanadaSHM6_InSlab_AbrahamsonEtAl2015SSlab55()
    HYPO_DEPTH = 55.

    def __init__(self):

        super(CanadaSHM6_InSlab_GarciaEtAl2005SSlab55,
              self).__init__()

        # Need to use new CoeffsTable to be able to handle extrapolation
        self.COEFFS = CoeffsTable_CanadaSHM6(self.COEFFS, self.MAX_SA,
                                             self.MIN_SA, self.MAX_SA_EXTRAP,
                                             self.MIN_SA_EXTRAP)

    def compute(self, ctx: np.recarray, imts, mean, sig, tau, phi):
        """
        See :meth:`superclass method
        <.base.GroundShakingIntensityModel.get_mean_and_stddevs>`
        for spec of input and result values.
        CanadaSHM6 edits: added extrapolation beyond MAX_SA and MIN_SA to 0.05
                          - 10s
                          added site amplification term
                          forced rrup = rhypo (to be inline with the
                                               CanadaSHM6-table implementation)
        """
        ctx.hypo_depth = self.HYPO_DEPTH
        for m, imt in enumerate(imts):

            if imt == PGV():
                extrapolate = False
            elif imt.period < self.MIN_SA and imt.period >= self.MIN_SA_EXTRAP:
                target_imt = imt
                imt = SA(self.MIN_SA)
                extrapolate = True
            elif imt.period > self.MAX_SA and imt.period <= self.MAX_SA_EXTRAP:
                target_imt = imt
                imt = SA(self.MAX_SA)
                extrapolate = True
            else:
                extrapolate = False
            # Approximation made to match the table-GMM implementation of
            # GarciaEtAl2005SSlab used to generate CanadaSHM6 and NBCC2020 values.
            # For CanadaSHM6 the net effect on mean hazard is small.
<<<<<<< HEAD
            # ctx.rrup = ctx.rhypo
=======
            #ctx.rrup = ctx.rhypo
>>>>>>> 7373496a

            # Extracting dictionary of coefficients specific to required
            # intensity measure type.
            C = self.COEFFS[imt]
            mag = ctx.mag


            C = self.COEFFS[imt]
            mean[m] = _compute_mean_ga(C, g, ctx, imt)
            sig[m], tau[m], phi[m] = _get_stddevs_ga(C)

            pga1100 = _compute_mean_ga(self.COEFFS[PGA()], g, ctx, PGA())

            mean[m] += site_amplification(ctx, imt, np.exp(pga1100))

            # add extrapolation factor if outside SA range 0.04 - 5.0
            if extrapolate:
                mean[m] += extrapolation_factor(self.extrapolate_GMM, ctx, imt, target_imt)



class CanadaSHM6_InSlab_GarciaEtAl2005SSlab30(CanadaSHM6_InSlab_GarciaEtAl2005SSlab55):
    """
    Variant of CanadaSHM6_InSlab_GarciaEtAl2005SSlab55 with a hypo depth
    of 30 km.
    """

    HYPO_DEPTH = 30
    extrapolate_GMM = CanadaSHM6_InSlab_AbrahamsonEtAl2015SSlab30()


def extrapolation_factor(GMM, ctx, boundingIMT, extrapIMT):
    """
    Returns the log-difference in ground motion between two IMTs.
    with CanadaSHM6 this is used to extrapolate GMMs which are not valid over
    the desired UHS range of 0.05 - 10 s using comparable GMMs which are.
    GMM: OQ gsim
    rctx, sctx, dctx: OQ rupture, site and distance contexts
    boundingIMT: IMT for the bounding period
    extrapIMT: IMT for the SA being extrapolated to
    """

    mean_ext = np.zeros((1, len(ctx.vs30)))
    mean_bounding = np.zeros((1, len(ctx.vs30)))
    sig = tau = phi = np.zeros((1, len(ctx.vs30)))

    GMM.compute(ctx, [boundingIMT], mean_bounding, sig, tau, phi)
    GMM.compute(ctx, [extrapIMT], mean_ext, sig, tau, phi)

    return (mean_ext - mean_bounding)[0]


class CoeffsTable_CanadaSHM6(object):
    """
    Variant of the OpenQuake CoeffsTable object which returns the imt at the
    bounding period if you request the table for periods between the max/min
    period range of the table and the defined max/min extrapolation range.
    """

    def __init__(self, coeff, max_SA, min_SA, max_SA_extrap, min_SA_extrap):
        self.coeff = coeff
        self.max_SA = max_SA
        self.min_SA = min_SA
        self.max_SA_extrap = max_SA_extrap
        self.min_SA_extrap = min_SA_extrap

    def __getitem__(self, key):

        if (key.string == 'SA') and (key.period > self.max_SA
                                   and key.period <= self.max_SA_extrap):
            return self.coeff[SA(self.max_SA)]

        if (key.string == 'SA') and (key.period < self.min_SA
                                   and key.period >= self.min_SA_extrap):
            return self.coeff[SA(self.min_SA)]

        if (key.string == 'SA') and (key.period > self.max_SA_extrap
                                   or key.period < self.min_SA_extrap):
            raise ValueError(str(key) + ' is not supported. SA must be in '
                             + 'range of ' + str(self.min_SA_extrap) + 's and '
                             + str(self.max_SA_extrap) + 's.')
        else:
            return self.coeff[key]

    # causes issues with pickling - removed this. Means that
    # CoeffsTable_CanadaSHM6 is not called during check_imt by OQ
    # @property
    # def __class__(self):
    #     return CoeffsTable


COEFFS_AB06 = CoeffsTable(sa_damping=5, table="""\
    IMT     c
    pgv 1.23
    pga  0.891
    0.005 0.791
    0.05 0.791
    0.1 1.072
    0.2 1.318
    0.3 1.38
    0.5 1.38
    1.0 1.288
    2.0 1.230
    5.0 1.148
    10.0 1.072
    """)

# Coefficient table taken from Gail Atkinson's "White paper on
# Proposed Ground-motion Prediction Equations (GMPEs) for 2015
# National Seismic Hazard Maps" (2012, page 16).
# Values were interpolated to include all listed periods.
# MF is the linear multiplicative factor.
COEFFS_SITE_FACTORS = CoeffsTable(sa_damping=5, table="""\
    IMT    MF
    pga    0.50
    pgv    1.00
    0.05   0.44
    0.10   0.44
    0.15   0.53
    0.20   0.60
    0.25   0.72
    0.30   0.81
    0.40   1.00
    0.50   1.01
    0.60   1.02
    0.70   1.02
    0.80   1.03
    0.90   1.04
    1.00   1.04
    1.25   1.19
    1.50   1.31
    2.00   1.51
    2.50   1.34
    3.00   1.21
    4.00   1.09
    5.00   1.00
    """)<|MERGE_RESOLUTION|>--- conflicted
+++ resolved
@@ -388,11 +388,6 @@
             # faulting style and intraslab terms (that is FR, SS, SSL = 0) and
             # inter and intra event terms, plus the magnitude-squared term
             # correction factor (equation 5 p. 909)
-<<<<<<< HEAD
-
-=======
-            #breakpoint()
->>>>>>> 7373496a
                 #_compute_site_class_term(C, ctx.vs30) +\
             mean[m] = _compute_magnitude_term_zh(C, ctx.mag) +\
                 _compute_distance_term_zh(C, ctx.mag, d) +\
@@ -626,11 +621,7 @@
             # Approximation made to match the table-GMM implementation of
             # GarciaEtAl2005SSlab used to generate CanadaSHM6 and NBCC2020 values.
             # For CanadaSHM6 the net effect on mean hazard is small.
-<<<<<<< HEAD
-            # ctx.rrup = ctx.rhypo
-=======
             #ctx.rrup = ctx.rhypo
->>>>>>> 7373496a
 
             # Extracting dictionary of coefficients specific to required
             # intensity measure type.
