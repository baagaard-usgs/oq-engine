# -*- coding: utf-8 -*-
# vim: tabstop=4 shiftwidth=4 softtabstop=4
#
# Copyright (C) 2012-2020 GEM Foundation
#
# OpenQuake is free software: you can redistribute it and/or modify it
# under the terms of the GNU Affero General Public License as published
# by the Free Software Foundation, either version 3 of the License, or
# (at your option) any later version.
#
# OpenQuake is distributed in the hope that it will be useful,
# but WITHOUT ANY WARRANTY; without even the implied warranty of
# MERCHANTABILITY or FITNESS FOR A PARTICULAR PURPOSE.  See the
# GNU Affero General Public License for more details.
#
# You should have received a copy of the GNU Affero General Public License
# along with OpenQuake. If not, see <http://www.gnu.org/licenses/>.

"""
Module :mod:`openquake.hazardlib.gsim.base` defines base classes for
different kinds of :class:`ground shaking intensity models
<GroundShakingIntensityModel>`.
"""
import abc
import math
import warnings
import functools
import numpy
from scipy.special import ndtr
from scipy.stats import norm

from openquake.baselib.general import DeprecationWarning
from openquake.hazardlib import imt as imt_module
from openquake.hazardlib import const
from openquake.hazardlib.contexts import KNOWN_DISTANCES
from openquake.hazardlib.contexts import *  # for backward compatibility


ADMITTED_STR_PARAMETERS = ['DEFINED_FOR_TECTONIC_REGION_TYPE',
                           'DEFINED_FOR_INTENSITY_MEASURE_COMPONENT']
ADMITTED_FLOAT_PARAMETERS = ['DEFINED_FOR_REFERENCE_VELOCITY']
ADMITTED_TABLE_PARAMETERS = ['COEFFS_STRESS', 'COEFFS_HARD_ROCK',
                             'COEFFS_SITE_RESPONSE']
ADMITTED_SET_PARAMETERS = ['DEFINED_FOR_INTENSITY_MEASURE_TYPES',
                           'DEFINED_FOR_STANDARD_DEVIATION_TYPES',
                           'REQUIRES_DISTANCES',
                           'REQUIRES_SITES_PARAMETERS',
                           'REQUIRES_RUPTURE_PARAMETERS']

registry = {}  # GSIM name -> GSIM class
gsim_aliases = {}  # populated for instance in nbcc2015_AA13.py


class NotVerifiedWarning(UserWarning):
    """
    Raised when a non verified GSIM is instantiated
    """


class ExperimentalWarning(UserWarning):
    """
    Raised for GMPEs that are intended for experimental use or maybe subject
    to changes in future version.
    """


class AdaptedWarning(UserWarning):
    """
    Raised for GMPEs that are intended for experimental use or maybe subject
    to changes in future version.
    """


def gsim_imt_dt(sorted_gsims, sorted_imts):
    """
    Build a numpy dtype as a nested record with keys 'idx' and nested
    (gsim, imt).

    :param sorted_gsims: a list of GSIM instances, sorted lexicographically
    :param sorted_imts: a list of intensity measure type strings
    """
    dtlist = [(imt, numpy.float32) for imt in sorted_imts]
    imt_dt = numpy.dtype(dtlist)
    return numpy.dtype([(str(gsim), imt_dt) for gsim in sorted_gsims])


# this is the critical function for the performance of the classical calculator
# it is dominated by memory allocations (i.e. _truncnorm_sf is ultra-fast)
# the only way to speedup is to reduce the maximum_distance, then the array
# will become shorter in the N dimension (number of affected sites), or to
# collapse the ruptures, then _get_poes will be called less times
def _get_poes(mean_std, loglevels, truncation_level):
    mean, stddev = mean_std  # shape (N, M) each
    out = numpy.zeros((len(mean), len(loglevels.array)))  # shape (N, L)
    lvl = 0
    for m, imt in enumerate(loglevels):
        for iml in loglevels[imt]:
            if truncation_level == 0:  # just compare imls to mean
                out[:, lvl] = iml <= mean[:, m]
            else:
                out[:, lvl] = (iml - mean[:, m]) / stddev[:, m]
            lvl += 1
    return _truncnorm_sf(truncation_level, out)


def _get_poes_site(mean_std, loglevels, truncation_level, ampfun, ctxs):
    """
    NOTE: this works for a single site

    :param mean_std:
        See :function:`openquake.hazardlib.gsim.base.get_poes`
    :param loglevels:
        Intensity measure level per intensity measure type. See
        :function:`openquake.hazardlib.gsim.base.get_poes`
    :param truncation_level:
        The level of truncation of the normal distribution of ground-motion
        on rock
    :param ampl:
        Site amplification function instance of
        :class:openquake.hazardlib.site_amplification.AmpFunction
    :param ctxs:
        Context objects with attributes .mag, .sites, .rrup
    """
    # Mean and std of ground motion for the IMTs considered in this analysis
    # C - Number of contexts
    # L - Number of intensity measure levels
    mean, stddev = mean_std  # shape (C, M)
    C, L = len(mean), len(loglevels.array)
    assert C == len(ctxs), C
    M = len(loglevels)
    L1 = L // M

    # This is the array where we store the output results i.e. poes on soil
    out_s = numpy.zeros((C, L))

    # `nsamp` is the number of IMLs per IMT used to compute the hazard on rock
    # while 'L' is total number of ground-motion values
    nsamp = 40

    # Compute the probability of exceedance for each in intensity
    # measure type IMT
    sigma = ampfun.get_max_sigma()
    mags = [ctx.mag for ctx in ctxs]
    rrups = [ctx.rrup for ctx in ctxs]
    ampcode = ctxs[0].sites['ampcode'][0]
    for m, imt in enumerate(loglevels):

<<<<<<< HEAD
        # Get the values of ground-motion used to compute the probability
        # of exceedance on soil.
        soillevels = loglevels[imt]
=======
        # Get the values of ground-motion used to compute the probability of
        # exceedance on soil.
        soillevels = loglevels[imt]  # shape S
>>>>>>> f278951c

        # Here we set automatically the IMLs that will be used to compute
        # the probability of occurrence of GM on rock within discrete
        # intervals
        ll = numpy.linspace(min(soillevels) - sigma * 4.,
                            max(soillevels) + sigma * 4.,
                            num=nsamp)

        # Calculate for each ground motion interval the probability
        # of occurrence on rock for all the sites
        for iml_l, iml_u in zip(ll[:-1], ll[1:]):

            # Set the arguments of the truncated normal distribution
            # function
            if truncation_level == 0:
                out_l = iml_l <= mean[0, m]
                out_u = iml_u <= mean[0, m]
            else:
                out_l = (iml_l - mean[0, m]) / stddev[0, m]
                out_u = (iml_u - mean[0, m]) / stddev[0, m]

            # Probability of occurrence on rock
            pocc_rock = (_truncnorm_sf(truncation_level, out_l) -
<<<<<<< HEAD
                         _truncnorm_sf(truncation_level, out_u))  # shape L
=======
                         _truncnorm_sf(truncation_level, out_u))  # shape 1
>>>>>>> f278951c

            # Skipping cases where the pocc on rock is negligible
            if numpy.all(pocc_rock < 1e-10):
                continue

            # Ground-motion value in the middle of each interval
            iml_mid = (numpy.exp(iml_l) + numpy.exp(iml_u)) / 2.

            # Get mean and std of the amplification function for this
            # magnitude, distance and IML
            median_af, std_af = ampfun.get_mean_std(
<<<<<<< HEAD
                ampcode, imt, numpy.exp(iml_mid), mags, rrups)

            # Computing the probability of exceedance of the levels of
            # ground-motion loglevels on soil
            logaf = numpy.log(numpy.exp(soillevels) / numpy.exp(iml_mid))
            import pdb; pdb.set_trace()
            poex_af = 1. - norm.cdf(
                logaf, loc=numpy.log(median_af), scale=std_af)

            # Updating output
            out_s[:, m * L1: (m + 1) * L1] += poex_af * pocc_rock
=======
                ctx.sites['ampcode'][0], imt, iml_mid, ctx.mag, ctx.rrup)

            # Computing the probability of exceedance of the levels of
            # ground-motion loglevels on soil
            logaf = numpy.log(numpy.exp(soillevels) / iml_mid)  # shape S
            poex_af = 1. - norm.cdf(logaf, numpy.log(median_af), std_af)  # S

            # Updating output
            out_s[0, m * L1: (m + 1) * L1] += poex_af * pocc_rock  # S
>>>>>>> f278951c

    return out_s


class MetaGSIM(abc.ABCMeta):
    """
    A metaclass converting set class attributes into frozensets, to avoid
    mutability bugs without having to change already written GSIMs. Moreover
    it performs some checks against typos.
    """
    def __new__(meta, name, bases, dic):
        for k, v in dic.items():
            if isinstance(v, set):
                dic[k] = frozenset(v)
                if k == 'REQUIRES_DISTANCES':
                    missing = v - KNOWN_DISTANCES
                    if missing:
                        raise ValueError('Unknown distance %s in %s' %
                                         (missing, name))
        return super().__new__(meta, name, bases, dic)


@functools.total_ordering
class GroundShakingIntensityModel(metaclass=MetaGSIM):
    """
    Base class for all the ground shaking intensity models.

    A Ground Shaking Intensity Model (GSIM) defines a set of equations
    for computing mean and standard deviation of a Normal distribution
    representing the variability of an intensity measure (or of its logarithm)
    at a site given an earthquake rupture.

    This class is not intended to be subclassed directly, instead
    the actual GSIMs should subclass :class:`GMPE`


    Subclasses of both must implement :meth:`get_mean_and_stddevs`
    and all the class attributes with names starting from ``DEFINED_FOR``
    and ``REQUIRES``.
    """
    #: Reference to a
    #: :class:`tectonic region type <openquake.hazardlib.const.TRT>` this GSIM
    #: is defined for. One GSIM can implement only one tectonic region type.
    DEFINED_FOR_TECTONIC_REGION_TYPE = abc.abstractproperty()

    #: Set of :mod:`intensity measure types <openquake.hazardlib.imt>`
    #: this GSIM can
    #: calculate. A set should contain classes from module
    #: :mod:`openquake.hazardlib.imt`.
    DEFINED_FOR_INTENSITY_MEASURE_TYPES = abc.abstractproperty()

    #: Reference to a :class:`intensity measure component type
    #: <openquake.hazardlib.const.IMC>` this GSIM can calculate mean
    #: and standard
    #: deviation for.
    DEFINED_FOR_INTENSITY_MEASURE_COMPONENT = abc.abstractproperty()

    #: Set of
    #: :class:`standard deviation types <openquake.hazardlib.const.StdDev>`
    #: this GSIM can calculate.
    DEFINED_FOR_STANDARD_DEVIATION_TYPES = abc.abstractproperty()

    #: Set of site parameters names this GSIM needs. The set should include
    #: strings that match names of the attributes of a :class:`site
    #: <openquake.hazardlib.site.Site>` object.
    #: Those attributes are then available in the
    #: :class:`SitesContext` object with the same names.
    REQUIRES_SITES_PARAMETERS = abc.abstractproperty()

    #: Set of rupture parameters (excluding distance information) required
    #: by GSIM. Supported parameters are:
    #:
    #: ``mag``
    #:     Magnitude of the rupture.
    #: ``dip``
    #:     Rupture's surface dip angle in decimal degrees.
    #: ``rake``
    #:     Angle describing the slip propagation on the rupture surface,
    #:     in decimal degrees. See :mod:`~openquake.hazardlib.geo.nodalplane`
    #:     for more detailed description of dip and rake.
    #: ``ztor``
    #:     Depth of rupture's top edge in km. See
    #:     :meth:`~openquake.hazardlib.geo.surface.base.BaseSurface.get_top_edge_depth`.
    #:
    #: These parameters are available from the :class:`RuptureContext` object
    #: attributes with same names.
    REQUIRES_RUPTURE_PARAMETERS = abc.abstractproperty()

    #: Set of types of distance measures between rupture and sites. Possible
    #: values are:
    #:
    #: ``rrup``
    #:     Closest distance to rupture surface.  See
    #:     :meth:`~openquake.hazardlib.geo.surface.base.BaseSurface.get_min_distance`.
    #: ``rjb``
    #:     Distance to rupture's surface projection. See
    #:     :meth:`~openquake.hazardlib.geo.surface.base.BaseSurface.get_joyner_boore_distance`.
    #: ``rx``
    #:     Perpendicular distance to rupture top edge projection.
    #:     See :meth:`~openquake.hazardlib.geo.surface.base.BaseSurface.get_rx_distance`.
    #: ``ry0``
    #:     Horizontal distance off the end of the rupture measured parallel to
    #      strike. See:
    #:     See :meth:`~openquake.hazardlib.geo.surface.base.BaseSurface.get_ry0_distance`.
    #: ``rcdpp``
    #:     Direct point parameter for directivity effect centered on the site- and earthquake-specific
    #      average DPP used. See:
    #:     See :meth:`~openquake.hazardlib.source.rupture.ParametricProbabilisticRupture.get_dppvalue`.
    #: ``rvolc``
    #:     Source to site distance passing through surface projection of volcanic zone
    #:
    #: All the distances are available from the :class:`DistancesContext`
    #: object attributes with same names. Values are in kilometers.
    REQUIRES_DISTANCES = abc.abstractproperty()

    _toml = ''  # set by valid.gsim
    minimum_distance = 0  # set by valid.gsim
    superseded_by = None
    non_verified = False
    experimental = False
    adapted = False

    @classmethod
    def __init_subclass__(cls):
        stddevtypes = cls.DEFINED_FOR_STANDARD_DEVIATION_TYPES
        if not isinstance(stddevtypes, abc.abstractproperty):  # concrete class
            if const.StdDev.TOTAL not in stddevtypes:
                raise ValueError('%s.DEFINED_FOR_STANDARD_DEVIATION_TYPES is '
                                 'not defined for const.StdDev.TOTAL' %
                                 cls.__name__)
            registry[cls.__name__] = cls

    def __init__(self, **kwargs):
        self.kwargs = kwargs
        cls = self.__class__
        if cls.superseded_by:
            msg = '%s is deprecated - use %s instead' % (
                cls.__name__, cls.superseded_by.__name__)
            warnings.warn(msg, DeprecationWarning)
        if cls.non_verified:
            msg = ('%s is not independently verified - the user is liable '
                   'for their application') % cls.__name__
            warnings.warn(msg, NotVerifiedWarning)
        if cls.experimental:
            msg = ('%s is experimental and may change in future versions - '
                   'the user is liable for their application') % cls.__name__
            warnings.warn(msg, ExperimentalWarning)
        if cls.adapted:
            msg = ('%s is not intended for general use and the behaviour '
                   'may not be as expected - '
                   'the user is liable for their application') % cls.__name__
            warnings.warn(msg, AdaptedWarning)

    @abc.abstractmethod
    def get_mean_and_stddevs(self, sites, rup, dists, imt, stddev_types):
        """
        Calculate and return mean value of intensity distribution and it's
        standard deviation.

        Method must be implemented by subclasses.

        :param sites:
            Instance of :class:`openquake.hazardlib.site.SiteCollection`
            with parameters of sites
            collection assigned to respective values as numpy arrays.
            Only those attributes that are listed in class'
            :attr:`REQUIRES_SITES_PARAMETERS` set are available.
        :param rup:
            Instance of :class:`openquake.hazardlib.source.rupture.BaseRupture`
            with parameters of a rupture
            assigned to respective values. Only those attributes that are
            listed in class' :attr:`REQUIRES_RUPTURE_PARAMETERS` set are
            available.
        :param dists:
            Instance of :class:`DistancesContext` with values of distance
            measures between the rupture and each site of the collection
            assigned to respective values as numpy arrays. Only those
            attributes that are listed in class' :attr:`REQUIRES_DISTANCES`
            set are available.
        :param imt:
            An instance (not a class) of intensity measure type.
            See :mod:`openquake.hazardlib.imt`.
        :param stddev_types:
            List of standard deviation types, constants from
            :class:`openquake.hazardlib.const.StdDev`.
            Method result value should include
            standard deviation values for each of types in this list.

        :returns:
            Method should return a tuple of two items. First item should be
            a numpy array of floats -- mean values of respective component
            of a chosen intensity measure type, and the second should be
            a list of numpy arrays of standard deviation values for the same
            single component of the same single intensity measure type, one
            array for each type in ``stddev_types`` parameter, preserving
            the order.

        Combining interface to mean and standard deviation values in a single
        method allows to avoid redoing the same intermediate calculations
        if there are some shared between stddev and mean formulae without
        resorting to keeping any sort of internal state (and effectively
        making GSIM not reenterable).

        However it is advised to split calculation of mean and stddev values
        and make ``get_mean_and_stddevs()`` just combine both (and possibly
        compute interim steps).
        """

    def _check_imt(self, imt):
        """
        Make sure that ``imt`` is valid and is supported by this GSIM.
        """
        names = set(f.__name__
                    for f in self.DEFINED_FOR_INTENSITY_MEASURE_TYPES)
        if imt.name not in names:
            raise ValueError('imt %s is not supported by %s' %
                             (imt.name, type(self).__name__))

    def __lt__(self, other):
        """
        The GSIMs are ordered according to string representation
        """
        return str(self) < str(other)

    def __eq__(self, other):
        """
        The GSIMs are equal if their string representations are equal
        """
        return str(self) == str(other)

    def __hash__(self):
        """
        We use the __str__ representation as hash: it means that we can
        use equivalently GSIM instances or strings as dictionary keys.
        """
        return hash(str(self))

    def __repr__(self):
        """
        String representation for GSIM instances in TOML format.
        """
        if self._toml:
            return self._toml
        return '[%s]' % self.__class__.__name__


def _truncnorm_sf(truncation_level, values):
    """
    Survival function for truncated normal distribution.

    Assumes zero mean, standard deviation equal to one and symmetric
    truncation.

    :param truncation_level:
        Positive float number representing the truncation on both sides
        around the mean, in units of sigma, or None, for non-truncation
    :param values:
        Numpy array of values as input to a survival function for the given
        distribution.
    :returns:
        Numpy array of survival function results in a range between 0 and 1.

    >>> from scipy.stats import truncnorm
    >>> truncnorm(-3, 3).sf(0.12345) == _truncnorm_sf(3, 0.12345)
    True
    >>> from scipy.stats import norm
    >>> norm.sf(0.12345) == _truncnorm_sf(None, 0.12345)
    True
    """
    if truncation_level == 0:
        return values

    if truncation_level is None:
        return ndtr(- values)

    # notation from http://en.wikipedia.org/wiki/Truncated_normal_distribution.
    # given that mu = 0 and sigma = 1, we have alpha = a and beta = b.

    # "CDF" in comments refers to cumulative distribution function
    # of non-truncated distribution with that mu and sigma values.

    # assume symmetric truncation, that is ``a = - truncation_level``
    # and ``b = + truncation_level``.

    # calculate CDF of b
    phi_b = ndtr(truncation_level)

    # calculate Z as ``Z = CDF(b) - CDF(a)``, here we assume that
    # ``CDF(a) == CDF(- truncation_level) == 1 - CDF(b)``
    z = phi_b * 2 - 1

    # calculate the result of survival function of ``values``,
    # and restrict it to the interval where probability is defined --
    # 0..1. here we use some transformations of the original formula
    # that is ``SF(x) = 1 - (CDF(x) - CDF(a)) / Z`` in order to minimize
    # number of arithmetic operations and function calls:
    # ``SF(x) = (Z - CDF(x) + CDF(a)) / Z``,
    # ``SF(x) = (CDF(b) - CDF(a) - CDF(x) + CDF(a)) / Z``,
    # ``SF(x) = (CDF(b) - CDF(x)) / Z``.
    return ((phi_b - ndtr(values)) / z).clip(0.0, 1.0)


def to_distribution_values(vals, imt):
    """
    :returns: the logarithm of the values unless the IMT is MMI
    """
    if str(imt) == 'MMI':
        return vals
    with warnings.catch_warnings():
        warnings.simplefilter("ignore")
        return numpy.log(vals)


class GMPE(GroundShakingIntensityModel):
    """
    Ground-Motion Prediction Equation is a subclass of generic
    :class:`GroundShakingIntensityModel` with a distinct feature
    that the intensity values are log-normally distributed.

    Method :meth:`~GroundShakingIntensityModel.get_mean_and_stddevs`
    of actual GMPE implementations is supposed to return the mean
    value as a natural logarithm of intensity.
    """
    def open(self, fname_or_file):
        """
        :param fname_or_file: filename or filelike object
        :returns: the file object
        """
        if hasattr(fname_or_file, 'read'):
            return fname_or_file
        return open(fname_or_file, 'rb')

    def set_parameters(self):
        """
        Combines the parameters of the GMPE provided at the construction level
        with the ones originally assigned to the backbone modified GMPE.
        """
        for key in (ADMITTED_STR_PARAMETERS + ADMITTED_FLOAT_PARAMETERS +
                    ADMITTED_SET_PARAMETERS):
            try:
                val = getattr(self.gmpe, key)
            except AttributeError:
                pass
            else:
                setattr(self, key, val)

    def get_mean_std(self, ctx, imts):
        """
        :returns: an array of shape (2, N, M) with means and stddevs
        """
        N = len(ctx.sids)
        M = len(imts)
        arr = numpy.zeros((2, N, M))
        num_tables = CoeffsTable.num_instances
        new = ctx.roundup(self.minimum_distance)
        for m, imt in enumerate(imts):
            mean, [std] = self.get_mean_and_stddevs(ctx, ctx, new, imt,
                                                    [const.StdDev.TOTAL])
            arr[0, :, m] = mean
            arr[1, :, m] = std
            if CoeffsTable.num_instances > num_tables:
                raise RuntimeError('Instantiating CoeffsTable inside '
                                   '%s.get_mean_and_stddevs' %
                                   self.__class__.__name__)
        return arr

    def get_poes(self, mean_std, loglevels, trunclevel, af=None, ctx=None):
        """
        Calculate and return probabilities of exceedance (PoEs) of one or more
        intensity measure levels (IMLs) of one intensity measure type (IMT)
        for one or more pairs "site -- rupture".

        :param mean_std:
            An array of shape (2, N, M) with mean and standard deviations
            for the sites and intensity measure types
        :param loglevels:
            A DictArray imt -> logs of intensity measure levels
        :param trunclevel:
            Can be ``None``, which means that the distribution of intensity
            is treated as Gaussian distribution with possible values ranging
            from minus infinity to plus infinity.

            When set to zero, the mean intensity is treated as an exact
            value (standard deviation is not even computed for that case)
            and resulting array contains 0 in places where IMT is strictly
            lower than the mean value of intensity and 1.0 where IMT is equal
            or greater.

            When truncation level is positive number, the intensity
            distribution is processed as symmetric truncated Gaussian with
            range borders being ``mean - truncation_level * stddev`` and
            ``mean + truncation_level * stddev``. That is, the truncation
            level expresses how far the range borders are from the mean
            value and is defined in units of sigmas. The resulting PoEs
            for that mode are values of complementary cumulative distribution
            function of that truncated Gaussian applied to IMLs.
        :param af:
            None or an instance of AmplFunction
        :param ctx:
            None or the context object used to compute mean_std
        :returns:
            array of PoEs of shape (N, L)
        :raises ValueError:
            If truncation level is not ``None`` and neither non-negative
            float number, and if ``imts`` dictionary contain wrong or
            unsupported IMTs (see :attr:`DEFINED_FOR_INTENSITY_MEASURE_TYPES`).
        """
        if trunclevel is not None and trunclevel < 0:
            raise ValueError('truncation level must be zero, positive number '
                             'or None')
        if hasattr(self, 'weights_signs'):
            outs = []
            weights, signs = zip(*self.weights_signs)
            for s in signs:
                ms = numpy.array(mean_std)  # make a copy
                for m in range(len(loglevels)):
                    ms[0, :, m] += s * self.adjustment
                outs.append(_get_poes(ms, loglevels, trunclevel))
            arr = numpy.average(outs, weights=weights, axis=0)
        elif hasattr(self, "mixture_model"):
            shp = list(mean_std[0].shape)  # (N, M)
            shp[1] = len(loglevels.array)  # L
            arr = numpy.zeros(shp)
            for f, w in zip(self.mixture_model["factors"],
                            self.mixture_model["weights"]):
                mean_stdi = numpy.array(mean_std)  # a copy
                mean_stdi[1] *= f  # multiply stddev by factor
                arr += w * _get_poes(mean_stdi, loglevels, trunclevel)
        elif af:  # kernel amplification function
            arr = _get_poes_site(mean_std, loglevels, trunclevel, af, ctx)
        else:  # regular case
            arr = _get_poes(mean_std, loglevels, trunclevel)
        imtweight = getattr(self, 'weight', None)  # ImtWeight or None
        for imt in loglevels:
            if imtweight and imtweight.dic.get(imt) == 0:
                # set by the engine when parsing the gsim logictree
                # when 0 ignore the contribution: see _build_trts_branches
                arr[:, loglevels(imt)] = 0
        return arr


class CoeffsTable(object):
    r"""
    Instances of :class:`CoeffsTable` encapsulate tables of coefficients
    corresponding to different IMTs.

    Tables are defined in a space-separated tabular form in a simple string
    literal (heading and trailing whitespace does not matter). The first column
    in the table must be named "IMT" (or "imt") and thus should represent IMTs:

    >>> CoeffsTable(table='''imf z
    ...                      pga 1''')
    Traceback (most recent call last):
        ...
    ValueError: first column in a table must be IMT

    Names of other columns are used as coefficients dicts keys. The values
    in the first column should correspond to real intensity measure types,
    see :mod:`openquake.hazardlib.imt`:

    >>> CoeffsTable(table='''imt  z
    ...                      pgx  2''')
    Traceback (most recent call last):
        ...
    ValueError: unknown IMT 'PGX'

    Note that :class:`CoeffsTable` only accepts keyword argumets:

    >>> CoeffsTable()
    Traceback (most recent call last):
        ...
    TypeError: CoeffsTable requires "table" kwarg
    >>> CoeffsTable(table='', foo=1)
    Traceback (most recent call last):
        ...
    TypeError: CoeffsTable got unexpected kwargs: {'foo': 1}

    If there are :class:`~openquake.hazardlib.imt.SA` IMTs in the table, they
    are not referenced by name, because they require parametrization:

    >>> CoeffsTable(table='''imt  x
    ...                      sa   15''')
    Traceback (most recent call last):
        ...
    ValueError: specify period as float value to declare SA IMT
    >>> CoeffsTable(table='''imt  x
    ...                      0.1  20''')
    Traceback (most recent call last):
        ...
    TypeError: attribute "sa_damping" is required for tables defining SA

    So proper table defining SA looks like this:

    >>> ct = CoeffsTable(sa_damping=5, table='''
    ...     imt   a    b     c   d
    ...     pga   1    2.4  -5   0.01
    ...     pgd  7.6  12     0  44.1
    ...     0.1  10   20    30  40
    ...     1.0   1    2     3   4
    ...     10    2    4     6   8
    ... ''')

    Table objects could be indexed by IMT objects (this returns a dictionary
    of coefficients):

    >>> from openquake.hazardlib import imt
    >>> ct[imt.PGA()] == dict(a=1, b=2.4, c=-5, d=0.01)
    True
    >>> ct[imt.PGD()] == dict(a=7.6, b=12, c=0, d=44.1)
    True
    >>> ct[imt.SA(damping=5, period=0.1)] == dict(a=10, b=20, c=30, d=40)
    True
    >>> ct[imt.PGV()]
    Traceback (most recent call last):
        ...
    KeyError: PGV
    >>> ct[imt.SA(1.0, 4)]
    Traceback (most recent call last):
        ...
    KeyError: SA(1.0, 4)

    Table of coefficients for spectral acceleration could be indexed
    by instances of :class:`openquake.hazardlib.imt.SA` with period
    value that is not specified in the table. The coefficients then
    get interpolated between the ones for closest higher and closest
    lower period. That scaling of coefficients works in a logarithmic
    scale of periods and only within the same damping:

    >>> '%.5f' % ct[imt.SA(period=0.2, damping=5)]['a']
    '7.29073'
    >>> '%.5f' % ct[imt.SA(period=0.9, damping=5)]['c']
    '4.23545'
    >>> '%.5f' % ct[imt.SA(period=5, damping=5)]['c']
    '5.09691'
    >>> ct[imt.SA(period=0.9, damping=15)]
    Traceback (most recent call last):
        ...
    KeyError: SA(0.9, 15)

    Extrapolation is not possible:

    >>> ct[imt.SA(period=0.01, damping=5)]
    Traceback (most recent call last):
        ...
    KeyError: SA(0.01)

    It is also possible to instantiate a table from a tuple of dictionaries,
    corresponding to the SA coefficients and non-SA coefficients:

    >>> coeffs = {imt.SA(0.1): {"a": 1.0, "b": 2.0},
    ...           imt.SA(1.0): {"a": 3.0, "b": 4.0},
    ...           imt.PGA(): {"a": 0.1, "b": 1.0},
    ...           imt.PGV(): {"a": 0.5, "b": 10.0}}
    >>> ct = CoeffsTable(sa_damping=5, table=coeffs)
    """
    num_instances = 0

    def __init__(self, **kwargs):
        if 'table' not in kwargs:
            raise TypeError('CoeffsTable requires "table" kwarg')
        self._coeffs = {}  # cache
        table = kwargs.pop('table')
        self.sa_coeffs = {}
        self.non_sa_coeffs = {}
        sa_damping = kwargs.pop('sa_damping', None)
        if kwargs:
            raise TypeError('CoeffsTable got unexpected kwargs: %r' % kwargs)
        if isinstance(table, str):
            self._setup_table_from_str(table, sa_damping)
        elif isinstance(table, dict):
            for imt in table:
                if imt.name == 'SA':
                    self.sa_coeffs[imt] = table[imt]
                else:
                    self.non_sa_coeffs[imt] = table[imt]
        else:
            raise TypeError("CoeffsTable cannot be constructed with inputs "
                            "of the form '%s'" % table.__class__.__name__)
        self.__class__.num_instances += 1

    def _setup_table_from_str(self, table, sa_damping):
        """
        Builds the input tables from a string definition
        """
        table = table.strip().splitlines()
        header = table.pop(0).split()
        if not header[0].upper() == "IMT":
            raise ValueError('first column in a table must be IMT')
        coeff_names = header[1:]
        for row in table:
            row = row.split()
            imt_name = row[0].upper()
            if imt_name == 'SA':
                raise ValueError('specify period as float value '
                                 'to declare SA IMT')
            imt_coeffs = dict(zip(coeff_names, map(float, row[1:])))
            try:
                sa_period = float(imt_name)
            except Exception:
                if imt_name not in imt_module.registry:
                    raise ValueError('unknown IMT %r' % imt_name)
                imt = imt_module.registry[imt_name]()
                self.non_sa_coeffs[imt] = imt_coeffs
            else:
                if sa_damping is None:
                    raise TypeError('attribute "sa_damping" is required '
                                    'for tables defining SA')
                imt = imt_module.SA(sa_period, sa_damping)
                self.sa_coeffs[imt] = imt_coeffs

    def __getitem__(self, imt):
        """
        Return a dictionary of coefficients corresponding to ``imt``
        from this table (if there is a line for requested IMT in it),
        or the dictionary of interpolated coefficients, if ``imt`` is
        of type :class:`~openquake.hazardlib.imt.SA` and interpolation
        is possible.

        :raises KeyError:
            If ``imt`` is not available in the table and no interpolation
            can be done.
        """
        try:
            return self._coeffs[imt]
        except KeyError:
            pass
        if imt.name != 'SA':
            self._coeffs[imt] = c = self.non_sa_coeffs[imt]
            return c
        try:
            self._coeffs[imt] = c = self.sa_coeffs[imt]
            return c
        except KeyError:
            pass

        max_below = min_above = None
        for unscaled_imt in list(self.sa_coeffs):
            if unscaled_imt.damping != imt.damping:
                continue
            if unscaled_imt.period > imt.period:
                if min_above is None or unscaled_imt.period < min_above.period:
                    min_above = unscaled_imt
            elif unscaled_imt.period < imt.period:
                if max_below is None or unscaled_imt.period > max_below.period:
                    max_below = unscaled_imt
        if max_below is None or min_above is None:
            raise KeyError(imt)

        # ratio tends to 1 when target period tends to a minimum
        # known period above and to 0 if target period is close
        # to maximum period below.
        ratio = ((math.log(imt.period) - math.log(max_below.period))
                 / (math.log(min_above.period) - math.log(max_below.period)))
        max_below = self.sa_coeffs[max_below]
        min_above = self.sa_coeffs[min_above]
        self._coeffs[imt] = c = {
            co: (min_above[co] - max_below[co]) * ratio + max_below[co]
            for co in max_below}
        return c<|MERGE_RESOLUTION|>--- conflicted
+++ resolved
@@ -145,15 +145,9 @@
     ampcode = ctxs[0].sites['ampcode'][0]
     for m, imt in enumerate(loglevels):
 
-<<<<<<< HEAD
         # Get the values of ground-motion used to compute the probability
         # of exceedance on soil.
-        soillevels = loglevels[imt]
-=======
-        # Get the values of ground-motion used to compute the probability of
-        # exceedance on soil.
         soillevels = loglevels[imt]  # shape S
->>>>>>> f278951c
 
         # Here we set automatically the IMLs that will be used to compute
         # the probability of occurrence of GM on rock within discrete
@@ -169,19 +163,15 @@
             # Set the arguments of the truncated normal distribution
             # function
             if truncation_level == 0:
-                out_l = iml_l <= mean[0, m]
-                out_u = iml_u <= mean[0, m]
+                out_l = iml_l <= mean[:, m]
+                out_u = iml_u <= mean[:, m]
             else:
-                out_l = (iml_l - mean[0, m]) / stddev[0, m]
-                out_u = (iml_u - mean[0, m]) / stddev[0, m]
+                out_l = (iml_l - mean[:, m]) / stddev[:, m]
+                out_u = (iml_u - mean[:, m]) / stddev[:, m]
 
             # Probability of occurrence on rock
             pocc_rock = (_truncnorm_sf(truncation_level, out_l) -
-<<<<<<< HEAD
-                         _truncnorm_sf(truncation_level, out_u))  # shape L
-=======
-                         _truncnorm_sf(truncation_level, out_u))  # shape 1
->>>>>>> f278951c
+                         _truncnorm_sf(truncation_level, out_u))  # shape C
 
             # Skipping cases where the pocc on rock is negligible
             if numpy.all(pocc_rock < 1e-10):
@@ -192,30 +182,16 @@
 
             # Get mean and std of the amplification function for this
             # magnitude, distance and IML
-            median_af, std_af = ampfun.get_mean_std(
-<<<<<<< HEAD
-                ampcode, imt, numpy.exp(iml_mid), mags, rrups)
-
-            # Computing the probability of exceedance of the levels of
-            # ground-motion loglevels on soil
-            logaf = numpy.log(numpy.exp(soillevels) / numpy.exp(iml_mid))
-            import pdb; pdb.set_trace()
-            poex_af = 1. - norm.cdf(
-                logaf, loc=numpy.log(median_af), scale=std_af)
-
-            # Updating output
-            out_s[:, m * L1: (m + 1) * L1] += poex_af * pocc_rock
-=======
-                ctx.sites['ampcode'][0], imt, iml_mid, ctx.mag, ctx.rrup)
+            median_af, std_af = ampfun.get_mean_std(  # shape C
+                ampcode, imt, iml_mid, mags, rrups)
 
             # Computing the probability of exceedance of the levels of
             # ground-motion loglevels on soil
             logaf = numpy.log(numpy.exp(soillevels) / iml_mid)  # shape S
-            poex_af = 1. - norm.cdf(logaf, numpy.log(median_af), std_af)  # S
-
-            # Updating output
-            out_s[0, m * L1: (m + 1) * L1] += poex_af * pocc_rock  # S
->>>>>>> f278951c
+            for c in range(C):
+                poex_af = 1. - norm.cdf(
+                    logaf, numpy.log(median_af[c]), std_af[c])  # shape S
+                out_s[c, m * L1: (m + 1) * L1] += poex_af * pocc_rock[c]  # S
 
     return out_s
 
