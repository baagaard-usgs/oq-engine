# -*- coding: utf-8 -*-
# vim: tabstop=4 shiftwidth=4 softtabstop=4
#
# Copyright (C) 2012-2016 GEM Foundation
#
# OpenQuake is free software: you can redistribute it and/or modify it
# under the terms of the GNU Affero General Public License as published
# by the Free Software Foundation, either version 3 of the License, or
# (at your option) any later version.
#
# OpenQuake is distributed in the hope that it will be useful,
# but WITHOUT ANY WARRANTY; without even the implied warranty of
# MERCHANTABILITY or FITNESS FOR A PARTICULAR PURPOSE.  See the
# GNU Affero General Public License for more details.
#
# You should have received a copy of the GNU Affero General Public License
# along with OpenQuake. If not, see <http://www.gnu.org/licenses/>.

"""
:mod:`openquake.hazardlib.calc.hazard_curve` implements
:func:`hazard_curves`.
"""
import sys
import time
import collections

import numpy

from openquake.baselib.python3compat import raise_
from openquake.baselib.performance import Monitor
from openquake.hazardlib.calc import filters
from openquake.hazardlib.gsim.base import ContextMaker, FarAwayRupture
from openquake.hazardlib.imt import from_string
from openquake.baselib.general import deprecated
from openquake.hazardlib.source.base import SourceGroup, SourceGroupCollection


def init_curves(num_sites, imtls, interdep='indep'):
    """
    :param num_sites: the number of sites
    :param imtls: the intensity measure levels dictionary
    :returns: an array of zero curves with length num_sites
    """
    # numpy dtype for the hazard curves
    imt_dt = numpy.dtype([(imt, float, 1 if imls is None else len(imls))
                          for imt, imls in imtls.items()])
    if interdep == 'indep':
        zero = numpy.zeros(num_sites, imt_dt)
    else:
        zero = numpy.ones(num_sites, imt_dt)
    return zero


def zero_maps(num_sites, imts, poes=()):
    """
    :param num_sites: the number of sites
    :param imts: the intensity measure types
    :returns: an array of zero curves with length num_sites
    """
    # numpy dtype for the hazard maps
    if poes:
        imt_dt = numpy.dtype([('%s~%s' % (imt, poe), numpy.float32)
                              for imt in imts for poe in poes])
    else:
        imt_dt = numpy.dtype([(imt, numpy.float32) for imt in imts])
    return numpy.zeros(num_sites, imt_dt)


def agg_curves_mutex(acc, curves, weight):
    """
    Aggregate hazard curves by composing the probabilities. Probabilities
    here are mutually exclusive.

    :param acc: an accumulator array
    :param curves: an array of hazard curves
    :returns: a new accumulator
    """
    new = numpy.array(acc)  # copy of the accumulator
    for imt in curves.dtype.fields:
        new[imt] = 1. - (1. - curves[imt]) * weight + (1. - acc[imt])
    return new


def agg_curves(acc, curves):
    """
    Aggregate hazard curves by composing the probabilities.

    :param acc: an accumulator array
    :param curves: an array of hazard curves
    :returns: a new accumulator
    """
    new = numpy.array(acc)  # copy of the accumulator
    for imt in curves.dtype.fields:
        new[imt] = 1. - (1. - curves[imt]) * (1. - acc[imt])
    return new


@deprecated('Use calc_hazard_curves instead')
def hazard_curves(
        sources, sites, imtls, gsim_by_trt, truncation_level=None,
        source_site_filter=filters.source_site_noop_filter):
    """
    Deprecated. It does the same job of
    :func:`openquake.hazardlib.calc.hazard_curve.calc_hazard_curves`,
    with the only difference that the intensity measure types in input
    and output are hazardlib objects instead of simple strings.
    """
    imtls = {str(imt): imls for imt, imls in imtls.items()}
    curves_by_imt = calc_hazard_curves(
        sources, sites, imtls, gsim_by_trt, truncation_level,
        source_site_filter=filters.source_site_noop_filter)
    return {from_string(imt): curves_by_imt[imt] for imt in imtls}


def calc_hazard_curves(
        sources, sites, imtls, gsim_by_trt, truncation_level=None,
        source_site_filter=filters.source_site_noop_filter,
        maximum_distance=None):
    """
    Compute hazard curves on a list of sites, given a set of seismic sources
    and a set of ground shaking intensity models (one per tectonic region type
    considered in the seismic sources).


    Probability of ground motion exceedance is computed using the following
    formula ::

        P(X≥x|T) = 1 - ∏ ∏ Prup_ij(X<x|T)

    where ``P(X≥x|T)`` is the probability that the ground motion parameter
    ``X`` is exceeding level ``x`` one or more times in a time span ``T``, and
    ``Prup_ij(X<x|T)`` is the probability that the j-th rupture of the i-th
    source is not producing any ground motion exceedance in time span ``T``.
    The first product ``∏`` is done over sources, while the second one is done
    over ruptures in a source.

    The above formula computes the probability of having at least one ground
    motion exceedance in a time span as 1 minus the probability that none of
    the ruptures in none of the sources is causing a ground motion exceedance
    in the same time span. The basic assumption is that seismic sources are
    independent, and ruptures in a seismic source are also independent.

    :param sources:
        A sequence of seismic sources objects (instances of subclasses
        of :class:`~openquake.hazardlib.source.base.BaseSeismicSource`).
    :param sites:
        Instance of :class:`~openquake.hazardlib.site.SiteCollection` object,
        representing sites of interest.
    :param imtls:
        Dictionary mapping intensity measure type strings
        to lists of intensity measure levels.
    :param gsim_by_trt:
        Dictionary mapping tectonic region types (members
        of :class:`openquake.hazardlib.const.TRT`) to
        :class:`~openquake.hazardlib.gsim.base.GMPE` or
        :class:`~openquake.hazardlib.gsim.base.IPE` objects.
    :param truncation_level:
        Float, number of standard deviations for truncation of the intensity
        distribution.
    :param source_site_filter:
        Optional source-site filter function. See
        :mod:`openquake.hazardlib.calc.filters`.

    :returns:
        An array of size N, where N is the number of sites, which elements
        are records with fields given by the intensity measure types; the
        size of each field is given by the number of levels in ``imtls``.
    """
    sources_by_trt = collections.defaultdict(list)
    for src in sources:
        sources_by_trt[src.tectonic_region_type].append(src)
    curves = init_curves(len(sites), imtls)
    for trt in sources_by_trt:
        curves = agg_curves(curves, hazard_curves_per_trt(
            sources_by_trt[trt], sites, imtls, [gsim_by_trt[trt]],
            truncation_level, source_site_filter)[0])
    return curves


def hazard_curves_per_trt(
        sources, sites, imtls, gsims, truncation_level=None,
        source_site_filter=filters.source_site_noop_filter,
        maximum_distance=None, bbs=(), monitor=Monitor()):
    """
    Compute the hazard curves for a set of sources belonging to the same
    tectonic region type for all the GSIMs associated to that TRT.
    The arguments are the same as in :func:`calc_hazard_curves`, except
    for ``gsims``, which is a list of GSIM instances.

    :returns:
        A list of G arrays of size N, where N is the number of sites and
        G the number of gsims. Each array contains records with fields given
        by the intensity measure types; the size of each field is given by the
        number of levels in ``imtls``.
    """
    cmaker = ContextMaker(gsims, maximum_distance)
    imt_dt = numpy.dtype([(imt, float, len(imtls[imt]))
                          for imt in sorted(imtls)])
    imts = {from_string(imt): imls for imt, imls in imtls.items()}
    sources_sites = ((source, sites) for source in sources)
    ctx_mon = monitor('making contexts', measuremem=False)
    pne_mon = monitor('computing poes', measuremem=False)
    monitor.calc_times = []  # pairs (src_id, delta_t)
    monitor.eff_ruptures = 0  # effective number of contributing ruptures
    acc = numpy.zeros((len(gsims), len(sites)), imt_dt)
    for source, s_sites in source_site_filter(sources_sites):
        t0 = time.time()
        curves = numpy.ones((len(gsims), len(sites)), imt_dt)
        try:
            for rupture in source.iter_ruptures():
                with ctx_mon:
                    try:
                        sctx, rctx, dctx = cmaker.make_contexts(
                            s_sites, rupture)
                    except FarAwayRupture:
                        continue

                    monitor.eff_ruptures += 1

                    # add optional disaggregation information (bounding boxes)
                    if bbs:
                        sids = set(sctx.sites.sids)
                        jb_dists = dctx.rjb
                        closest_points = rupture.surface.get_closest_points(
                            sctx.sites.mesh)
                        bs = [bb for bb in bbs if bb.site_id in sids]
                        # NB: the assert below is always true; we are
                        # protecting against possible refactoring errors
                        assert len(bs) == len(jb_dists) == len(closest_points)
                        for bb, dist, p in zip(bs, jb_dists, closest_points):
                            if dist < maximum_distance:
                                # ruptures too far away are ignored
                                bb.update([dist], [p.longitude], [p.latitude])

                for i, gsim in enumerate(gsims):
                    with pne_mon:
                        for imt in imts:
                            the_curves = curves[i][str(imt)]
                            poes = gsim.get_poes(
                                sctx, rctx, dctx, imt, imts[imt],
                                truncation_level)
                            pno = rupture.get_probability_no_exceedance(poes)
                            the_curves[sctx.sites.indices, :] *= pno

        except Exception as err:
            etype, err, tb = sys.exc_info()
            msg = 'An error occurred with source id=%s. Error: %s'
            msg %= (source.source_id, str(err))
            raise_(etype, msg, tb)

        # we are attaching the calculation times to the monitor
        # so that oq-lite (and the engine) can store them
        monitor.calc_times.append((source.id, time.time() - t0))
        # NB: source.id is an integer; it should not be confused
        # with source.source_id, which is a string
        for imt in imtls:
<<<<<<< HEAD
            curves[i][imt] = 1. - curves[i][imt]

    return curves


def hazard_curves_per_group(
        group, sites, imtls, gsims, truncation_level=None,
        source_site_filter=filters.source_site_noop_filter,
        rupture_site_filter=filters.rupture_site_noop_filter,
        maximum_distance=None, bbs=(), monitor=DummyMonitor()):
    """
    Compute the hazard curves for a set of sources belonging to the same
    source group. We assume that the group contains sources belonging to the
    same tectonic region.
    The arguments are the same as in :func:`hazard_curves_per_trt`, except
    for ``group``, which can be either a :class:`SourceGroup` instance or
    a list of seismic sources (instances of subclasses of
    :class:`~openquake.hazardlib.source.base.BaseSeismicSource`).

    :returns:
        A list of G arrays of size N, where N is the number of sites and
        G the number of gsims. Each array contains records with fields given
        by the intensity measure types; the size of each field is given by the
        number of levels in ``imtls``.
    """
    # Get source list
    if not isinstance(group, SourceGroup):
        sources = group
        group = SourceGroup(group, '', 'indep', 'indep')
    else:
        sources = group.src_list
    # Check that the all the sources belong to the same tectonic region
    assert len(set([src.tectonic_region_type for src in sources])) == 1
    # Prepare
    cmaker = ContextMaker(gsims, maximum_distance)
    gnames = list(map(str, gsims))
    imt_dt = numpy.dtype([(imt, float, len(imtls[imt]))
                         for imt in sorted(imtls)])
    imts = {from_string(imt): imls for imt, imls in imtls.items()}
    sources_sites = ((source, sites) for source in sources)
    ctx_mon = monitor('making contexts', measuremem=False)
    pne_mon = monitor('computing poes', measuremem=False)
    monitor.calc_times = []  # pairs (src_id, delta_t)
    # Initialise temporary accumulator for the probability of non-exceedance
    if group.src_interdep == 'indep':
        tc_gru = [numpy.ones(len(sites), imt_dt) for gname in gnames]
    else:
        tc_gru = [numpy.zeros(len(sites), imt_dt) for gname in gnames]
    tot_wei = 0.0
    # Computing contributions by all the sources
    for source, s_sites in source_site_filter(sources_sites):
        t0 = time.time()
        # Initialise temporary accumulator for the probability of
        # non-exceedance
        if group.rup_interdep == 'indep':
            tc_src = [numpy.ones(len(sites), imt_dt) for gname in gnames]
        else:
            tc_src = [numpy.zeros(len(sites), imt_dt) for gname in gnames]
        # Set weights
        if 'weights' not in source.__dict__:
            weights = (numpy.ones([source.count_ruptures()]) /
                       source.count_ruptures())
        else:
            weights = source.weights
        # Processing ruptures
        try:
            rupture_sites = rupture_site_filter(
                (rupture, s_sites) for rupture in source.iter_ruptures())
            for cnt, (rupture, r_sites) in enumerate(rupture_sites):
                with ctx_mon:
                    try:
                        sctx, rctx, dctx = cmaker.make_contexts(r_sites,
                                                                rupture)
                    except FarAwayRupture:
                        continue
                    # add optional disaggregation information (bounding boxes)
                    if bbs:
                        sids = set(sctx.sites.sids)
                        jb_dists = dctx.rjb
                        closest_points = rupture.surface.get_closest_points(
                            sctx.sites.mesh)
                        bs = [bb for bb in bbs if bb.site_id in sids]
                        # NB: the assert below is always true; we are
                        # protecting against possible refactoring errors
                        assert len(bs) == len(jb_dists) == len(closest_points)
                        for bb, dist, p in zip(bs, jb_dists, closest_points):
                            if dist < maximum_distance:
                                # ruptures too far away are ignored
                                bb.update([dist], [p.longitude], [p.latitude])
                for i, gsim in enumerate(gsims):
                    with pne_mon:
                        for imt in imts:
                            poes = gsim.get_poes(
                                sctx, rctx, dctx, imt, imts[imt],
                                truncation_level)
                            pno = rupture.get_probability_no_exceedance(poes)
                            # Updating the probability of non-exceedance
                            expanded_pno = sctx.sites.expand(pno, 1.0)
                            if group.rup_interdep is 'indep':
                                tc_src[i][str(imt)] *= expanded_pno
                            else:
                                tc_src[i][str(imt)] += (expanded_pno *
                                                        weights[cnt])

            # Updating the probability of non-exceedance for all the sources
            # in the group
            for i, gsim in enumerate(gsims):
                if group.src_interdep is 'indep':
                    for imt in imtls:
                        tc_gru[i][str(imt)] *= tc_src[i][str(imt)]
                else:
                    for imt in imtls:
                        tc_gru[i][str(imt)] += (
                            tc_src[i][str(imt)] *
                            float(group.srcs_weights[source.source_id]))
                        tot_wei += float(group.srcs_weights[source.source_id])
            del tc_src

        except Exception as err:
            etype, err, tb = sys.exc_info()
            msg = 'An error occurred with source id=%s. Error: %s'
            msg %= (source.source_id, str(err))
            raise_(etype, msg, tb)

        # we are attaching the calculation times to the monitor
        # so that oq-lite (and the engine) can store them
        monitor.calc_times.append((source.id, time.time() - t0))
        # NB: source.id is an integer; it should not be confused
        # with source.source_id, which is a string

    # Finally we get the probability of exceedance
    for i in range(len(gnames)):
        for imt in imtls:
            tc_gru[i][imt] = 1. - tc_gru[i][imt]

    return tc_gru


def calc_hazard_curves_ext(
        groups, sites, imtls, gsim_by_trt, truncation_level=None,
        source_site_filter=filters.source_site_noop_filter,
        rupture_site_filter=filters.rupture_site_noop_filter,
        maximum_distance=None):
    """
    """
    # This is ensuring backward compatibility i.e. processing a list of
    # sources.
    if not isinstance(groups, SourceGroupCollection):
        group_tmp = SourceGroup(groups, 1, 'indep', 'indep')
        groups = SourceGroupCollection([group_tmp])
    # Initialise the curves accumulator
    curves_fin = init_curves(len(sites), imtls)
    # Processing groups
    for group in groups.grp_list:
        print 'Group:', group.name
        # Prepare a dictionary
        sources_by_trt = collections.defaultdict(list)
        weights_by_trt = collections.defaultdict(dict)
        # Fill the dictionary with sources for the different tectonic regions
        # belonging to this group
        if group.src_interdep is 'indep':
            for src in group.src_list:
                sources_by_trt[src.tectonic_region_type].append(src)
                # in this case this is a dummy variable
                weights_by_trt[src.tectonic_region_type][src.source_id] = 1.0
        else:
            for src in group.src_list:
                sources_by_trt[src.tectonic_region_type].append(src)
                wei = group.srcs_weights[src.source_id]
                weights_by_trt[src.tectonic_region_type][src.source_id] = wei
        # Initialise the curves accumulator
        curves = init_curves(len(sites), imtls, group.src_interdep)
        # Aggregate results. Note that for now we assume that source groups
        # are independent.
        for trt in sources_by_trt:
            print '    TRT:', trt
            # Create a temporary group
            tmp_group = SourceGroup(sources_by_trt[trt],
                                    'temp',
                                    group.src_interdep,
                                    group.rup_interdep,
                                    weights_by_trt[trt],
                                    False)
            # Compute curves
            if group.src_interdep is 'indep':
                print '      src indep'
                curves = agg_curves(curves, hazard_curves_per_group(
                    tmp_group, sites, imtls, [gsim_by_trt[trt]],
                    truncation_level, source_site_filter,
                    rupture_site_filter)[0])
            else:
                # Since in this case the probability for each source have
                # been already accounted we use a weight equal to unity
                print '      src mutex'
                curves = agg_curves_mutex(curves, hazard_curves_per_group(
                    tmp_group, sites, imtls, [gsim_by_trt[trt]],
                    truncation_level, source_site_filter,
                    rupture_site_filter)[0], 1.0)
        # Final aggregation
        curves_fin = agg_curves(curves_fin, curves)
    return curves_fin
=======
            curves[imt] = 1. - curves[imt]
        acc = agg_curves(acc, curves)
    return acc
>>>>>>> 932e12b5
<|MERGE_RESOLUTION|>--- conflicted
+++ resolved
@@ -254,17 +254,17 @@
         # NB: source.id is an integer; it should not be confused
         # with source.source_id, which is a string
         for imt in imtls:
-<<<<<<< HEAD
-            curves[i][imt] = 1. - curves[i][imt]
-
-    return curves
+            curves[imt] = 1. - curves[imt]
+
+        acc = agg_curves(acc, curves)
+    return acc
 
 
 def hazard_curves_per_group(
         group, sites, imtls, gsims, truncation_level=None,
         source_site_filter=filters.source_site_noop_filter,
         rupture_site_filter=filters.rupture_site_noop_filter,
-        maximum_distance=None, bbs=(), monitor=DummyMonitor()):
+        maximum_distance=None, bbs=(), monitor=Monitor()):
     """
     Compute the hazard curves for a set of sources belonging to the same
     source group. We assume that the group contains sources belonging to the
@@ -455,9 +455,4 @@
                     rupture_site_filter)[0], 1.0)
         # Final aggregation
         curves_fin = agg_curves(curves_fin, curves)
-    return curves_fin
-=======
-            curves[imt] = 1. - curves[imt]
-        acc = agg_curves(acc, curves)
-    return acc
->>>>>>> 932e12b5
+    return curves_fin