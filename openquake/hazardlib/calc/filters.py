--- conflicted
+++ resolved
@@ -79,16 +79,10 @@
 
 
 def angular_distance(km, lat):
-<<<<<<< HEAD
-    """Return the angular distance of two points at the given latitude"""
-    degrees = km * KM_TO_DEGREES / math.cos(lat * DEGREES_TO_RAD)
-    return min(degrees, 90)
-=======
     """
     Return the angular distance of two points at the given latitude.
     """
     return km * KM_TO_DEGREES / math.cos(lat * DEGREES_TO_RAD)
->>>>>>> b2247376
 
 
 @contextmanager
@@ -286,18 +280,12 @@
         :param mag: magnitude, possibly None
         :returns: min_lon, min_lat, max_lon, max_lat
         """
-<<<<<<< HEAD
         if trt is None:  # take the greatest integration distance
             maxdist = max(self(trt, mag) for trt in self.dic)
         else:  # get the integration distance for the given TRT
             maxdist = self(trt, mag)
-        a1 = min(maxdist * KM_TO_DEGREES, 180)
-        a2 = angular_distance(maxdist, lat)
-=======
-        maxdist = self(trt, mag)
         a1 = min(maxdist * KM_TO_DEGREES, 90)
         a2 = min(angular_distance(maxdist, lat), 180)
->>>>>>> b2247376
         return lon - a2, lat - a1, lon + a2, lat + a1
 
     def __getitem__(self, trt):
@@ -389,22 +377,13 @@
         """
         :param trt: a tectonic region type (used for the integration distance)
         :param mag: a magnitude (used for the integration distance)
-<<<<<<< HEAD
         :returns: a list of bounding boxes, one per site
-=======
-        :returns: a list of spherical bounding boxes, one per site
->>>>>>> b2247376
         """
         bbs = []
         for site in self.sitecol:
             bb = self.integration_distance.get_bounding_box(
                 site.location.longitude, site.location.latitude, trt, mag)
-<<<<<<< HEAD
             bbs.append(fix_bounding_box_idl(bb, self.idl))
-=======
-            lon1, lat1, lon2, lat2 = fix_bounding_box_idl(bb, self.idl)
-            bbs.append((lon1, lon2, lat2, lat1))
->>>>>>> b2247376
         return bbs
 
     def __call__(self, sources, sites=None):
