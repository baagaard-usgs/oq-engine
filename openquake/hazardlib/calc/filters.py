# -*- coding: utf-8 -*-
# vim: tabstop=4 shiftwidth=4 softtabstop=4
#
# Copyright (C) 2012-2021 GEM Foundation
#
# OpenQuake is free software: you can redistribute it and/or modify it
# under the terms of the GNU Affero General Public License as published
# by the Free Software Foundation, either version 3 of the License, or
# (at your option) any later version.
#
# OpenQuake is distributed in the hope that it will be useful,
# but WITHOUT ANY WARRANTY; without even the implied warranty of
# MERCHANTABILITY or FITNESS FOR A PARTICULAR PURPOSE.  See the
# GNU Affero General Public License for more details.
#
# You should have received a copy of the GNU Affero General Public License
# along with OpenQuake. If not, see <http://www.gnu.org/licenses/>.

import ast
import sys
import copy
import operator
import itertools
from contextlib import contextmanager
import numpy
from scipy.spatial import cKDTree
from scipy.interpolate import interp1d

from openquake.baselib.python3compat import raise_
from openquake.hazardlib import site, mfd
from openquake.hazardlib.geo.utils import (
    KM_TO_DEGREES, angular_distance, fix_lon, get_bounding_box,
    get_longitudinal_extent, BBoxError, spherical_to_cartesian)

U32 = numpy.uint32
MAX_DISTANCE = 2000  # km, ultra big distance used if there is no filter
trt_smr = operator.attrgetter('trt_smr')


def magstr(mag):
    """
    :returns: a string representation of the magnitude
    """
    return '%.2f' % numpy.float32(mag)


def get_distances(rupture, sites, param):
    """
    :param rupture: a rupture
    :param sites: a mesh of points or a site collection
    :param param: the kind of distance to compute (default rjb)
    :returns: an array of distances from the given sites
    """
    if not rupture.surface:  # PointRupture
        dist = rupture.hypocenter.distance_to_mesh(sites)
    elif param == 'rrup':
        dist = rupture.surface.get_min_distance(sites)
    elif param == 'rx':
        dist = rupture.surface.get_rx_distance(sites)
    elif param == 'ry0':
        dist = rupture.surface.get_ry0_distance(sites)
    elif param == 'rjb':
        dist = rupture.surface.get_joyner_boore_distance(sites)
    elif param == 'rhypo':
        dist = rupture.hypocenter.distance_to_mesh(sites)
    elif param == 'repi':
        dist = rupture.hypocenter.distance_to_mesh(sites, with_depths=False)
    elif param == 'rcdpp':
        dist = rupture.get_cdppvalue(sites)
    elif param == 'azimuth':
        dist = rupture.surface.get_azimuth(sites)
    elif param == 'azimuth_cp':
        dist = rupture.surface.get_azimuth_of_closest_point(sites)
    elif param == 'closest_point':
        t = rupture.surface.get_closest_points(sites)
        dist = numpy.vstack([t.lons, t.lats, t.depths]).T  # shape (N, 3)
    elif param == "rvolc":
        # Volcanic distance not yet supported, defaulting to zero
        dist = numpy.zeros_like(sites.lons)
    else:
        raise ValueError('Unknown distance measure %r' % param)
    dist.flags.writeable = False
    return dist


@contextmanager
def context(src):
    """
    Used to add the source_id to the error message. To be used as

    with context(src):
        operation_with(src)

    Typically the operation is filtering a source, that can fail for
    tricky geometries.
    """
    try:
        yield
    except Exception:
        etype, err, tb = sys.exc_info()
        msg = 'An error occurred with source id=%s. Error: %s'
        msg %= (src.source_id, err)
        raise_(etype, msg, tb)


def getdefault(dic_with_default, key):
    """
    :param dic_with_default: a dictionary with a 'default' key
    :param key: a key that may be present in the dictionary or not
    :returns: the value associated to the key, or to 'default'
    """
    try:
        return dic_with_default[key]
    except KeyError:
        return dic_with_default['default']


def unique_sorted(items):
    """
    Check that the items are unique and sorted
    """
    if len(set(items)) < len(items):
        raise ValueError('Found duplicates in %s' % items)
    elif items != sorted(items):
        raise ValueError('%s is not ordered' % items)
    return items


# used for the maximum distance parameter in the job.ini file
def floatdict(value):
    """
    :param value:
        input string corresponding to a literal Python number or dictionary
    :returns:
        a Python dictionary key -> number

    >>> floatdict("200")
    {'default': 200}

    >>> floatdict("{'active shallow crust': 250., 'default': 200}")
    {'active shallow crust': 250.0, 'default': 200}
    """
    value = ast.literal_eval(value)
    if isinstance(value, (int, float, list)):
        return {'default': value}
    return value


def magdepdist(pairs):
    """
    :param pairs: a list of pairs [(mag, dist), ...]
    :returns: a scipy.interpolate.interp1d function
    """
    mags, dists = zip(*pairs)
    return interp1d(mags, dists)


class IntegrationDistance(dict):
    """
    A dictionary trt -> [(mag, dist), ...]
    """
    @classmethod
    def new(cls, value):
        """
        :param value: string to be converted
        :returns: IntegrationDistance dictionary

        >>> md = IntegrationDistance.new('50')
        >>> md
        {'default': [(1.0, 50), (10.0, 50)]}
        >>> md.max()
        {'default': 50}
        """
        items_by_trt = floatdict(value)
        self = cls()
        for trt, items in items_by_trt.items():
            if isinstance(items, list):
                pairs = unique_sorted([tuple(it) for it in items])
                for mag, dist in pairs:
                    if mag < 1 or mag > 10:
                        raise ValueError('Invalid magnitude %s' % mag)
                self[trt] = pairs
            else:  # assume scalar distance
                assert items >= 0, items
                self[trt] = [(1., items), (10., items)]
        return self

    def __call__(self, trt):
        return magdepdist(self[trt])

    def __missing__(self, trt):
        assert 'default' in self
        return self['default']

    def max(self):
        """
        :returns: a dictionary trt -> maxdist
        """
        return {trt: self[trt][-1][1] for trt in self}

    def get_bounding_box(self, lon, lat, trt=None):
        """
        Build a bounding box around the given lon, lat by computing the
        maximum_distance at the given tectonic region type and magnitude.

        :param lon: longitude
        :param lat: latitude
        :param trt: tectonic region type, possibly None
        :returns: min_lon, min_lat, max_lon, max_lat
        """
        if trt is None:  # take the greatest integration distance
            maxdist = max(self.max().values())
        else:  # get the integration distance for the given TRT
            maxdist = self[trt][-1][1]
        a1 = min(maxdist * KM_TO_DEGREES, 90)
        a2 = min(angular_distance(maxdist, lat), 180)
        return lon - a2, lat - a1, lon + a2, lat + a1

    def get_dist_bins(self, trt, nbins=51):
        """
        :returns: an array of distance bins, from 10m to maxdist
        """
        return .01 + numpy.arange(nbins) * self(trt) / (nbins - 1)


def split_source(src):
    """
    :param src: a splittable (or not splittable) source
    :returns: the underlying sources (or the source itself)
    """
    from openquake.hazardlib.source import splittable  # avoid circular import
    if not splittable(src):
        return [src]
    mag_a, mag_b = src.get_min_max_mag()
    min_mag = src.min_mag
    if mag_b < min_mag:  # discard the source completely
        return [src]
    if min_mag:
        splits = []
        for s in src:
            s.min_mag = min_mag
            mag_a, mag_b = s.get_min_max_mag()
            if mag_b >= min_mag:
                splits.append(s)
    else:
        splits = list(src)
    has_samples = hasattr(src, 'samples')
    has_scaling_rate = hasattr(src, 'scaling_rate')
    grp_id = getattr(src, 'grp_id', 0)  # 0 in hazardlib
    if len(splits) > 1:
        for i, split in enumerate(splits):
            split.source_id = '%s:%s' % (src.source_id, i)
            split.trt_smr = src.trt_smr
            split.grp_id = grp_id
            split.id = src.id
            if has_samples:
                split.samples = src.samples
            if has_scaling_rate:
                s.scaling_rate = src.scaling_rate
    elif splits:  # single source
        [s] = splits
        s.source_id = src.source_id
        s.trt_smr = src.trt_smr
        s.grp_id = grp_id
        s.id = src.id
        if has_samples:
            s.samples = src.samples
        if has_scaling_rate:
            s.scaling_rate = src.scaling_rate
    for split in splits:
        if not split.num_ruptures:
            split.num_ruptures = split.count_ruptures()
    return splits


default = IntegrationDistance({'default': [(1, 1000), (10, 1000)]})


class SourceFilter(object):
    """
    Filter objects have a .filter method yielding filtered sources
    and the IDs of the sites within the given maximum distance.
    Filter the sources by using `self.sitecol.within_bbox` which is
    based on numpy.
    """
    def __init__(self, sitecol, integration_distance=default):
        self.sitecol = sitecol
        if sitecol is None:
            self.integration_distance = default
        else:
            self.integration_distance = integration_distance
        self.slc = slice(None)

    # not used right now
    def reduce(self, factor=100):
        """
        Reduce the SourceFilter to a subset of sites
        """
        idxs = numpy.arange(0, len(self.sitecol), factor)
        sc = object.__new__(site.SiteCollection)
        sc.array = self.sitecol[idxs]
        sc.complete = self.sitecol.complete
        return self.__class__(sc, self.integration_distance)

    def get_enlarged_box(self, src, maxdist=None):
        """
        Get the enlarged bounding box of a source.

        :param src: a source object
        :param maxdist: a scalar maximum distance (or None)
        :returns: a bounding box (min_lon, min_lat, max_lon, max_lat)
        """
        if maxdist is None:
            if hasattr(self.integration_distance, 'y'):  # interp1d
                maxdist = self.integration_distance.y[-1]
            else:
                maxdist = getdefault(self.integration_distance,
                                     src.tectonic_region_type)[-1][1]
        try:
            bbox = get_bounding_box(src, maxdist)
        except Exception as exc:
            raise exc.__class__('source %s: %s' % (src.source_id, exc))
        return (fix_lon(bbox[0]), bbox[1], fix_lon(bbox[2]), bbox[3])

    def get_rectangle(self, src):
        """
        :param src: a source object
        :returns: ((min_lon, min_lat), width, height), useful for plotting
        """
        min_lon, min_lat, max_lon, max_lat = self.get_enlarged_box(src)
        return (min_lon, min_lat), (max_lon - min_lon) % 360, max_lat - min_lat

    def get_close_sites(self, source):
        """
        Returns the sites within the integration distance from the source,
        or None.
        """
        source_sites = list(self.filter([source]))
        if source_sites:
            return source_sites[0][1]

    def split(self, sources):
        """
        :yields: pairs (split, sites)
        """
        for src, _sites in self.filter(sources):
            for s in split_source(src):
                sites = self.get_close_sites(s)
                if sites is not None:
                    yield s, sites

    def split_less(self, sources):
        """
        :yields: pairs (split, sites)
        """
        for src, _sites in self.filter(sources):
            if src.__class__.__name__.startswith(('Multi', 'Collapsed')):
                # do not split
                yield src, _sites
            elif hasattr(src, 'get_annual_occurrence_rates'):
                for mag, rate in src.get_annual_occurrence_rates():
                    new = copy.copy(src)
                    new.mfd = mfd.ArbitraryMFD([mag], [rate])
                    new.num_ruptures = new.count_ruptures()
                    sites = self.get_close_sites(new)
                    if sites is not None:
                        yield new, sites
            else:  # nonparametric source
                # data is a list of pairs (rup, pmf)
                for mag, group in itertools.groupby(
                        src.data, lambda pair: pair[0].mag):
                    new = src.__class__(src.source_id, src.name,
                                        src.tectonic_region_type, list(group))
                    vars(new).update(vars(src))
                    sites = self.get_close_sites(new)
                    if sites is not None:
                        yield new, sites

    # used in source and rupture prefiltering: it should not discard too much
    def close_sids(self, src_or_rec, trt=None, maxdist=None):
        """
        :param src_or_rec: a source or a rupture record
        :param trt: passed only if src_or_rec is a rupture record
        :returns:
           the site indices within the maximum_distance of the hypocenter,
           plus the maximum size of the bounding box
        """
        assert self.sitecol is not None
        if not self.integration_distance:  # do not filter
            return self.sitecol.sids
        if trt:  # rupture proxy
            assert hasattr(self.integration_distance, 'x')
            dlon = get_longitudinal_extent(
                src_or_rec['minlon'], src_or_rec['maxlon']) / 2.
            dlat = (src_or_rec['maxlat'] - src_or_rec['minlat']) / 2.
            lon, lat, dep = src_or_rec['hypo']
            dist = self.integration_distance(src_or_rec['mag']) + numpy.sqrt(
                dlon**2 + dlat**2) / KM_TO_DEGREES
            dist += 10  # added 10 km of buffer to guard against numeric errors
            # the test most sensitive to the buffer effect is in oq-risk-tests,
            # case_ucerf/job_eb.ini; without buffer, sites can be discarded
            # even if within the maximum_distance
            return self._close_sids(lon, lat, dep, dist)
        else:  # source
            trt = src_or_rec.tectonic_region_type
            try:
                bbox = self.get_enlarged_box(src_or_rec, maxdist)
            except BBoxError:  # do not filter
                return self.sitecol.sids
            return self.sitecol.within_bbox(bbox)

    def _close_sids(self, lon, lat, dep, dist):
        if not hasattr(self, 'kdt'):
            self.kdt = cKDTree(self.sitecol.xyz)
        xyz = spherical_to_cartesian(lon, lat, dep)
        sids = U32(self.kdt.query_ball_point(xyz, dist, eps=.001))
        sids.sort()
        return sids

    def filter(self, sources):
        """
        :param sources: a sequence of sources
        :yields: pairs (sources, sites)
        """
        if self.sitecol is None:  # nofilter
            for src in sources:
                yield src, None
            return
        for src in sources:
            sids = self.close_sids(src)
            if len(sids):
                yield src, self.sitecol.filtered(sids)

    def set_weight(self, sources, cmaker=None):
        """
        Set the weight attribute on each source to the sum of the affected
        sites
        """
        if not hasattr(self.integration_distance, 'x') and sources:
            self.integration_distance = self.integration_distance(
                sources[0].tectonic_region_type)
        for src in sources:
            src.num_ruptures = src.count_ruptures()
            src.weight = src.nsites = src.num_ruptures * .001
        for src, sites in self.filter(sources):
            if 'UCERF' in src.__class__.__name__ or not cmaker:
                src.weight += src.num_ruptures * len(sites)
                continue
            if hasattr(src, 'iruptures'):
                rups = list(src.iruptures(point_rup=True))
                factor = src.num_ruptures / len(rups)
            else:
                rups = src.iter_ruptures()
                factor = 1
            ctxs = cmaker.get_ctxs(rups, sites)
            src.nsites = sum(len(ctx) for ctx in ctxs) * factor
            src.weight += src.nsites
<<<<<<< HEAD
=======
        for src in sources:
            if hasattr(src, 'pointsources'):
                # make CollapsedPointSource heavier
                src.weight *= 3
            elif not hasattr(src, 'location'):
                # make non point sources even heavier
                src.weight *= 10

    def get_nsites(self, rups):
        """
        :returns: the number of sites affected by the ruptures
        """
        assert hasattr(self.integration_distance, 'x')  # interp1d
        nsites = []
        for rup in rups:
            dists = get_distances(rup, self.sitecol, 'rrup')
            idist = self.integration_distance(rup.mag)
            if not rup.surface:  # PointRupture
                idist += rup.mag * 10
            nsites.append((dists <= idist).sum())
        return nsites
>>>>>>> 6d8e400f

    def __getitem__(self, slc):
        if slc.start is None and slc.stop is None:
            return self
        sitecol = object.__new__(self.sitecol.__class__)
        sitecol.array = self.sitecol[slc]
        sitecol.complete = self.sitecol.complete
        return self.__class__(sitecol, self.integration_distance)


nofilter = SourceFilter(None, {})<|MERGE_RESOLUTION|>--- conflicted
+++ resolved
@@ -431,55 +431,6 @@
             if len(sids):
                 yield src, self.sitecol.filtered(sids)
 
-    def set_weight(self, sources, cmaker=None):
-        """
-        Set the weight attribute on each source to the sum of the affected
-        sites
-        """
-        if not hasattr(self.integration_distance, 'x') and sources:
-            self.integration_distance = self.integration_distance(
-                sources[0].tectonic_region_type)
-        for src in sources:
-            src.num_ruptures = src.count_ruptures()
-            src.weight = src.nsites = src.num_ruptures * .001
-        for src, sites in self.filter(sources):
-            if 'UCERF' in src.__class__.__name__ or not cmaker:
-                src.weight += src.num_ruptures * len(sites)
-                continue
-            if hasattr(src, 'iruptures'):
-                rups = list(src.iruptures(point_rup=True))
-                factor = src.num_ruptures / len(rups)
-            else:
-                rups = src.iter_ruptures()
-                factor = 1
-            ctxs = cmaker.get_ctxs(rups, sites)
-            src.nsites = sum(len(ctx) for ctx in ctxs) * factor
-            src.weight += src.nsites
-<<<<<<< HEAD
-=======
-        for src in sources:
-            if hasattr(src, 'pointsources'):
-                # make CollapsedPointSource heavier
-                src.weight *= 3
-            elif not hasattr(src, 'location'):
-                # make non point sources even heavier
-                src.weight *= 10
-
-    def get_nsites(self, rups):
-        """
-        :returns: the number of sites affected by the ruptures
-        """
-        assert hasattr(self.integration_distance, 'x')  # interp1d
-        nsites = []
-        for rup in rups:
-            dists = get_distances(rup, self.sitecol, 'rrup')
-            idist = self.integration_distance(rup.mag)
-            if not rup.surface:  # PointRupture
-                idist += rup.mag * 10
-            nsites.append((dists <= idist).sum())
-        return nsites
->>>>>>> 6d8e400f
-
     def __getitem__(self, slc):
         if slc.start is None and slc.stop is None:
             return self
