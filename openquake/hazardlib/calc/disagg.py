# -*- coding: utf-8 -*-
# vim: tabstop=4 shiftwidth=4 softtabstop=4
#
# Copyright (C) 2012-2019 GEM Foundation
#
# OpenQuake is free software: you can redistribute it and/or modify it
# under the terms of the GNU Affero General Public License as published
# by the Free Software Foundation, either version 3 of the License, or
# (at your option) any later version.
#
# OpenQuake is distributed in the hope that it will be useful,
# but WITHOUT ANY WARRANTY; without even the implied warranty of
# MERCHANTABILITY or FITNESS FOR A PARTICULAR PURPOSE.  See the
# GNU Affero General Public License for more details.
#
# You should have received a copy of the GNU Affero General Public License
# along with OpenQuake. If not, see <http://www.gnu.org/licenses/>.

"""
:mod:`openquake.hazardlib.calc.disagg` contains
:func:`disaggregation` as well as several aggregation functions for
extracting a specific PMF from the result of :func:`disaggregation`.
"""
import warnings
import operator
import numpy
import scipy.stats

from openquake.hazardlib import pmf, contexts, const
from openquake.baselib.performance import Monitor
from openquake.baselib.hdf5 import ArrayWrapper
from openquake.baselib.general import pack, groupby, AccumDict
from openquake.hazardlib.calc import filters
from openquake.hazardlib.geo.geodetic import npoints_between
from openquake.hazardlib.geo.utils import get_longitudinal_extent
from openquake.hazardlib.geo.utils import cross_idl
from openquake.hazardlib.site import SiteCollection
from openquake.hazardlib.gsim.base import ContextMaker


def disaggregate(cmaker, sitecol, rupdata, iml2, truncnorm, epsilons,
                 monitor=Monitor()):
    """
    Disaggregate (separate) PoE in different contributions.

    :param cmaker: a ContextMaker instance
    :param sitecol: a SiteCollection with N=1 site
    :param ruptures: an iterator over ruptures with the same TRT
    :param iml2: a 2D array of IMLs of shape (M, P)
    :param truncnorm: an instance of scipy.stats.truncnorm
    :param epsilons: the epsilon bins
    :param monitor: a Monitor instance
    :returns:
        an AccumDict with keys (poe, imt, rlzi) and mags, dists, lons, lats
    """
    assert len(sitecol) == 1, sitecol
    acc = AccumDict(accum=[], mags=[], dists=[], lons=[], lats=[])
    try:
        gsim = cmaker.gsim_by_rlzi[iml2.rlzi]
    except KeyError:
        return acc
    pne_mon = monitor('disaggregate_pne', measuremem=False)
<<<<<<< HEAD
    [sid] = sitecol.sids
    acc['mags'] = rupdata['mag']
    acc['lons'] = rupdata['lon'][:, sid]
    acc['lats'] = rupdata['lat'][:, sid]
    acc['dists'] = dists = rupdata[cmaker.filter_distance][:, sid]
    if gsim.minimum_distance:
        dists[dists < gsim.minimum_distance] = gsim.minimum_distance
    for rec in rupdata:
        rctx = contexts.RuptureContext(rec, cmaker.tom)
        dctx = contexts.DistancesContext(
            (param, rec[param][[sid]])
            for param in cmaker.REQUIRES_DISTANCES
        ).roundup(gsim.minimum_distance)
=======
    clo_mon = monitor('get_closest', measuremem=False)
    # compute epsilon bins contributions only once
    eps_bands = truncnorm.cdf(epsilons[1:]) - truncnorm.cdf(epsilons[:-1])
    for rupture in ruptures:
        with ctx_mon:
            orig_dctx = contexts.DistancesContext(
                (param, contexts.get_distances(rupture, sitecol, param))
                for param in cmaker.REQUIRES_DISTANCES)
            cmaker.add_rup_params(rupture)
        with clo_mon:  # this is faster than computing orig_dctx
            closest_points = rupture.surface.get_closest_points(sitecol)
        dctx = orig_dctx.roundup(gsim.minimum_distance)
>>>>>>> 15c46295
        for m, imt in enumerate(iml2.imts):
            for p, poe in enumerate(iml2.poes_disagg):
                iml = iml2[m, p]
                with pne_mon:
                    pne = disaggregate_pne(
<<<<<<< HEAD
                        gsim, rctx, sitecol, dctx, imt, iml,
                        truncnorm, epsilons)
=======
                        gsim, rupture, sitecol, dctx, imt, iml,
                        truncnorm, epsilons, eps_bands)
>>>>>>> 15c46295
                acc[poe, str(imt), iml2.rlzi].append(pne)
    return acc


# in practice this is always called with a single site
def disaggregate_pne(gsim, rupture, sctx, dctx, imt, iml, truncnorm,
                     epsilons, eps_bands):
    """
    Disaggregate (separate) PoE of ``iml`` in different contributions
    each coming from ``epsilons`` distribution bins.

    Other parameters are the same as for `gsim.get_poes`, with
    differences that ``truncation_level`` is required to be positive.

    :returns:
        Contribution to probability of exceedance of ``iml`` coming
        from different sigma bands in the form of a 2D numpy array of
        probabilities with shape (n_sites, n_epsilons)
    """
    # compute mean and standard deviations
    mean, [stddev] = gsim.get_mean_and_stddevs(sctx, rupture, dctx, imt,
                                               [const.StdDev.TOTAL])

    # compute iml value with respect to standard (mean=0, std=1)
    # normal distributions
    [lvl] = (gsim.to_distribution_values(iml) - mean) / stddev

    # take the minimum epsilon larger than standard_iml
    bin = numpy.searchsorted(epsilons, lvl)
    n_epsilons = len(epsilons) - 1
<<<<<<< HEAD
    if bin == 0:
        poes = contribution_by_bands
    elif bin > n_epsilons:
        poes = numpy.zeros(n_epsilons)
    else:
        # for other cases (when ``lvl`` falls somewhere in the
        # histogram):
        poes = numpy.concatenate([
            # take zeros for bins that are on the left hand side
            # from the bin ``lvl`` falls into,
            numpy.zeros(bin - 1),
            # ... area of the portion of the bin containing ``lvl``
            # (the portion is limited on the left hand side by
            # ``lvl`` and on the right hand side by the bin edge),
            [truncnorm.sf(lvl) - contribution_by_bands[bin:].sum()],
            # ... and all bins on the right go unchanged.
            contribution_by_bands[bin:]])
=======
    for lvl, bin in zip(standard_imls, bins):  # one per site
        if bin == 0:
            poe_by_site.append(eps_bands)
        elif bin > n_epsilons:
            poe_by_site.append(numpy.zeros(n_epsilons))
        else:
            # for other cases (when ``lvl`` falls somewhere in the
            # histogram):
            poe = numpy.concatenate([
                # take zeros for bins that are on the left hand side
                # from the bin ``lvl`` falls into,
                numpy.zeros(bin - 1),
                # ... area of the portion of the bin containing ``lvl``
                # (the portion is limited on the left hand side by
                # ``lvl`` and on the right hand side by the bin edge),
                [truncnorm.sf(lvl) - eps_bands[bin:].sum()],
                # ... and all bins on the right go unchanged.
                eps_bands[bin:]])
            poe_by_site.append(poe)
    poes = numpy.array(poe_by_site)  # shape (n_sites, n_epsilons)
>>>>>>> 15c46295
    return rupture.get_probability_no_exceedance(poes)


# in practice this is always called with a single site
def collect_bin_data(rupdata, sitecol, cmaker, iml3,
                     truncation_level, n_epsilons, monitor=Monitor()):
    """
    :param rupdata: array of ruptures
    :param sitecol: a SiteCollection instance with a single site
    :param cmaker: a ContextMaker instance
    :param iml3: an ArrayWrapper of intensities of shape (R, M, P)
    :param truncation_level: the truncation level
    :param n_epsilons: the number of epsilons
    :param monitor: a Monitor instance
    :returns: a dictionary (poe, imt, rlzi) -> probabilities of shape (N, E)
    """
    # NB: instantiating truncnorm is slow and calls the infamous "doccer"
    tn = scipy.stats.truncnorm(-truncation_level, truncation_level)
    eps = numpy.linspace(-truncation_level, truncation_level, n_epsilons + 1)
    acc = disaggregate(cmaker, sitecol, rupdata, iml3, tn, eps, monitor)
    return pack(acc, 'mags dists lons lats'.split())


def lon_lat_bins(bb, coord_bin_width):
    """
    Define bin edges for disaggregation histograms.

    Given bins data as provided by :func:`collect_bin_data`, this function
    finds edges of histograms, taking into account maximum and minimum values
    of magnitude, distance and coordinates as well as requested sizes/numbers
    of bins.
    """
    west, south, east, north = bb
    west = numpy.floor(west / coord_bin_width) * coord_bin_width
    east = numpy.ceil(east / coord_bin_width) * coord_bin_width
    lon_extent = get_longitudinal_extent(west, east)
    lon_bins, _, _ = npoints_between(
        west, 0, 0, east, 0, 0,
        numpy.round(lon_extent / coord_bin_width + 1))
    lat_bins = coord_bin_width * numpy.arange(
        int(numpy.floor(south / coord_bin_width)),
        int(numpy.ceil(north / coord_bin_width) + 1))
    return lon_bins, lat_bins


def get_bins(bin_edges, sid):
    """
    :returns: mags, dists, lons, lats, eps for the given sid
    """
    mag_bins, dist_bins, lon_bins, lat_bins, eps_bins = bin_edges
    return mag_bins, dist_bins, lon_bins[sid], lat_bins[sid], eps_bins


# this is fast
def build_disagg_matrix(bdata, bins, mon=Monitor):
    """
    :param bdata: a dictionary of probabilities of no exceedence
    :param bins: bin edges
    :param mon: a Monitor instance
    :returns: a dictionary key -> matrix|pmf for each key in bdata
    """
    with mon('build_disagg_matrix'):
        mag_bins, dist_bins, lon_bins, lat_bins, eps_bins = bins
        dim1, dim2, dim3, dim4, dim5 = shape = [len(b)-1 for b in bins]

        # find bin indexes of rupture attributes; bins are assumed closed
        # on the lower bound, and open on the upper bound, that is [ )
        # longitude values need an ad-hoc method to take into account
        # the 'international date line' issue
        # the 'minus 1' is needed because the digitize method returns the
        # index of the upper bound of the bin
        mags_idx = numpy.digitize(bdata.mags+pmf.PRECISION, mag_bins) - 1
        dists_idx = numpy.digitize(bdata.dists, dist_bins) - 1
        lons_idx = _digitize_lons(bdata.lons, lon_bins)
        lats_idx = numpy.digitize(bdata.lats, lat_bins) - 1

        # because of the way numpy.digitize works, values equal to the last bin
        # edge are associated to an index equal to len(bins) which is not a
        # valid index for the disaggregation matrix. Such values are assumed
        # to fall in the last bin
        mags_idx[mags_idx == dim1] = dim1 - 1
        dists_idx[dists_idx == dim2] = dim2 - 1
        lons_idx[lons_idx == dim3] = dim3 - 1
        lats_idx[lats_idx == dim4] = dim4 - 1

        out = {}
        num_zeros = 0
        for k, pnes in bdata.items():
            # pnes has shape (U, 1, E)
            if pnes.sum() == pnes.size:  # all pnes are 1
                num_zeros += 1
                continue  # zero matrices are not transferred
            mat = numpy.ones(shape)
            for i_mag, i_dist, i_lon, i_lat, pne in zip(
                    mags_idx, dists_idx, lons_idx, lats_idx, pnes):
                mat[i_mag, i_dist, i_lon, i_lat] *= pne
            out[k] = 1. - mat
    return out


def _digitize_lons(lons, lon_bins):
    """
    Return indices of the bins to which each value in lons belongs.
    Takes into account the case in which longitude values cross the
    international date line.

    :parameter lons:
        An instance of `numpy.ndarray`.
    :parameter lons_bins:
        An instance of `numpy.ndarray`.
    """
    if cross_idl(lon_bins[0], lon_bins[-1]):
        idx = numpy.zeros_like(lons, dtype=numpy.int)
        for i_lon in range(len(lon_bins) - 1):
            extents = get_longitudinal_extent(lons, lon_bins[i_lon + 1])
            lon_idx = extents > 0
            if i_lon != 0:
                extents = get_longitudinal_extent(lon_bins[i_lon], lons)
                lon_idx &= extents >= 0
            idx[lon_idx] = i_lon
        return numpy.array(idx)
    else:
        return numpy.digitize(lons, lon_bins) - 1


# this is used in the hazardlib tests, not in the engine
def disaggregation(
        sources, site, imt, iml, gsim_by_trt, truncation_level,
        n_epsilons, mag_bin_width, dist_bin_width, coord_bin_width,
        source_filter=filters.nofilter, filter_distance='rjb'):
    """
    Compute "Disaggregation" matrix representing conditional probability of an
    intensity mesaure type ``imt`` exceeding, at least once, an intensity
    measure level ``iml`` at a geographical location ``site``, given rupture
    scenarios classified in terms of:

    - rupture magnitude
    - Joyner-Boore distance from rupture surface to site
    - longitude and latitude of the surface projection of a rupture's point
      closest to ``site``
    - epsilon: number of standard deviations by which an intensity measure
      level deviates from the median value predicted by a GSIM, given the
      rupture parameters
    - rupture tectonic region type

    In other words, the disaggregation matrix allows to compute the probability
    of each scenario with the specified properties (e.g., magnitude, or the
    magnitude and distance) to cause one or more exceedences of a given hazard
    level.

    For more detailed information about the disaggregation, see for instance
    "Disaggregation of Seismic Hazard", Paolo Bazzurro, C. Allin Cornell,
    Bulletin of the Seismological Society of America, Vol. 89, pp. 501-520,
    April 1999.

    :param sources:
        Seismic source model, as for
        :mod:`PSHA <openquake.hazardlib.calc.hazard_curve>` calculator it
        should be an iterator of seismic sources.
    :param site:
        :class:`~openquake.hazardlib.site.Site` of interest to calculate
        disaggregation matrix for.
    :param imt:
        Instance of :mod:`intensity measure type <openquake.hazardlib.imt>`
        class.
    :param iml:
        Intensity measure level. A float value in units of ``imt``.
    :param gsim_by_trt:
        Tectonic region type to GSIM objects mapping.
    :param truncation_level:
        Float, number of standard deviations for truncation of the intensity
        distribution.
    :param n_epsilons:
        Integer number of epsilon histogram bins in the result matrix.
    :param mag_bin_width:
        Magnitude discretization step, width of one magnitude histogram bin.
    :param dist_bin_width:
        Distance histogram discretization step, in km.
    :param coord_bin_width:
        Longitude and latitude histograms discretization step,
        in decimal degrees.
    :param source_filter:
        Optional source-site filter function. See
        :mod:`openquake.hazardlib.calc.filters`.

    :returns:
        A tuple of two items. First is itself a tuple of bin edges information
        for (in specified order) magnitude, distance, longitude, latitude,
        epsilon and tectonic region types.

        Second item is 6d-array representing the full disaggregation matrix.
        Dimensions are in the same order as bin edges in the first item
        of the result tuple. The matrix can be used directly by pmf-extractor
        functions.
    """
    trts = sorted(set(src.tectonic_region_type for src in sources))
    trt_num = dict((trt, i) for i, trt in enumerate(trts))
    rlzs_by_gsim = {gsim_by_trt[trt]: [0] for trt in trts}
    by_trt = groupby(sources, operator.attrgetter('tectonic_region_type'))
    bdata = {}
    sitecol = SiteCollection([site])
    iml2 = ArrayWrapper(numpy.array([[iml]]),
                        dict(imts=[imt], poes_disagg=[None], rlzi=0))
    for trt, srcs in by_trt.items():
        cmaker = ContextMaker(
            trt, rlzs_by_gsim, source_filter.integration_distance,
            {'filter_distance': filter_distance})
        cmaker.tom = srcs[0].temporal_occurrence_model
        rupdata = contexts.RupData(cmaker, sitecol).from_srcs(srcs)
        bdata[trt] = collect_bin_data(
            rupdata, sitecol, cmaker, iml2, truncation_level, n_epsilons)
    if sum(len(bd.mags) for bd in bdata.values()) == 0:
        warnings.warn(
            'No ruptures have contributed to the hazard at site %s'
            % site, RuntimeWarning)
        return None, None

    min_mag = min(bd.mags.min() for bd in bdata.values())
    max_mag = max(bd.mags.max() for bd in bdata.values())
    mag_bins = mag_bin_width * numpy.arange(
        int(numpy.floor(min_mag / mag_bin_width)),
        int(numpy.ceil(max_mag / mag_bin_width) + 1))

    min_dist = min(bd.dists.min() for bd in bdata.values())
    max_dist = max(bd.dists.max() for bd in bdata.values())
    dist_bins = dist_bin_width * numpy.arange(
        int(numpy.floor(min_dist / dist_bin_width)),
        int(numpy.ceil(max_dist / dist_bin_width) + 1))

    bb = (min(bd.lons.min() for bd in bdata.values()),
          min(bd.lats.min() for bd in bdata.values()),
          max(bd.lons.max() for bd in bdata.values()),
          max(bd.lats.max() for bd in bdata.values()))
    lon_bins, lat_bins = lon_lat_bins(bb, coord_bin_width)

    eps_bins = numpy.linspace(-truncation_level, truncation_level,
                              n_epsilons + 1)

    bin_edges = (mag_bins, dist_bins, lon_bins, lat_bins, eps_bins)
    matrix = numpy.zeros((len(mag_bins) - 1, len(dist_bins) - 1,
                          len(lon_bins) - 1, len(lat_bins) - 1,
                          len(eps_bins) - 1, len(trts)))
    for trt in bdata:
        dic = build_disagg_matrix(bdata[trt], bin_edges)
        if dic:  # (poe, imt, rlzi) -> matrix
            [mat] = dic.values()
            matrix[..., trt_num[trt]] = mat
    return bin_edges + (trts,), matrix


def mag_pmf(matrix):
    """
    Fold full disaggregation matrix to magnitude PMF.

    :returns:
        1d array, a histogram representing magnitude PMF.
    """
    nmags, ndists, nlons, nlats, neps = matrix.shape
    mag_pmf = numpy.zeros(nmags)
    for i in range(nmags):
        mag_pmf[i] = numpy.prod(
            [1. - matrix[i, j, k, l, m]
             for j in range(ndists)
             for k in range(nlons)
             for l in range(nlats)
             for m in range(neps)])
    return 1. - mag_pmf


def dist_pmf(matrix):
    """
    Fold full disaggregation matrix to distance PMF.

    :returns:
        1d array, a histogram representing distance PMF.
    """
    nmags, ndists, nlons, nlats, neps = matrix.shape
    dist_pmf = numpy.zeros(ndists)
    for j in range(ndists):
        dist_pmf[j] = numpy.prod(
            [1. - matrix[i, j, k, l, m]
             for i in range(nmags)
             for k in range(nlons)
             for l in range(nlats)
             for m in range(neps)])
    return 1. - dist_pmf


def trt_pmf(matrices):
    """
    Fold full disaggregation matrix to tectonic region type PMF.

    :param matrices:
        a matrix with T submatrices
    :returns:
        an array of T probabilities one per each tectonic region type
    """
    ntrts, nmags, ndists, nlons, nlats, neps = matrices.shape
    pmf = numpy.zeros(ntrts)
    for t in range(ntrts):
        pmf[t] = 1. - numpy.prod(
            [1. - matrices[t, i, j, k, l, m]
             for i in range(nmags)
             for j in range(ndists)
             for k in range(nlons)
             for l in range(nlats)
             for m in range(neps)])
    return pmf


def mag_dist_pmf(matrix):
    """
    Fold full disaggregation matrix to magnitude / distance PMF.

    :returns:
        2d array. First dimension represents magnitude histogram bins,
        second one -- distance histogram bins.
    """
    nmags, ndists, nlons, nlats, neps = matrix.shape
    mag_dist_pmf = numpy.zeros((nmags, ndists))
    for i in range(nmags):
        for j in range(ndists):
            mag_dist_pmf[i, j] = numpy.prod(
                [1. - matrix[i, j, k, l, m]
                 for k in range(nlons)
                 for l in range(nlats)
                 for m in range(neps)])
    return 1. - mag_dist_pmf


def mag_dist_eps_pmf(matrix):
    """
    Fold full disaggregation matrix to magnitude / distance / epsilon PMF.

    :returns:
        3d array. First dimension represents magnitude histogram bins,
        second one -- distance histogram bins, third one -- epsilon
        histogram bins.
    """
    nmags, ndists, nlons, nlats, neps = matrix.shape
    mag_dist_eps_pmf = numpy.zeros((nmags, ndists, neps))
    for i in range(nmags):
        for j in range(ndists):
            for m in range(neps):
                mag_dist_eps_pmf[i, j, m] = numpy.prod(
                    [1. - matrix[i, j, k, l, m]
                     for k in range(nlons)
                     for l in range(nlats)])
    return 1. - mag_dist_eps_pmf


def lon_lat_pmf(matrix):
    """
    Fold full disaggregation matrix to longitude / latitude PMF.

    :returns:
        2d array. First dimension represents longitude histogram bins,
        second one -- latitude histogram bins.
    """
    nmags, ndists, nlons, nlats, neps = matrix.shape
    lon_lat_pmf = numpy.zeros((nlons, nlats))
    for k in range(nlons):
        for l in range(nlats):
            lon_lat_pmf[k, l] = numpy.prod(
                [1. - matrix[i, j, k, l, m]
                 for i in range(nmags)
                 for j in range(ndists)
                 for m in range(neps)])
    return 1. - lon_lat_pmf


def lon_lat_trt_pmf(matrices):
    """
    Fold full disaggregation matrices to lon / lat / TRT PMF.

    :param matrices:
        a matrix with T submatrices
    :returns:
        3d array. First dimension represents longitude histogram bins,
        second one latitude histogram bins, third one trt histogram bins.
    """
    res = numpy.array([lon_lat_pmf(mat) for mat in matrices])
    return res.transpose(1, 2, 0)


def mag_lon_lat_pmf(matrix):
    """
    Fold full disaggregation matrix to magnitude / longitude / latitude PMF.

    :returns:
        3d array. First dimension represents magnitude histogram bins,
        second one -- longitude histogram bins, third one -- latitude
        histogram bins.
    """
    nmags, ndists, nlons, nlats, neps = matrix.shape
    mag_lon_lat_pmf = numpy.zeros((nmags, nlons, nlats))
    for i in range(nmags):
        for k in range(nlons):
            for l in range(nlats):
                mag_lon_lat_pmf[i, k, l] = numpy.prod(
                    [1. - matrix[i, j, k, l, m]
                     for j in range(ndists)
                     for m in range(neps)])
    return 1. - mag_lon_lat_pmf


# this dictionary is useful to extract a fixed set of
# submatrices from the full disaggregation matrix
pmf_map = dict([
    ('Mag', mag_pmf),
    ('Dist', dist_pmf),
    ('TRT', trt_pmf),
    ('Mag_Dist', mag_dist_pmf),
    ('Mag_Dist_Eps', mag_dist_eps_pmf),
    ('Lon_Lat', lon_lat_pmf),
    ('Mag_Lon_Lat', mag_lon_lat_pmf),
    ('Lon_Lat_TRT', lon_lat_trt_pmf),
])<|MERGE_RESOLUTION|>--- conflicted
+++ resolved
@@ -60,7 +60,6 @@
     except KeyError:
         return acc
     pne_mon = monitor('disaggregate_pne', measuremem=False)
-<<<<<<< HEAD
     [sid] = sitecol.sids
     acc['mags'] = rupdata['mag']
     acc['lons'] = rupdata['lon'][:, sid]
@@ -68,38 +67,21 @@
     acc['dists'] = dists = rupdata[cmaker.filter_distance][:, sid]
     if gsim.minimum_distance:
         dists[dists < gsim.minimum_distance] = gsim.minimum_distance
+    # compute epsilon bin contributions only once
+    eps_bands = truncnorm.cdf(epsilons[1:]) - truncnorm.cdf(epsilons[:-1])
     for rec in rupdata:
-        rctx = contexts.RuptureContext(rec, cmaker.tom)
+        rctx = contexts.RuptureContext(rec)
         dctx = contexts.DistancesContext(
             (param, rec[param][[sid]])
             for param in cmaker.REQUIRES_DISTANCES
         ).roundup(gsim.minimum_distance)
-=======
-    clo_mon = monitor('get_closest', measuremem=False)
-    # compute epsilon bins contributions only once
-    eps_bands = truncnorm.cdf(epsilons[1:]) - truncnorm.cdf(epsilons[:-1])
-    for rupture in ruptures:
-        with ctx_mon:
-            orig_dctx = contexts.DistancesContext(
-                (param, contexts.get_distances(rupture, sitecol, param))
-                for param in cmaker.REQUIRES_DISTANCES)
-            cmaker.add_rup_params(rupture)
-        with clo_mon:  # this is faster than computing orig_dctx
-            closest_points = rupture.surface.get_closest_points(sitecol)
-        dctx = orig_dctx.roundup(gsim.minimum_distance)
->>>>>>> 15c46295
         for m, imt in enumerate(iml2.imts):
             for p, poe in enumerate(iml2.poes_disagg):
                 iml = iml2[m, p]
                 with pne_mon:
                     pne = disaggregate_pne(
-<<<<<<< HEAD
                         gsim, rctx, sitecol, dctx, imt, iml,
-                        truncnorm, epsilons)
-=======
-                        gsim, rupture, sitecol, dctx, imt, iml,
                         truncnorm, epsilons, eps_bands)
->>>>>>> 15c46295
                 acc[poe, str(imt), iml2.rlzi].append(pne)
     return acc
 
@@ -130,9 +112,8 @@
     # take the minimum epsilon larger than standard_iml
     bin = numpy.searchsorted(epsilons, lvl)
     n_epsilons = len(epsilons) - 1
-<<<<<<< HEAD
     if bin == 0:
-        poes = contribution_by_bands
+        poes = eps_bands
     elif bin > n_epsilons:
         poes = numpy.zeros(n_epsilons)
     else:
@@ -145,31 +126,9 @@
             # ... area of the portion of the bin containing ``lvl``
             # (the portion is limited on the left hand side by
             # ``lvl`` and on the right hand side by the bin edge),
-            [truncnorm.sf(lvl) - contribution_by_bands[bin:].sum()],
+            [truncnorm.sf(lvl) - eps_bands[bin:].sum()],
             # ... and all bins on the right go unchanged.
-            contribution_by_bands[bin:]])
-=======
-    for lvl, bin in zip(standard_imls, bins):  # one per site
-        if bin == 0:
-            poe_by_site.append(eps_bands)
-        elif bin > n_epsilons:
-            poe_by_site.append(numpy.zeros(n_epsilons))
-        else:
-            # for other cases (when ``lvl`` falls somewhere in the
-            # histogram):
-            poe = numpy.concatenate([
-                # take zeros for bins that are on the left hand side
-                # from the bin ``lvl`` falls into,
-                numpy.zeros(bin - 1),
-                # ... area of the portion of the bin containing ``lvl``
-                # (the portion is limited on the left hand side by
-                # ``lvl`` and on the right hand side by the bin edge),
-                [truncnorm.sf(lvl) - eps_bands[bin:].sum()],
-                # ... and all bins on the right go unchanged.
-                eps_bands[bin:]])
-            poe_by_site.append(poe)
-    poes = numpy.array(poe_by_site)  # shape (n_sites, n_epsilons)
->>>>>>> 15c46295
+            eps_bands[bin:]])
     return rupture.get_probability_no_exceedance(poes)
 
 
@@ -377,7 +336,8 @@
         cmaker = ContextMaker(
             trt, rlzs_by_gsim, source_filter.integration_distance,
             {'filter_distance': filter_distance})
-        cmaker.tom = srcs[0].temporal_occurrence_model
+        contexts.RuptureContext.temporal_occurrence_model = (
+            srcs[0].temporal_occurrence_model)
         rupdata = contexts.RupData(cmaker, sitecol).from_srcs(srcs)
         bdata[trt] = collect_bin_data(
             rupdata, sitecol, cmaker, iml2, truncation_level, n_epsilons)
