#  -*- coding: utf-8 -*-
#  vim: tabstop=4 shiftwidth=4 softtabstop=4

#  Copyright (c) 2013, GEM Foundation

#  OpenQuake is free software: you can redistribute it and/or modify it
#  under the terms of the GNU Affero General Public License as published
#  by the Free Software Foundation, either version 3 of the License, or
#  (at your option) any later version.

#  OpenQuake is distributed in the hope that it will be useful,
#  but WITHOUT ANY WARRANTY; without even the implied warranty of
#  MERCHANTABILITY or FITNESS FOR A PARTICULAR PURPOSE.  See the
#  GNU General Public License for more details.

#  You should have received a copy of the GNU Affero General Public License
#  along with OpenQuake.  If not, see <http://www.gnu.org/licenses/>.

"""
A script to dump hazard outputs. If you launch it with a given
hazard_calculation_id, it will dump all the hazard outputs relevant for
risk calculations in a tarfile named hc<hazard-calculation-id>.tar.
The tar file can then be moved around and restored in a different
database with the companion script restore_hazards.py.
Internally the dump and restore procedures are based on
COPY TO and COPY FROM commands, so they are quite performant
even for large datasets. They cannot trivially be extended to perform
binary dump/restore since the geography type has no binary form in
PostGIS 1.5.

To restore a hazard computation and all of its outputs into a new database
run ``python restore_hazards.py <tarfile> <host> <dbname> <user> <password>``

The <user> must have sufficient permissions to write on <dbname>.  If
your database already contains a hazard calculation with the same id,
the restore will not override it. If you think that the hazard
calculation on your database is not important and can removed together
with all of its outputs, then remove it by using ``bin/openquake
--delete-hazard-calculation`` (which must be run by a user with
sufficient permissions). Then run again ``restore_hazards.py``.
"""

import os
import shutil
import tarfile
import gzip
import argparse
import psycopg2
import tempfile
import logging

log = logging.getLogger()


# return a string which is a valid SQL tuple
def _tuplestr(tup):
    return '(%s)' % ', '.join(str(x) for x in tup)


class Copier(object):
    """
    Small wrapper around a psycopg2 cursor, which a .copy method
    writing directly to .gz files. It remembers the copied filenames,
    which are stored in the attribute .filenames.
    """
    def __init__(self, psycopg2_cursor):
        self._cursor = psycopg2_cursor
        self.filenames = []

    def tuplestr(self, query, *args):
        """Retrieve tuples of ids a strings"""
        self._cursor.execute(query, args)
        return _tuplestr(row[0] for row in self._cursor)

    def fetchall(self, query, *args):
        """Dispatch to .fetchall"""
        self._cursor.execute(query, args)
        return self._cursor.fetchall()

    def copy(self, query, dest, name, mode):
        """
        Performs a COPY TO/FROM operation. <Works directly with gzipped files.

        :param str query: the COPY query
        :param str dest: the destination directory
        :param str name: the destination file name (no .gz)
        :param chr mode: 'w' (for COPY TO) or 'r' (for COPY FROM)
        """
        fname = os.path.join(dest, name + '.gz')
        log.info('%s\n(-> %s)', query, fname)
        with gzip.open(fname, mode) as f:
            self._cursor.copy_expert(query, f)
            if fname not in self.filenames:
                self.filenames.append(fname)


class HazardDumper(object):
    """
    Class to dump a hazard_calculation and related tables.
    The typical usage is

     hd = HazardDumper(conn, '/tmp/somedir')
     hd.dump(42)  # dump the hazard computation #42
     print hd.mktar()  # generate a tarfile
    """

    def __init__(self, conn, outdir=None, format='text'):
        self.conn = conn
        self.curs = Copier(conn.cursor())
        self.format = format
        # there is no binary format for geography in postgis 1.5,
        # this is why we are requiring text format
        assert format == 'text', format
        if outdir:
            os.mkdir(outdir)
        else:
            outdir = tempfile.mkdtemp(prefix='hazard_calculation-')
        self.outdir = outdir

    def hazard_calculation(self, ids):
        """Dump hazard_calculation, lt_realization, hazard_site"""
        self.curs.copy(
            """copy (select * from uiapi.hazard_calculation where id in %s)
                  to stdout with (format '%s')""" % (ids, self.format),
            self.outdir, 'uiapi.hazard_calculation.csv', 'w')
        self.curs.copy(
            """copy (select * from hzrdr.lt_realization
                  where hazard_calculation_id in %s)
                  to stdout with (format '%s')""" % (ids, self.format),
            self.outdir, 'hzrdr.lt_realization.csv', 'w')
        self.curs.copy(
            """copy (select * from hzrdi.hazard_site
                  where hazard_calculation_id in %s)
                  to stdout with (format '%s')""" % (ids, self.format),
            self.outdir, 'hzrdi.hazard_site.csv', 'w')
<<<<<<< HEAD
=======

        # model_content, inputs

        # at this moment, only logic tree content is needed
        self.curs.copy(
            """copy (select mc.* from uiapi.model_content mc
                     join uiapi.input as input
                     on input.model_content_id = mc.id
                     join uiapi.input2hcalc h2c
                     on h2c.input_id = input.id
                     where h2c.hazard_calculation_id = %s
                     and input.input_type in ('source_model_logic_tree',
                                              'gsim_logic_tree'))
               to stdout with (format '%s')""" % (ids, self.format),
            self.outdir, 'uiapi.model_content.csv', 'w')

        input_ids = self.curs.tuplestr(
            """select i.* from uiapi.input i
                     join uiapi.input2hcalc h2c
                     on h2c.input_id = i.id
                     where hazard_calculation_id in %s
                     and input_type in ('source_model_logic_tree',
                                        'gsim_logic_tree')""" % ids)
        if input_ids != "()":  # scenario calcs do not have logic tree inputs
            self.curs.copy(
                """copy (select * from uiapi.input where id in %s)
                   to stdout with (format '%s')""" % (input_ids, self.format),
                self.outdir, 'uiapi.input.csv', 'w')

            self.curs.copy(
                """copy (select * from uiapi.input2hcalc where input_id in %s)
                   to stdout with (format '%s')""" % (input_ids, self.format),
                self.outdir, 'uiapi.input2hcalc.csv', 'w')
>>>>>>> 45768b8a

    def performance(self, *job_ids):
        """Dump performance"""
        ids = _tuplestr(job_ids)
        self.oq_job(ids)
        self.curs.copy(
            """copy (select * from uiapi.performance where oq_job_id in %s)
                  to stdout with (format '%s')""" % (ids, self.format),
            self.outdir, 'uiapi.performance.csv', 'w')

    def oq_job(self, ids):
        """Dump organization, oq_user, hazard_calculation, oq_job"""
        owner_ids = self.curs.tuplestr(
            'select owner_id from uiapi.oq_job where id in %s' % ids)
        org_ids = self.curs.tuplestr(
            'select organization_id from admin.oq_user where id in %s'
            % owner_ids)
        self.curs.copy(
            """copy (select * from admin.organization where id in %s)
               to stdout with (format '%s')""" %
            (org_ids, self.format), self.outdir, 'admin.organization.csv', 'w')
        self.curs.copy(
            """copy (select * from admin.oq_user where id in %s)
               to stdout with (format '%s')""" % (owner_ids, self.format),
            self.outdir, 'admin.oq_user.csv', 'w')

        hc_ids = self.curs.tuplestr(
            'select hazard_calculation_id from uiapi.oq_job where id in %s'
            % ids)
        if 'None' in hc_ids:
            raise TypeError('Job %s is not associated to a hazard calculation!'
                            % ids)
        self.hazard_calculation(hc_ids)
        self.curs.copy(
            """copy (select * from uiapi.oq_job where id in %s)
               to stdout with (format '%s')""" % (ids, self.format),
            self.outdir, 'uiapi.oq_job.csv', 'w')

    def output(self, ids):
        """Dump output"""
        self.curs.copy(
            """copy (select * from uiapi.output where id in %s)
                  to stdout with (format '%s')""" % (ids, self.format),
            self.outdir, 'uiapi.output.csv', 'a')

    def hazard_curve(self, output):
        """Dump hazard_curve, hazard_curve_data"""
        self.curs.copy(
            """copy (select * from hzrdr.hazard_curve where output_id in %s)
                  to stdout with (format '%s')""" % (output, self.format),
            self.outdir, 'hzrdr.hazard_curve.csv', 'a')

        ids = self.curs.tuplestr(
            'select id from hzrdr.hazard_curve where output_id in %s' % output)

        self.curs.copy(
            """copy (select * from hzrdr.hazard_curve_data
                  where hazard_curve_id in {})
                  to stdout with (format '{}')""".format(ids, self.format),
            self.outdir, 'hzrdr.hazard_curve_data.csv', 'a')

    def gmf(self, output):
        """Dump gmf, gmf_data"""
        self.curs.copy(
            """copy (select * from hzrdr.gmf
                  where output_id in %s)
                  to stdout with (format '%s')""" % (output, self.format),
            self.outdir, 'hzrdr.gmf.csv', 'a')

<<<<<<< HEAD
    def gmf(self, output):
        """Dump gmf, gmf_data"""
        self.curs.copy(
            """copy (select * from hzrdr.gmf
                  where output_id in %s)
                  to stdout with (format '%s')""" % (output, self.format),
            self.outdir, 'hzrdr.gmf.csv', 'w')

        coll_ids = self.curs.tuplestr('select id from hzrdr.gmf '
                                      'where output_id in %s' % output)
        self.curs.copy(
            """copy (select * from hzrdr.gmf_data
                  where gmf_id in %s)
                  to stdout with (format '%s')""" % (coll_ids, self.format),
            self.outdir, 'hzrdr.gmf_data.csv', 'w')

    def ses(self, output):
        """Dump ses_collection, ses, ses_rupture"""
        self.curs.copy(
            """copy (select * from hzrdr.ses_collection
                  where output_id in %s)
                  to stdout with (format '%s')""" % (output, self.format),
            self.outdir, 'hzrdr.ses_collection.csv', 'w')
=======
        coll_ids = self.curs.tuplestr('select id from hzrdr.gmf '
                                      'where output_id in %s' % output)
        self.curs.copy(
            """copy (select * from hzrdr.gmf_data
                  where gmf_id in %s)
                  to stdout with (format '%s')""" % (coll_ids, self.format),
            self.outdir, 'hzrdr.gmf_data.csv', 'a')

    def ses(self, output):
        """Dump ses_collection, ses, ses_rupture"""
        self.curs.copy(
            """copy (select * from hzrdr.ses_collection
                  where output_id in %s)
                  to stdout with (format '%s')""" % (output, self.format),
            self.outdir, 'hzrdr.ses_collection.csv', 'a')
>>>>>>> 45768b8a

        coll_ids = self.curs.tuplestr('select id from hzrdr.ses_collection '
                                      'where output_id in %s' % output)
        self.curs.copy(
            """copy (select * from hzrdr.ses
                  where ses_collection_id in %s)
                  to stdout with (format '%s')""" % (coll_ids, self.format),
<<<<<<< HEAD
            self.outdir, 'hzrdr.ses.csv', 'w')
=======
            self.outdir, 'hzrdr.ses.csv', 'a')
>>>>>>> 45768b8a

        ses_ids = self.curs.tuplestr(
            'select id from hzrdr.ses where ses_collection_id in %s'
            % coll_ids)
        self.curs.copy(
            """copy (select * from hzrdr.ses_rupture
                  where ses_id in %s)
                  to stdout with (format '%s')""" % (ses_ids, self.format),
<<<<<<< HEAD
            self.outdir, 'hzrdr.ses_rupture.csv', 'w')
=======
            self.outdir, 'hzrdr.ses_rupture.csv', 'a')
>>>>>>> 45768b8a

    def dump(self, *hazard_calculation_ids):
        """
        Dump all the data associated to a given hazard_calculation_id
        and relevant for risk.
        """
        ids = _tuplestr(hazard_calculation_ids)
        curs = self.curs

        # retrieve the last job associated to the given calculation
        jobs = curs.tuplestr(
            'select max(id) from uiapi.oq_job '
            'where hazard_calculation_id in %s' % ids)

        outputs = curs.fetchall("""\
        select output_type, array_agg(id) from uiapi.output
        where oq_job_id in %s group by output_type
<<<<<<< HEAD
        having output_type in ('hazard_curve', 'ses', 'gmf', 'gmf_scenario')
=======
        having output_type in ('hazard_curve', 'hazard_curve_multi',
                               'ses', 'gmf', 'gmf_scenario')
>>>>>>> 45768b8a
           """ % jobs)
        if not outputs:
            raise RuntimeError('No outputs for job %s' % jobs)

        # sort the outputs to prevent foreign key errors
        ordering = {
            'hazard_curve': 1,
            'hazard_curve_multi': 2,
            'ses': 1,
            'gmf': 2,
            'gmf_scenario': 2
        }
        outputs = sorted(outputs, key=lambda o: ordering[o[0]])

        # dump data and collect generated filenames
        self.oq_job(jobs)
        all_outs = sum([output_ids for output_type, output_ids in outputs], [])
        self.output(_tuplestr(all_outs))
        for output_type, output_ids in outputs:
            ids = _tuplestr(output_ids)
            print "Dumping %s %s" % (output_type, ids)
            if output_type in ['hazard_curve', 'hazard_curve_multi']:
                self.hazard_curve(ids)
            elif output_type in ('gmf', 'gmf_scenario'):
                self.gmf(ids)
            elif output_type == 'ses':
                self.ses(ids)

    def mktar(self):
        """
        Tar the contents of outdir into a tarfile and remove the directory
        """
        # save FILENAMES.txt
        with open(os.path.join(self.outdir, 'FILENAMES.txt'), 'w') as f:
            f.write('\n'.join(map(os.path.basename, self.curs.filenames)))
        # tar outdir
        with tarfile.open(self.outdir + '.tar', 'w') as t:
            t.add(self.outdir, 'hazard_calculation')
        shutil.rmtree(self.outdir)
        # return pathname of the generated tarfile
        tarname = self.outdir + '.tar'
        logging.info('Generated %s', tarname)
        return tarname


def main(hazard_calculation_id, outdir=None,
         host='localhost', dbname='openquake',
         user='admin', password='', port=None):
    """
    Dump a hazard_calculation and its relative outputs
    """
    # this is not using the predefined Django connections since
    # the typical use case is to dump from a remote database
    logging.basicConfig(level=logging.INFO)
    conn = psycopg2.connect(
        host=host, database=dbname, user=user, password=password, port=port)
    hc = HazardDumper(conn, outdir)
    hc.dump(hazard_calculation_id)
    log.info('Written %s' % hc.mktar())


if __name__ == '__main__':
    p = argparse.ArgumentParser()
    p.add_argument('hazard_calculation_id')
    p.add_argument('outdir')
    p.add_argument('host', nargs='?', default='localhost')
    p.add_argument('dbname', nargs='?', default='openquake')
    p.add_argument('user', nargs='?', default='oq_admin')
    p.add_argument('password', nargs='?', default='openquake')
    p.add_argument('port', nargs='?', default='5432')
    arg = p.parse_args()
    main(arg.hazard_calculation_id, arg.outdir, arg.host,
         arg.dbname, arg.user, arg.password, arg.port)<|MERGE_RESOLUTION|>--- conflicted
+++ resolved
@@ -133,8 +133,6 @@
                   where hazard_calculation_id in %s)
                   to stdout with (format '%s')""" % (ids, self.format),
             self.outdir, 'hzrdi.hazard_site.csv', 'w')
-<<<<<<< HEAD
-=======
 
         # model_content, inputs
 
@@ -168,7 +166,6 @@
                 """copy (select * from uiapi.input2hcalc where input_id in %s)
                    to stdout with (format '%s')""" % (input_ids, self.format),
                 self.outdir, 'uiapi.input2hcalc.csv', 'w')
->>>>>>> 45768b8a
 
     def performance(self, *job_ids):
         """Dump performance"""
@@ -238,31 +235,6 @@
                   to stdout with (format '%s')""" % (output, self.format),
             self.outdir, 'hzrdr.gmf.csv', 'a')
 
-<<<<<<< HEAD
-    def gmf(self, output):
-        """Dump gmf, gmf_data"""
-        self.curs.copy(
-            """copy (select * from hzrdr.gmf
-                  where output_id in %s)
-                  to stdout with (format '%s')""" % (output, self.format),
-            self.outdir, 'hzrdr.gmf.csv', 'w')
-
-        coll_ids = self.curs.tuplestr('select id from hzrdr.gmf '
-                                      'where output_id in %s' % output)
-        self.curs.copy(
-            """copy (select * from hzrdr.gmf_data
-                  where gmf_id in %s)
-                  to stdout with (format '%s')""" % (coll_ids, self.format),
-            self.outdir, 'hzrdr.gmf_data.csv', 'w')
-
-    def ses(self, output):
-        """Dump ses_collection, ses, ses_rupture"""
-        self.curs.copy(
-            """copy (select * from hzrdr.ses_collection
-                  where output_id in %s)
-                  to stdout with (format '%s')""" % (output, self.format),
-            self.outdir, 'hzrdr.ses_collection.csv', 'w')
-=======
         coll_ids = self.curs.tuplestr('select id from hzrdr.gmf '
                                       'where output_id in %s' % output)
         self.curs.copy(
@@ -278,7 +250,6 @@
                   where output_id in %s)
                   to stdout with (format '%s')""" % (output, self.format),
             self.outdir, 'hzrdr.ses_collection.csv', 'a')
->>>>>>> 45768b8a
 
         coll_ids = self.curs.tuplestr('select id from hzrdr.ses_collection '
                                       'where output_id in %s' % output)
@@ -286,11 +257,7 @@
             """copy (select * from hzrdr.ses
                   where ses_collection_id in %s)
                   to stdout with (format '%s')""" % (coll_ids, self.format),
-<<<<<<< HEAD
-            self.outdir, 'hzrdr.ses.csv', 'w')
-=======
             self.outdir, 'hzrdr.ses.csv', 'a')
->>>>>>> 45768b8a
 
         ses_ids = self.curs.tuplestr(
             'select id from hzrdr.ses where ses_collection_id in %s'
@@ -299,11 +266,7 @@
             """copy (select * from hzrdr.ses_rupture
                   where ses_id in %s)
                   to stdout with (format '%s')""" % (ses_ids, self.format),
-<<<<<<< HEAD
-            self.outdir, 'hzrdr.ses_rupture.csv', 'w')
-=======
             self.outdir, 'hzrdr.ses_rupture.csv', 'a')
->>>>>>> 45768b8a
 
     def dump(self, *hazard_calculation_ids):
         """
@@ -321,12 +284,8 @@
         outputs = curs.fetchall("""\
         select output_type, array_agg(id) from uiapi.output
         where oq_job_id in %s group by output_type
-<<<<<<< HEAD
-        having output_type in ('hazard_curve', 'ses', 'gmf', 'gmf_scenario')
-=======
         having output_type in ('hazard_curve', 'hazard_curve_multi',
                                'ses', 'gmf', 'gmf_scenario')
->>>>>>> 45768b8a
            """ % jobs)
         if not outputs:
             raise RuntimeError('No outputs for job %s' % jobs)
