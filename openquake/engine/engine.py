--- conflicted
+++ resolved
@@ -103,11 +103,7 @@
         logs.LOG.debug('Revoked task %s', tid)
 
 
-<<<<<<< HEAD
-def create_job(user_name="openquake", hc_id=None):
-=======
 def create_job(calc_mode, user_name="openquake", hc_id=None):
->>>>>>> 1fde27a9
     """
     Create job for the given user, return it.
 
@@ -124,10 +120,7 @@
     calc_id = get_calc_id() + 1
     job = models.OqJob.objects.create(
         id=calc_id,
-<<<<<<< HEAD
-=======
         calculation_mode=calc_mode,
->>>>>>> 1fde27a9
         description='A job',
         user_name=user_name,
         ds_calc_dir=os.path.join(datastore.DATADIR, 'calc_%s' % calc_id))
@@ -368,11 +361,7 @@
                          'in the .ini file' % (risk_mode, risk_mode))
 
     # check calculation_mode consistency
-<<<<<<< HEAD
-    prev_mode = haz_job.get_oqparam().calculation_mode
-=======
     prev_mode = haz_job.calculation_mode
->>>>>>> 1fde27a9
     ok_mode = RISK_HAZARD_MAP[risk_mode]
     if prev_mode not in ok_mode:
         raise InvalidCalculationID(
@@ -408,20 +397,6 @@
     :raises:
         `RuntimeError` if the input job configuration is not valid
     """
-<<<<<<< HEAD
-    # create the current job
-    job = create_job(username, hazard_calculation_id)
-    with logs.handle(job, log_level):
-        # read calculation params and create the calculation profile
-        params = readinput.get_params([cfg_file])
-        params.update(extras)
-        # build and validate an OqParam object
-        oq = readinput.get_oqparam(params)
-        calc = base.calculators(oq, calc_id=job.id)
-        calc.save_params()
-        job.description = oq.description
-        job.calc = calc
-=======
     # read calculation params and create the calculation profile
     params = readinput.get_params([cfg_file])
     params.update(extras)
@@ -433,7 +408,6 @@
     calc.save_params()
     job.description = oq.description
     job.calc = calc
->>>>>>> 1fde27a9
     return job
 
 
