# -*- coding: utf-8 -*-

# Copyright (c) 2010-2013, GEM Foundation.
#
# OpenQuake is free software: you can redistribute it and/or modify it
# under the terms of the GNU Affero General Public License as published
# by the Free Software Foundation, either version 3 of the License, or
# (at your option) any later version.
#
# OpenQuake is distributed in the hope that it will be useful,
# but WITHOUT ANY WARRANTY; without even the implied warranty of
# MERCHANTABILITY or FITNESS FOR A PARTICULAR PURPOSE.  See the
# GNU General Public License for more details.
#
# You should have received a copy of the GNU Affero General Public License
# along with OpenQuake.  If not, see <http://www.gnu.org/licenses/>.

"""Base RiskCalculator class."""

import collections
import StringIO

from django.core.exceptions import ObjectDoesNotExist

from openquake.risklib import scientific
from openquake.nrmllib.risk import parsers

from openquake.engine import logs, export
from openquake.engine.utils import config, stats
from openquake.engine.db import models
from openquake.engine.calculators import base, post_processing
from openquake.engine.calculators.risk import writers
from openquake.engine.input.exposure import ExposureDBWriter


class RiskCalculator(base.Calculator):
    """
    Abstract base class for risk calculators. Contains a bunch of common
    functionality, including initialization procedures and the core
    distribution/execution logic.

    :attribute dict taxonomies:
        A dictionary mapping each taxonomy with the number of assets the
        calculator will work on. Assets are extracted from the exposure input
        and filtered according to the `RiskCalculation.region_constraint`.

    :attribute dict risk_models:
        A nested dict taxonomy -> loss type -> instances of `RiskModel`.
    """

    def __init__(self, job):
        super(RiskCalculator, self).__init__(job)

        # FIXME(lp). taxonomy_asset_count would be a better name
        self.taxonomies = None
        self.risk_models = None

    def pre_execute(self):
        """
        In this phase, the general workflow is:
            1. Parse and validate the exposure to get the taxonomies
            2. Parse and validate the available risk models
            3. Validate the given hazard
            4. Initialize progress counters
            5. Update the job stats
        """

        # reload the risk calculation to avoid getting raw string
        # values instead of arrays
        self.job.risk_calculation = models.RiskCalculation.objects.get(
            pk=self.rc.pk)

        self.taxonomies = self.get_taxonomies()

        self.validate_hazard()

        with logs.tracing('parse risk models'):
            self.risk_models = self.get_risk_models()
            self.check_taxonomies(self.risk_models)
            self.check_imts(required_imts(self.risk_models))

        assets_num = sum(self.taxonomies.values())
        self._initialize_progress(assets_num)

<<<<<<< HEAD
    def validate_hazard(self):
        """
        Calculators must override this to provide additional
        validation.
=======
        # update job_stats
        try:
            job_stats = models.JobStats.objects.get(oq_job=self.job)
        except ObjectDoesNotExist:  # in the hazard_getters tests
            job_stats = models.JobStats.objects.create(oq_job=self.job)
        job_stats.num_sites = num_assets
        job_stats.num_tasks = self.expected_tasks(self.block_size())
        job_stats.save()
>>>>>>> 9fa03893

        :raises:
           `ValueError` if an Hazard Calculation has been passed
           but it does not exist
        """
        # If an Hazard Calculation ID has been given in input, check
        # that it exists
        try:
            self.rc.hazard_calculation
<<<<<<< HEAD
        except models.ObjectDoesNotExist:
            raise ValueError(
=======
        except ObjectDoesNotExist:
            raise RuntimeError(
>>>>>>> 9fa03893
                "The provided hazard calculation ID does not exist")

    def get_taxonomies(self):
        """
          Parse the exposure input and store the exposure data (if not
          already present). Then, check if the exposure filtered with
          region_constraint is not empty.

          :returns:
              a dictionary mapping taxonomy string to the number of
              assets in that taxonomy
        """
        # if we are not going to use a preloaded exposure, we need to
        # parse and store the exposure from the given xml file
        if self.rc.exposure_input is None:
            queryset = self.rc.inputs.filter(input_type='exposure')
            if queryset.exists():
                with logs.tracing('store exposure'):
                    exposure = self._store_exposure(queryset.all()[0])
            else:
                raise ValueError("No exposure model given in input")
        else:  # exposure has been preloaded. Get it from the rc
            exposure = self.rc.exposure_model

        taxonomies = exposure.taxonomies_in(self.rc.region_constraint)

        if not sum(taxonomies.values()):
            raise ValueError(
                ['Region of interest is not covered by the exposure input.'
                 ' This configuration is invalid. '
                 ' Change the region constraint input or use a proper '
                 ' exposure file'])
        return taxonomies

    def block_size(self):
        """
        Number of assets handled per task.
        """
        return int(config.get('risk', 'block_size'))

    def expected_tasks(self, block_size):
        """
        Number of tasks generated by the task_arg_gen
        """
        num_tasks = 0
        for num_assets in self.taxonomies.values():
            n, r = divmod(num_assets, block_size)
            if r:
                n += 1
            num_tasks += n
        return num_tasks

    def concurrent_tasks(self):
        """
        Number of tasks to be in queue at any given time.
        """
        return int(config.get('risk', 'concurrent_tasks'))

    def task_arg_gen(self, block_size):
        """
        Generator function for creating the arguments for each task.

        It is responsible for the distribution strategy. It divides
        the considered exposure into chunks of homogeneous assets
        (i.e. having the same taxonomy). The chunk size is given by
        the `block_size` openquake config parameter

        :param int block_size:
            The number of work items per task (sources, sites, etc.).

        :returns:
            An iterator over a list of arguments. Each contains:

            1. the job id
            2. a getter object needed to get the hazard data
            3. the needed risklib calculators
            4. the output containers to be populated
            5. the specific calculator parameter set
        """
        output_containers = self.create_statistical_outputs()

        for hazard in self.rc.hazard_outputs():
            output_containers.update(self.create_outputs(hazard))

        num_tasks = 0
        for taxonomy, assets_nr in self.taxonomies.items():
            asset_offsets = range(0, assets_nr, block_size)

            for offset in asset_offsets:
                with logs.tracing("getting assets"):
                    assets = self.rc.exposure_model.get_asset_chunk(
                        taxonomy,
                        self.rc.region_constraint, offset, block_size)

                calculation_units = self.get_calculation_units(assets)

                num_tasks += 1
                yield [self.job.id,
                       calculation_units,
                       output_containers,
                       self.calculator_parameters]

        # sanity check to protect against future changes of the distribution
        # logic
        expected_tasks = self.expected_tasks(block_size)
        if num_tasks != expected_tasks:
            raise ValueError('Expected %d tasks, generated %d!' % (
                             expected_tasks, num_tasks))

    def get_calculation_units(self, assets):
        """
        :returns: the calculation units to be considered. Default
        behavior is to returns a dict keyed by loss types. Calculators
        that do not support multiple loss types must override this
        method.
        """
        return dict([(loss_type, self.calculation_units(loss_type, assets))
                     for loss_type in loss_types(self.risk_models)])

    def export(self, *args, **kwargs):
        """
        If requested by the user, automatically export all result artifacts.

        :returns:
            A list of the export filenames, including the absolute path to each
            file.
        """

        exported_files = []
        with logs.tracing('exports'):
            if 'exports' in kwargs and kwargs['exports']:
                exported_files = sum([
                    export.risk.export(output.id, self.rc.export_dir)
                    for output in export.core.get_outputs(self.job.id)], [])

                for exp_file in exported_files:
                    logs.LOG.debug('exported %s' % exp_file)
        return exported_files

    @property
    def rc(self):
        """
        A shorter and more convenient way of accessing the
        :class:`~openquake.engine.db.models.RiskCalculation`.
        """
        return self.job.risk_calculation

    @property
    def hc(self):
        """
        A shorter and more convenient way of accessing the
        :class:`~openquake.engine.db.models.HazardCalculation`.
        """
        return self.rc.get_hazard_calculation()

    @property
    def calculator_parameters(self):
        """
        The specific calculation parameters passed as args to the
        celery task function. A calculator must override this to
        provide custom arguments to its celery task
        """
        return []

    def _store_exposure(self, exposure_model_input):
        """
        Load exposure assets and write them to database.

        :param exposure_model_input: a
        :class:`openquake.engine.db.models.Input` object with input
        type `exposure`
        """

        # If this was an existing model, it was already parsed and should be in
        # the DB.
        if models.ExposureModel.objects.filter(
                input=exposure_model_input).exists():
            logs.LOG.debug("skipping storing exposure as an input model "
                           "was already present")
            return exposure_model_input.exposuremodel

        content = StringIO.StringIO(
            exposure_model_input.model_content.raw_content_ascii)
        ExposureDBWriter(exposure_model_input).serialize(
            parsers.ExposureModelParser(content))
        return exposure_model_input.exposuremodel

    def _initialize_progress(self, total):
        """Record the total/completed number of work items.

        This is needed for the purpose of providing an indication of progress
        to the end user."""
        logs.LOG.debug("Computing risk over %d assets" % total)
        self.progress.update(total=total)
        stats.pk_set(self.job.id, "lvr", 0)
        stats.pk_set(self.job.id, "nrisk_total", total)
        stats.pk_set(self.job.id, "nrisk_done", 0)

        # update job_stats
        job_stats = models.JobStats.objects.get(oq_job=self.job.id)
        job_stats.num_sites = total
        job_stats.num_tasks = self.expected_tasks(self.block_size())
        job_stats.save()


    def get_risk_models(self, retrofitted=False):
        """
        Parse vulnerability models for each loss type in
        `openquake.engine.db.modelsLOSS_TYPES`,
        then set the `risk_models` attribute.

        :param bool retrofitted:
            True if retrofitted models should be set
        :returns:
            all the intensity measure types required by the risk models
        :raises:
            * `ValueError` if no models can be found
            * `ValueError` if the exposure does not provide the costs needed
            by the available loss types in the risk models
        """
        risk_models = collections.defaultdict(dict)

        for loss_type in models.LOSS_TYPES:
            vfs = self.get_vulnerability_model(loss_type, retrofitted)
            for taxonomy, model in vfs.items():
                risk_models[taxonomy][loss_type] = model

            if vfs:
                field_kwarg = dict(
                    structural=dict(stco__isnull=True),
                    non_structural=dict(nonstco__isnull=True),
                    contents=dict(coco__isnull=True),
                    occupancy=dict(occupany__isnull=True))[loss_type]
                if self.rc.exposure_model.exposuredata_set.filter(
                        **field_kwarg).exists():
                    raise ValueError("Invalid exposure model "
                                     "for type %s. Some assets don't match "
                                     "with filter %s" % (
                                         loss_type, field_kwarg))
                fields = dict(
                    structural=["stco_type", "stco_unit"],
                    non_structural=["non_stco_type", "non_stco_unit"],
                    contents=["coco_type", "coco_unit"])
                if loss_type in fields:
                    if any([not getattr(self.rc.exposure_model, field, False)
                            for field in fields[loss_type]]):
                        raise ValueError("Invalid exposure model "
                                         "for type %s. %s are required" % (
                                             loss_type, fields[loss_type]))

        if not risk_models:
            raise ValueError(
                'At least one risk model of type %s must be defined' % (
                    models.LOSS_TYPES))
        return risk_models

    def check_imts(self, model_imts):
        """
        Raise a ValueError if no hazard exists in any of the given
        intensity measure types

        :param model_imts:
           an iterable of intensity measure types in long form string.
        """
        imts = self.hc.get_imts()

        # check that the hazard data have all the imts needed by the
        # risk calculation
        missing = set(model_imts) - set(imts)
        if missing:
            raise ValueError(
                "There is no hazard output in "
                "%s; the available IMTs are %s" % (", ".join(missing), imts))

    def check_taxonomies(self, taxonomies):
        """
        If the model has less taxonomies than the exposure raises an
        error unless the parameter ``taxonomies_from_model`` is set.

        :param taxonomies:
            Taxonomies coming from the fragility/vulnerability model
        """
        orphans = set(self.taxonomies) - set(taxonomies)
        if orphans:
            msg = ('The following taxonomies are in the exposure model '
                   'but not in the risk model: %s' % sorted(orphans))
            if self.rc.taxonomies_from_model:
                # only consider the taxonomies in the fragility model
                self.taxonomies = dict((t, self.taxonomies[t])
                                       for t in self.taxonomies
                                       if t in taxonomies)
                logs.LOG.warn(msg)
            else:
                # all taxonomies in the exposure must be covered
                raise RuntimeError(msg)

    def get_vulnerability_model(self, loss_type, retrofitted=False):
        """
        Load and parse the vulnerability model input associated with this
        calculation.

        :param str loss_type:
            any value in `openquake.engine.db.models.LOSS_TYPES`. The kind
            of vulnerability function we are going to get

        :param bool retrofitted:
            `True` if the retrofitted model is going to be parsed

        :returns:
            a dictionary mapping each taxonomy to a :class:`RiskModel` instance
        """

        if retrofitted:
            input_type = "vulnerability_retrofitted"
        else:
            input_type = "vulnerability"

        input_type = "%s_%s" % (loss_type, input_type)

        queryset = self.rc.inputs.filter(input_type=input_type)
        if not queryset.exists():
            return {}
        else:
            model = queryset[0]

        content = StringIO.StringIO(model.model_content.raw_content_ascii)

        return self.parse_vulnerability_model(content)

    def parse_vulnerability_model(self, vuln_content):
        """
        :param vuln_content:
            File-like object containg the vulnerability model XML.
        :returns:
            a `dict` of `RiskModel` keyed by taxonomy
        :raises:
            * `ValueError` if validation of any vulnerability function fails
        """
        vfs = dict()

        for record in parsers.VulnerabilityModelParser(vuln_content):
            taxonomy = record['ID']
            imt = record['IMT']
            loss_ratios = record['lossRatio']
            covs = record['coefficientsVariation']
            distribution = record['probabilisticDistribution']

            if taxonomy in vfs:
                raise ValueError("Error creating vulnerability function for "
                                 "taxonomy %s. A taxonomy can not "
                                 "be associated with "
                                 "different vulnerability functions" % (
                                 taxonomy))

            try:
                vfs[taxonomy] = RiskModel(
                    imt,
                    scientific.VulnerabilityFunction(
                        record['IML'],
                        loss_ratios,
                        covs,
                        distribution),
                    None)
            except ValueError, err:
                msg = (
                    "Invalid vulnerability function with ID '%s': %s"
                    % (taxonomy, err.message)
                )
                raise ValueError(msg)

        return vfs

    def create_outputs(self, hazard_output):
        """
        Create outputs container objects (e.g. LossCurve, Output).

        Derived classes should override this to create containers for
        storing objects other than LossCurves, LossMaps

        The default behavior is to create a loss curve and loss maps
        output.

        :returns:
            An instance of
            :class:`openquake.engine.calculators.risk.writers.OutputDict`
        """

        ret = writers.OutputDict()

        job = self.job

        for loss_type in loss_types(self.risk_models):
            # add loss curve containers
            ret.set(models.LossCurve.objects.create(
                hazard_output_id=hazard_output.id,
                loss_type=loss_type,
                output=models.Output.objects.create_output(
                    job,
                    "loss curves. type=%s, hazard=%s" % (
                        loss_type, hazard_output.id),
                    "loss_curve")))

            # then loss maps containers
            for poe in self.rc.conditional_loss_poes or []:
                ret.set(models.LossMap.objects.create(
                        hazard_output_id=hazard_output.id,
                        loss_type=loss_type,
                        output=models.Output.objects.create_output(
                            self.job,
                            "loss maps. type=%s poe=%s, hazard=%s" % (
                                loss_type, poe, hazard_output.id),
                            "loss_map"),
                        poe=poe))
        return ret

    def create_statistical_outputs(self):
        """
        Create mean/quantile `models.LossCurve`/`LossMap` containers.

        :returns:
           an instance of
           :class:`openquake.engine.calculators.risk.writers.OutputDict`
        """

        ret = writers.OutputDict()

        if len(self.rc.hazard_outputs()) < 2:
            return ret

        for loss_type in loss_types(self.risk_models):
            ret.set(models.LossCurve.objects.create(
                output=models.Output.objects.create_output(
                    job=self.job,
                    display_name='mean loss curves. type=%s' % loss_type,
                    output_type='loss_curve'),
                statistics='mean',
                loss_type=loss_type))

            for quantile in self.rc.quantile_loss_curves or []:
                name = 'quantile(%s) loss curves. type=%s' % (
                    quantile, loss_type)
                ret.set(models.LossCurve.objects.create(
                    output=models.Output.objects.create_output(
                        job=self.job,
                        display_name=name,
                        output_type='loss_curve'),
                    statistics='quantile',
                    quantile=quantile,
                    loss_type=loss_type))

            for poe in self.rc.conditional_loss_poes or []:
                ret.set(models.LossMap.objects.create(
                    output=models.Output.objects.create_output(
                        job=self.job,
                        display_name="mean loss map type=%s poe=%.4f" % (
                            loss_type, poe),
                        output_type="loss_map"),
                    statistics="mean",
                    loss_type=loss_type,
                    poe=poe))

            for quantile in self.rc.quantile_loss_curves or []:
                for poe in self.rc.conditional_loss_poes or []:
                    name = "quantile(%.4f) loss map type=%s poe=%.4f" % (
                        quantile, loss_type, poe)
                    ret.set(models.LossMap.objects.create(
                        output=models.Output.objects.create_output(
                            job=self.job,
                            display_name=name,
                            output_type="loss_map"),
                        statistics="quantile",
                        quantile=quantile,
                        loss_type=loss_type,
                        poe=poe))

        return ret


class count_progress_risk(stats.count_progress):   # pylint: disable=C0103
    """
    Extend :class:`openquake.engine.utils.stats.count_progress` to work with
    celery task where the number of items (i.e. assets) are embedded in
    calculation units.
    """
    def get_task_data(self, job_id, calculators, *_args):
        first_getter = calculators.values()[0][0].getter
        return job_id, len(first_getter.assets)


#: Hold both a Vulnerability function or a fragility function set and
#: the IMT associated to it
RiskModel = collections.namedtuple(
    'RiskModel',
    'imt vulnerability_function fragility_functions')


#: A calculation unit holds a risklib calculator (e.g. an instance of
#: :class:`openquake.risklib.api.Classical`), a getter that
#: retrieves the data to work on, and the type of losses we are considering
CalculationUnit = collections.namedtuple(
    'CalculationUnit',
    'calc getter')


#: Calculator parameters are used to compute derived outputs like loss
#: maps, disaggregation plots, quantile/mean curves. See
#: :class:`openquake.engine.db.models.RiskCalculation` for a description

CalcParams = collections.namedtuple(
    'CalcParams', [
        'conditional_loss_poes',
        'poes_disagg',
        'sites_disagg',
        'insured_losses',
        'quantiles',
        'asset_life_expectancy',
        'interest_rate',
        'mag_bin_width',
        'distance_bin_width',
        'coordinate_bin_width',
        'damage_state_ids'
    ])


def make_calc_params(conditional_loss_poes=None,
                     poes_disagg=None,
                     sites_disagg=None,
                     insured_losses=None,
                     quantiles=None,
                     asset_life_expectancy=None,
                     interest_rate=None,
                     mag_bin_width=None,
                     distance_bin_width=None,
                     coordinate_bin_width=None,
                     damage_state_ids=None):
    """
    Constructor of CalculatorParameters
    """
    return CalcParams(conditional_loss_poes,
                      poes_disagg,
                      sites_disagg,
                      insured_losses,
                      quantiles,
                      asset_life_expectancy,
                      interest_rate,
                      mag_bin_width,
                      distance_bin_width,
                      coordinate_bin_width,
                      damage_state_ids)


def asset_statistics(losses, curves_poes, quantiles, weights, poes):
    """
    Compute output statistics (mean/quantile loss curves and maps)
    for a single asset

    :param losses:
       the losses on which the loss curves are defined
    :param curves_poes:
       a numpy matrix suitable to be used with
       :func:`openquake.engine.calculators.post_processing`
    :param list quantiles:
       an iterable over the quantile levels to be considered for
       quantile outputs
    :param list weights:
       the weights associated with each realization. If all the elements are
       `None`, implicit weights are taken into account
    :param list poes:
       the poe taken into account for computing loss maps

    :returns:
       a tuple with
       1) mean loss curve
       2) a list of quantile curves
    """
    montecarlo = weights[0] is not None

    quantile_curves = []
    for quantile in quantiles:
        if montecarlo:
            q_curve = post_processing.weighted_quantile_curve(
                curves_poes, weights, quantile)
        else:
            q_curve = post_processing.quantile_curve(curves_poes, quantile)

        quantile_curves.append((losses, q_curve))

    # then mean loss curve
    mean_curve_poes = post_processing.mean_curve(curves_poes, weights)
    mean_curve = (losses, mean_curve_poes)

    mean_map = [scientific.conditional_loss_ratio(losses, mean_curve_poes, poe)
                for poe in poes]

    quantile_maps = [[scientific.conditional_loss_ratio(losses, poes, poe)
                      for losses, poes in quantile_curves]
                     for poe in poes]

    return (mean_curve, quantile_curves, mean_map, quantile_maps)


def required_imts(risk_models):
    """
    Get all the intensity measure types required by `risk_models`

    A nested dict taxonomy -> loss_type -> `RiskModel` instance

    :returns: a set with all the required imts
    """
    risk_models = sum([d.values() for d in risk_models.values()], [])
    return set([m.imt for m in risk_models])


def loss_types(risk_models):
    return set(sum([d.keys() for d in risk_models.values()], []))<|MERGE_RESOLUTION|>--- conflicted
+++ resolved
@@ -82,21 +82,10 @@
         assets_num = sum(self.taxonomies.values())
         self._initialize_progress(assets_num)
 
-<<<<<<< HEAD
     def validate_hazard(self):
         """
         Calculators must override this to provide additional
         validation.
-=======
-        # update job_stats
-        try:
-            job_stats = models.JobStats.objects.get(oq_job=self.job)
-        except ObjectDoesNotExist:  # in the hazard_getters tests
-            job_stats = models.JobStats.objects.create(oq_job=self.job)
-        job_stats.num_sites = num_assets
-        job_stats.num_tasks = self.expected_tasks(self.block_size())
-        job_stats.save()
->>>>>>> 9fa03893
 
         :raises:
            `ValueError` if an Hazard Calculation has been passed
@@ -106,13 +95,8 @@
         # that it exists
         try:
             self.rc.hazard_calculation
-<<<<<<< HEAD
-        except models.ObjectDoesNotExist:
-            raise ValueError(
-=======
         except ObjectDoesNotExist:
             raise RuntimeError(
->>>>>>> 9fa03893
                 "The provided hazard calculation ID does not exist")
 
     def get_taxonomies(self):
@@ -203,9 +187,8 @@
 
             for offset in asset_offsets:
                 with logs.tracing("getting assets"):
-                    assets = self.rc.exposure_model.get_asset_chunk(
-                        taxonomy,
-                        self.rc.region_constraint, offset, block_size)
+                    assets = models.ExposureData.objects.get_asset_chunk(
+                        self.rc, taxonomy, offset, block_size)
 
                 calculation_units = self.get_calculation_units(assets)
 
