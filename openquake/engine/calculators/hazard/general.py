--- conflicted
+++ resolved
@@ -129,24 +129,12 @@
 
     def __init__(self, job):
         super(BaseHazardCalculator, self).__init__(job)
-<<<<<<< HEAD
-
         # a dictionary (sm_lt_path, source_type) -> source_ids
         self.sources_per_ltpath = collections.defaultdict(list)
-        # a dictionary rlz -> source model name (in the logic tree)
-        self.rlz_to_sm = {}
-=======
-        # a dictionary (sm_lt_path, source_type) -> source_ids
-        self.sources_per_ltpath = collections.defaultdict(list)
->>>>>>> c2fd8fcb
 
     def clean_up(self, *args, **kwargs):
         """Clean up dictionaries at the end"""
         self.sources_per_ltpath.clear()
-<<<<<<< HEAD
-        self.rlz_to_sm.clear()
-=======
->>>>>>> c2fd8fcb
 
     @property
     def hc(self):
