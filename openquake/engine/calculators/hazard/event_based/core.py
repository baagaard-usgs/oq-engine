--- conflicted
+++ resolved
@@ -41,15 +41,6 @@
 from openquake.hazardlib.calc import filters
 from openquake.hazardlib.calc import gmf
 from openquake.hazardlib.calc import stochastic
-<<<<<<< HEAD
-from openquake.hazardlib.geo import ComplexFaultSurface
-from openquake.hazardlib.geo import MultiSurface
-from openquake.hazardlib.geo import SimpleFaultSurface
-from openquake.hazardlib.source import CharacteristicFaultSource
-from openquake.hazardlib.source import ComplexFaultSource
-from openquake.hazardlib.source import SimpleFaultSource
-=======
->>>>>>> 45768b8a
 
 from openquake.engine import writer, logs
 from openquake.engine.utils.general import block_splitter
@@ -68,11 +59,7 @@
 DEFAULT_GMF_REALIZATIONS = 1
 
 # NB: beware of large caches
-<<<<<<< HEAD
-inserter = writer.CacheInserter(models.GmfAgg, 1000)
-=======
 inserter = writer.CacheInserter(models.GmfData, 1000)
->>>>>>> 45768b8a
 
 
 # Disabling pylint for 'Too many local variables'
@@ -103,7 +90,6 @@
         sets and ground motion fields.
     """
     numpy.random.seed(task_seed)
-<<<<<<< HEAD
 
     hc = models.HazardCalculation.objects.get(oqjob=job_id)
 
@@ -130,59 +116,22 @@
 
     src_filter = filters.source_site_distance_filter(hc.maximum_distance)
     rup_filter = filters.rupture_site_distance_filter(hc.maximum_distance)
-=======
-
-    hc = models.HazardCalculation.objects.get(oqjob=job_id)
-
-    # complete_logic_tree_ses flag
-    cmplt_lt_ses = None
-    if hc.complete_logic_tree_ses:
-        cmplt_lt_ses = models.SES.objects.get(
-            ses_collection__output__oq_job=job_id,
-            ordinal=None)
-
-    # preparing sources
-
-    ltp = logictree.LogicTreeProcessor(hc.id)
-    lt_rlz = ses.ses_collection.lt_realization
-
-    apply_uncertainties = ltp.parse_source_model_logictree_path(
-        lt_rlz.sm_lt_path)
-
-    gsims = ltp.parse_gmpe_logictree_path(lt_rlz.gsim_lt_path)
-
-    source_iter = haz_general.gen_sources(
-        src_ids, apply_uncertainties, hc.rupture_mesh_spacing,
-        hc.width_of_mfd_bin, hc.area_source_discretization)
-
-    src_filter = filters.source_site_distance_filter(hc.maximum_distance)
-    rup_filter = filters.rupture_site_distance_filter(hc.maximum_distance)
 
     with EnginePerformanceMonitor(
             'reading site collection', job_id, ses_and_gmfs):
         site_collection = hc.site_collection
->>>>>>> 45768b8a
 
     # Compute and save stochastic event sets
     # For each rupture generated, we can optionally calculate a GMF
     with EnginePerformanceMonitor('computing ses', job_id, ses_and_gmfs):
         ruptures = list(stochastic.stochastic_event_set_poissonian(
-<<<<<<< HEAD
-                        source_iter, hc.investigation_time, hc.site_collection,
-=======
                         source_iter, hc.investigation_time, site_collection,
->>>>>>> 45768b8a
                         src_filter, rup_filter))
         if not ruptures:
             return
 
     with EnginePerformanceMonitor('saving ses', job_id, ses_and_gmfs):
-<<<<<<< HEAD
-        rupture_ids = [_save_ses_rupture(ses, rupture, cmplt_lt_ses)
-                       for rupture in ruptures]
-=======
         rupture_ids = _save_ses_ruptures(ses, ruptures, cmplt_lt_ses)
->>>>>>> 45768b8a
 
     if hc.ground_motion_fields:
         with EnginePerformanceMonitor(
@@ -191,11 +140,7 @@
                 hc, gsims, ruptures, rupture_ids)
 
         with EnginePerformanceMonitor('saving gmfs', job_id, ses_and_gmfs):
-<<<<<<< HEAD
-            _save_gmfs(ses, gmf_cache, hc.site_collection)
-=======
             _save_gmfs(ses, gmf_cache, site_collection)
->>>>>>> 45768b8a
 
 ses_and_gmfs.ignore_result = False  # essential
 
@@ -243,12 +188,7 @@
     return gmf_cache
 
 
-<<<<<<< HEAD
-@transaction.commit_on_success(using='reslt_writer')
-def _save_ses_rupture(ses, rupture, complete_logic_tree_ses):
-=======
 def _save_ses_ruptures(ses, ruptures, complete_logic_tree_ses):
->>>>>>> 45768b8a
     """
     Helper function for saving stochastic event set ruptures to the database.
 
@@ -265,41 +205,6 @@
 
     # TODO: Possible future optimiztion:
     # Refactor this to do bulk insertion of ruptures
-<<<<<<< HEAD
-    rupture_id = models.SESRupture.objects.create(
-        ses=ses,
-        magnitude=rupture.mag,
-        strike=rupture.surface.get_strike(),
-        dip=rupture.surface.get_dip(),
-        rake=rupture.rake,
-        surface=rupture.surface,
-        tectonic_region_type=rupture.tectonic_region_type,
-        is_from_fault_source=is_from_fault_source,
-        is_multi_surface=is_multi_surface,
-        lons=lons,
-        lats=lats,
-        depths=depths
-    ).id
-
-    # FIXME(lp): do not save a copy. use the same approach used for
-    # gmf and gmfset
-    if complete_logic_tree_ses is not None:
-        models.SESRupture.objects.create(
-            ses=complete_logic_tree_ses,
-            magnitude=rupture.mag,
-            strike=rupture.surface.get_strike(),
-            dip=rupture.surface.get_dip(),
-            rake=rupture.rake,
-            tectonic_region_type=rupture.tectonic_region_type,
-            is_from_fault_source=is_from_fault_source,
-            is_multi_surface=is_multi_surface,
-            lons=lons,
-            lats=lats,
-            depths=depths
-        )
-
-    return rupture_id
-=======
     with transaction.commit_on_success(using='reslt_writer'):
         rupture_ids = [models.SESRupture.objects.create(ses=ses, rupture=r).id
                        for r in ruptures]
@@ -311,7 +216,6 @@
                     rupture=rupture)
 
     return rupture_ids
->>>>>>> 45768b8a
 
 
 @transaction.commit_on_success(using='reslt_writer')
@@ -352,11 +256,7 @@
             gmvs = all_gmvs[nonzero_gmvs_idxs].tolist()
             relevant_rupture_ids = rupture_ids[nonzero_gmvs_idxs].tolist()
             if gmvs:
-<<<<<<< HEAD
-                inserter.add(models.GmfAgg(
-=======
                 inserter.add(models.GmfData(
->>>>>>> 45768b8a
                     gmf=gmf_coll,
                     ses_id=ses.id,
                     imt=imt_name,
@@ -432,15 +332,9 @@
 
         num_tasks = [math.ceil(float(n) / self.preferred_block_size) * num_ses
                      for n in num_sources]
-<<<<<<< HEAD
 
         return int(sum(num_tasks))
 
-=======
-
-        return int(sum(num_tasks))
-
->>>>>>> 45768b8a
     def task_arg_gen(self):
         """
         Loop through realizations and sources to generate a sequence of
@@ -591,10 +485,6 @@
         If requested, perform additional processing of GMFs to produce hazard
         curves.
         """
-<<<<<<< HEAD
-
-=======
->>>>>>> 45768b8a
         if self.hc.hazard_curves_from_gmfs:
             with EnginePerformanceMonitor('generating hazard curves',
                                           self.job.id):
