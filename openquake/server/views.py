--- conflicted
+++ resolved
@@ -40,23 +40,18 @@
 from openquake.baselib.general import groupby, writetmp
 from openquake.commonlib import nrml, readinput, valid
 from openquake.commonlib.parallel import safely_call
-<<<<<<< HEAD
-from openquake.engine import engine as oq_engine, __version__ as oqversion
+from openquake.engine import __version__ as oqversion
 from openquake.server.db import models
 from openquake.engine.export import core
+from openquake.engine import engine
 from openquake.engine.export.core import export_output, DataStoreExportError
-from openquake.server import utils, cmdserver
-=======
-from openquake.engine import __version__ as oqversion
-from openquake.server.db import models as oqe_models
-from openquake.engine.export import core
-from openquake.engine.export.core import export_output, DataStoreExportError
-from openquake.server import tasks, executor, utils, db
->>>>>>> 9876441f
+from openquake.server import executor, utils, db
 
 METHOD_NOT_ALLOWED = 405
 NOT_IMPLEMENTED = 501
 JSON = 'application/json'
+
+DEFAULT_LOG_LEVEL = 'progress'
 
 #: For exporting calculation outputs, the client can request a specific format
 #: (xml, geojson, csv, etc.). If the client does not specify give them (NRML)
@@ -332,6 +327,19 @@
     return HttpResponse(content=json.dumps(response_data), content_type=JSON)
 
 
+def submit_job(job_ini, user_name, hazard_job_id=None,
+               loglevel=DEFAULT_LOG_LEVEL, logfile=None, exports=''):
+    """
+    Create a job object from the given job.ini file in the job directory
+    and submit it to the job queue. Returns the job ID.
+    """
+    job_id, oqparam = db.actions.job_from_file(
+        job_ini, user_name, hazard_job_id)
+    fut = executor.submit(engine.run_calc, job_id, oqparam, loglevel,
+                          logfile, exports, hazard_job_id)
+    return job_id, fut
+
+
 @csrf_exempt
 @cross_domain_ajax
 @require_http_methods(['POST'])
@@ -359,17 +367,10 @@
         return HttpResponse(content=json.dumps([msg]), content_type=JSON,
                             status=500)
 
-    temp_dir = os.path.dirname(einfo[0])
-    job_ini = os.path.join(temp_dir, einfo[0])
     user = utils.get_user_data(request)
 
     try:
-<<<<<<< HEAD
-        job_id = cmdserver.submit_job(job_ini, user['name'], hazard_job_id)
-=======
-        job_id, _fut = submit_job(
-            einfo[0], temp_dir, user['name'], hazard_job_id)
->>>>>>> 9876441f
+        job_id, _fut = submit_job(einfo[0], user['name'], hazard_job_id)
     except Exception as exc:  # no job created, for instance missing .xml file
         # get the exception message
         exc_msg = exc.args[0]
@@ -381,11 +382,7 @@
         response_data = exc_msg.splitlines()
         status = 500
     else:
-<<<<<<< HEAD
         calc = models.OqJob.objects.get(pk=job_id)
-=======
-        calc = oqe_models.OqJob.objects.get(pk=job_id)
->>>>>>> 9876441f
         response_data = vars(calc.get_oqparam())
         response_data['job_id'] = job_id
         response_data['status'] = calc.status
@@ -394,28 +391,6 @@
                         status=status)
 
 
-<<<<<<< HEAD
-=======
-def submit_job(job_file, temp_dir, user_name,
-               hazard_job_id=None, logfile=None):
-    """
-    Create a job object from the given job.ini file in the job directory
-    and submit it to the job queue.
-    """
-    ini = os.path.join(temp_dir, job_file)
-    err, exctype, monitor = safely_call(
-        db.actions.job_from_file, (ini, user_name, hazard_job_id))
-    if exctype:
-        raise exctype(err)
-
-    job_id, oqparam = err
-    future = executor.submit(
-        tasks.safely_call, tasks.run_calc, job_id, oqparam,
-        temp_dir, logfile, hazard_job_id)
-    return job_id, future
-
-
->>>>>>> 9876441f
 def _get_calcs(request_get_dict, user_name, user_is_super=False, id=None):
     # helper to get job+calculation data from the oq-engine database
     jobs = models.OqJob.objects.filter()
