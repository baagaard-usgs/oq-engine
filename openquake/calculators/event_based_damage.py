# -*- coding: utf-8 -*-
# vim: tabstop=4 shiftwidth=4 softtabstop=4
#
# Copyright (C) 2021 GEM Foundation
#
# OpenQuake is free software: you can redistribute it and/or modify it
# under the terms of the GNU Affero General Public License as published
# by the Free Software Foundation, either version 3 of the License, or
# (at your option) any later version.
#
# OpenQuake is distributed in the hope that it will be useful,
# but WITHOUT ANY WARRANTY; without even the implied warranty of
# MERCHANTABILITY or FITNESS FOR A PARTICULAR PURPOSE.  See the
# GNU Affero General Public License for more details.
#
# You should have received a copy of the GNU Affero General Public License
# along with OpenQuake. If not, see <http://www.gnu.org/licenses/>.

import logging
import numpy
import pandas

from openquake.baselib import hdf5, general, parallel
from openquake.hazardlib.stats import set_rlzs_stats
from openquake.risklib import scientific
from openquake.commonlib import datastore
from openquake.calculators import base
from openquake.calculators.event_based_risk import EventBasedRiskCalculator
from openquake.calculators.post_risk import get_loss_builder

U8 = numpy.uint8
U16 = numpy.uint16
U32 = numpy.uint32
F32 = numpy.float32


def fix_dtype(dic, dtype, names):
    for name in names:
        dic[name] = dtype(dic[name])


def fix_dic(dic, columns):
    fix_dtype(dic, U16, ['agg_id'])
    fix_dtype(dic, U8, ['loss_id'])
    if 'event_id' in dic:
        fix_dtype(dic, U32, ['event_id'])
    if 'return_period' in dic:
        fix_dtype(dic, U32, ['return_period'])
    fix_dtype(dic, F32, columns)


def agg_damages(dstore, slc, monitor):
    """
    :returns: dict (agg_id, loss_id) -> [dmg1, dmg2, ...]
    """
    with dstore:
        df = dstore.read_df('risk_by_event', ['agg_id', 'loss_id'], slc=slc)
        del df['event_id']
        agg = df.groupby(df.index).sum()
        dic = dict(zip(agg.index, agg.to_numpy()))
    return dic


def zero_dmgcsq(assetcol, crmodel):
    """
    :returns: an array of zeros of shape (A, L, Dc)
    """
    dmg_csq = crmodel.get_dmg_csq()
    A = len(assetcol)
    L = len(crmodel.loss_types)
    Dc = len(dmg_csq) + 1  # damages + consequences
    return numpy.zeros((A, L, Dc), F32)


def event_based_damage(df, param, monitor):
    """
    :param df: a DataFrame of GMFs with fields sid, eid, gmv_X, ...
    :param param: a dictionary of parameters coming from the job.ini
    :param monitor: a Monitor instance
    :returns: (damages (eid, kid) -> LDc plus damages (A, Dc))
    """
    mon_risk = monitor('computing risk', measuremem=False)
    dstore = datastore.read(param['hdf5path'])
    K = param['K']
    with monitor('reading data'):
        if hasattr(df, 'start'):  # it is actually a slice
            df = dstore.read_df('gmf_data', slc=df)
        assets_df = dstore.read_df('assetcol/array', 'ordinal')
        kids = (dstore['assetcol/kids'][:] if K
                else numpy.zeros(len(assets_df), U16))
        crmodel = monitor.read('crmodel')
    dmg_csq = crmodel.get_dmg_csq()
    ci = {dc: i + 1 for i, dc in enumerate(dmg_csq)}
    dmgcsq = zero_dmgcsq(assets_df, crmodel)  # shape (A, L, Dc)
    A, L, Dc = dmgcsq.shape
    D = len(crmodel.damage_states)
    loss_names = crmodel.oqparam.loss_names
    float_dmg_dist = param['float_dmg_dist']  # True by default
    with mon_risk:
        dddict = general.AccumDict(accum=numpy.zeros((L, Dc), F32))  # eid, kid
        for sid, asset_df in assets_df.groupby('site_id'):
            # working one site at the time
            gmf_df = df[df.sid == sid]
            if len(gmf_df) == 0:
                continue
            eids = gmf_df.eid.to_numpy()
            if not float_dmg_dist:
                rndgen = scientific.MultiEventRNG(
                    param['master_seed'], numpy.unique(eids))
            for taxo, adf in asset_df.groupby('taxonomy'):
                out = crmodel.get_output(taxo, adf, gmf_df)
                aids = adf.index.to_numpy()
                assets = adf.to_records()
                if float_dmg_dist:
                    number = assets['value-number']
                else:
                    number = U32(assets['value-number'])
                for lti, lt in enumerate(loss_names):
                    fractions = out[lt]
                    Asid, E, D = fractions.shape
                    assert len(eids) == E
                    ddd = numpy.zeros((Asid, E, Dc), F32)
                    if float_dmg_dist:
                        ddd[:, :, :D] = fractions
                        for a in range(Asid):
                            ddd[a] *= number[a]
                    else:
                        # this is a performance distaster; for instance
                        # the Messina test in oq-risk-tests becomes 12x
                        # slower even if it has only 25_736 assets
                        ddd[:, :, :D] = rndgen.discrete_dmg_dist(
                            eids, fractions, number)
                    for a, asset in enumerate(assets):
                        csq = crmodel.compute_csq(asset, fractions[a], lt)
                        for name, values in csq.items():
                            ddd[a, :, ci[name]] = values
                    dmgcsq[aids, lti] += ddd.sum(axis=1)  # sum on the events
                    tot = ddd.sum(axis=0)  # sum on the assets
                    for e, eid in enumerate(eids):
                        dddict[eid, K][lti] += tot[e]
                        if K:
                            for a, aid in enumerate(aids):
                                dddict[eid, kids[aid]][lti] += ddd[a, e]
    return to_dframe(dddict, ci, L), dmgcsq


def to_dframe(adic, ci, L):
    dic = general.AccumDict(accum=[])
    for (eid, kid), dd in sorted(adic.items()):
        for lti in range(L):
            dic['event_id'].append(eid)
            dic['agg_id'].append(kid)
            dic['loss_id'].append(lti)
            for sname, si in ci.items():
                dic[sname].append(dd[lti, si])
    fix_dic(dic, ci)
    return pandas.DataFrame(dic)


def worst_dmgdist(df, agg_id, loss_id, dic):
    cols = [col for col in df.columns if col.startswith('dmg_')]
    event_id = df[cols[-1]].to_numpy().argmax()
    dic['event_id'].append(event_id)
    dic['loss_id'].append(loss_id)
    dic['agg_id'].append(agg_id)
    for col in cols:
        dic[col].append(df[col].to_numpy()[event_id])


@base.calculators.add('event_based_damage', 'scenario_damage_')
class DamageCalculator(EventBasedRiskCalculator):
    """
    Damage calculator
    """
    core_task = event_based_damage
    is_stochastic = True
    precalc = 'event_based'
    accept_precalc = ['scenario', 'event_based',
                      'event_based_risk', 'event_based_damage']

    def save_avg_losses(self):
        """
        Do nothing: there are no losses in the DamageCalculator
        """

    def execute(self):
        """
        Compute risk from GMFs or ruptures depending on what is stored
        """
<<<<<<< HEAD
        if self.oqparam.investigation_time:  # event based
            self.builder = get_loss_builder(self.datastore)  # check
=======
        oq = self.oqparam
        number = self.assetcol['value-number']
        num_floats = (U32(number) != number).sum()
        if oq.discrete_damage_distribution and num_floats:
            raise ValueError(
                'The exposure contains %d non-integer asset numbers: '
                'you cannot use dicrete_damage_distribution=true' % num_floats)
        self.param['float_dmg_dist'] = not oq.discrete_damage_distribution
        self.builder = get_loss_builder(self.datastore)  # check
>>>>>>> 2d350e69
        eids = self.datastore['gmf_data/eid'][:]
        logging.info('Processing {:_d} rows of gmf_data'.format(len(eids)))
        self.dmgcsq = zero_dmgcsq(self.assetcol, self.crmodel)
        self.datastore.swmr_on()
        smap = parallel.Starmap(
            event_based_damage, self.gen_args(eids), h5=self.datastore.hdf5)
        smap.monitor.save('assets', self.assetcol.to_dframe())
        smap.monitor.save('crmodel', self.crmodel)
        return smap.reduce(self.combine)

    def combine(self, acc, res):
        """
        :param acc:
            unused
        :param res:
            DataFrame with fields (event_id, agg_id, loss_id, dmg1 ...)
            plus array with damages and consequences of shape (A, Dc)

        Combine the results and grows risk_by_event with fields
        (event_id, agg_id, loss_id) and (dmg_0, dmg_1, dmg_2, ...)
        """
        df, dmgcsq = res
        self.dmgcsq += dmgcsq
        with self.monitor('saving risk_by_event', measuremem=True):
            for name in df.columns:
                dset = self.datastore['risk_by_event/' + name]
                hdf5.extend(dset, df[name].to_numpy())
        return 1

    def sanity_check(self):
        """
        Compare agglosses with aggregate avglosses and check that
        damaged buildings < total buildings
        """
        ac_df = self.datastore.read_df(
            'aggcurves', sel=dict(agg_id=self.param['K']))
        number = self.assetcol['value-number'].sum()
        for (loss_id, period), df in ac_df.groupby(
                ['loss_id', 'return_period']):
            tot = sum(df[col].sum() for col in df.columns
                      if col.startswith('dmg_'))
            if tot > number:
                logging.info('For loss type %s, return_period=%d the '
                             'damaged buildings are %d > %d, but it is okay',
                             self.oqparam.loss_names[loss_id],
                             period, tot, number)

    def post_execute(self, dummy):
        oq = self.oqparam
        A, L, Dc = self.dmgcsq.shape
        D = len(self.crmodel.damage_states)
        # fix no_damage distribution for events with zero damage
        number = self.assetcol['value-number']
        for li in range(L):
            self.dmgcsq[:, li, 0] = (
                number * self.E - self.dmgcsq[:, li, 1:D].sum(axis=1))
        self.dmgcsq /= self.E
        self.datastore['damages-rlzs'] = self.dmgcsq.reshape((A, 1, L, Dc))
        set_rlzs_stats(self.datastore,
                       'damages',
                       asset_id=self.assetcol['id'],
                       rlz=[0],
                       loss_type=oq.loss_names,
                       dmg_state=['no_damage'] + self.crmodel.get_dmg_csq())
        if oq.investigation_time is None:  # scenario
            return
        size = self.datastore.getsize('risk_by_event')
        logging.info('Building aggregated curves from %s of risk_by_event',
                     general.humansize(size))
        alt_df = self.datastore.read_df('risk_by_event')
        del alt_df['event_id']
        dic = general.AccumDict(accum=[])
        columns = [col for col in alt_df.columns
                   if col not in {'agg_id', 'loss_id', 'variance'}]
        csqs = [col for col in columns if not col.startswith('dmg_')]
        periods = list(self.builder.return_periods)
        wdd = {'agg_id': [], 'loss_id': [], 'event_id': []}
        for col in columns[:D-1]:
            wdd[col] = []
        aggrisk = general.AccumDict(accum=[])
        for (agg_id, loss_id), df in alt_df.groupby(
                [alt_df.agg_id, alt_df.loss_id]):
            aggrisk['agg_id'].append(agg_id)
            aggrisk['loss_id'].append(loss_id)
            for csq in csqs:
                aggrisk[csq].append(df[csq].sum() * oq.time_ratio)
            worst_dmgdist(df, agg_id, loss_id, wdd)
            curves = [self.builder.build_curve(df[csq].to_numpy())
                      for csq in csqs]
            for p, period in enumerate(periods):
                dic['agg_id'].append(agg_id)
                dic['rlz_id'].append(0)
                dic['loss_id'].append(loss_id)
                dic['return_period'].append(period)
                for col, curve in zip(csqs, curves):
                    dic[col].append(curve[p])
        fix_dic(dic, csqs)
        fix_dic(wdd, columns[:D-1])
        ls = ' '.join(self.crmodel.damage_states[1:])
        self.datastore.create_df('worst_dmgdist', wdd.items(), limit_states=ls)
        if csqs:
            self.datastore.create_df('aggrisk', pandas.DataFrame(aggrisk))
            self.datastore.create_df('aggcurves', pandas.DataFrame(dic),
                                     limit_states=ls)
            self.sanity_check()<|MERGE_RESOLUTION|>--- conflicted
+++ resolved
@@ -167,7 +167,7 @@
         dic[col].append(df[col].to_numpy()[event_id])
 
 
-@base.calculators.add('event_based_damage', 'scenario_damage_')
+@base.calculators.add('event_based_damage', 'scenario_damage')
 class DamageCalculator(EventBasedRiskCalculator):
     """
     Damage calculator
@@ -187,10 +187,6 @@
         """
         Compute risk from GMFs or ruptures depending on what is stored
         """
-<<<<<<< HEAD
-        if self.oqparam.investigation_time:  # event based
-            self.builder = get_loss_builder(self.datastore)  # check
-=======
         oq = self.oqparam
         number = self.assetcol['value-number']
         num_floats = (U32(number) != number).sum()
@@ -199,8 +195,8 @@
                 'The exposure contains %d non-integer asset numbers: '
                 'you cannot use dicrete_damage_distribution=true' % num_floats)
         self.param['float_dmg_dist'] = not oq.discrete_damage_distribution
-        self.builder = get_loss_builder(self.datastore)  # check
->>>>>>> 2d350e69
+        if oq.investigation_time:  # event based
+            self.builder = get_loss_builder(self.datastore)  # check
         eids = self.datastore['gmf_data/eid'][:]
         logging.info('Processing {:_d} rows of gmf_data'.format(len(eids)))
         self.dmgcsq = zero_dmgcsq(self.assetcol, self.crmodel)
@@ -258,13 +254,19 @@
             self.dmgcsq[:, li, 0] = (
                 number * self.E - self.dmgcsq[:, li, 1:D].sum(axis=1))
         self.dmgcsq /= self.E
-        self.datastore['damages-rlzs'] = self.dmgcsq.reshape((A, 1, L, Dc))
+        self.datastore['damages-rlzs'] = self.dmgcsq.reshape(
+            (A, self.R, L, Dc))
         set_rlzs_stats(self.datastore,
                        'damages',
                        asset_id=self.assetcol['id'],
                        rlz=[0],
                        loss_type=oq.loss_names,
                        dmg_state=['no_damage'] + self.crmodel.get_dmg_csq())
+        # sanity check
+        if self.dmgcsq[:, :, 1:].sum() == 0:
+            self.nodamage = True
+            logging.warning(
+                'There is no damage, perhaps the hazard is too small?')
         if oq.investigation_time is None:  # scenario
             return
         size = self.datastore.getsize('risk_by_event')
