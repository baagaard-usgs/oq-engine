# -*- coding: utf-8 -*-
# vim: tabstop=4 shiftwidth=4 softtabstop=4
#
# Copyright (C) 2023, GEM Foundation
#
# OpenQuake is free software: you can redistribute it and/or modify it
# under the terms of the GNU Affero General Public License as published
# by the Free Software Foundation, either version 3 of the License, or
# (at your option) any later version.
#
# OpenQuake is distributed in the hope that it will be useful,
# but WITHOUT ANY WARRANTY; without even the implied warranty of
# MERCHANTABILITY or FITNESS FOR A PARTICULAR PURPOSE.  See the
# GNU Affero General Public License for more details.
#
# You should have received a copy of the GNU Affero General Public License
# along with OpenQuake.  If not, see <http://www.gnu.org/licenses/>.
"""
Module to compute the Risk Targeted Ground Motion by using the
rtgmpy module from the USGS. The only calls performed are

1. trgm_haz = rtgmpy.GroundMotionHazard.from_dict(hazdic)  # from hazard rates
2. rtgm.BuildingCodeRTGMCalc.calc_rtgm(rtgm_haz, 'ASCE7')  # returns RTGM

Useful abbreviations:

- RTGM: Risk Targeted Ground Motion (for geometric mean)
- RTGM_max: Risk Targeted Ground Motion (for maximum component)
- MCE: Maximum Considered Earthquake
- ProbMCE: Probabilistic Maximum Considered Earthquake (UHGM for PGA)
- IMT: the list of IMTs as normalized strings
- UHGM: Uniform Hazard Spectra
- RiskCoeff: RTGM / UHGM_2475y
- DLL: Deterministic Lower Limit
- PGA_G: PGA for Geometric Mean (no Risk Targeted)
- PGA: PGA for Maximum Component
"""
import io
import logging
import numpy as np
import pandas as pd
from scipy import interpolate
from scipy.interpolate import RegularGridInterpolator
try:
    import rtgmpy
except ImportError:
    rtgmpy = None
from openquake.baselib import hdf5
from openquake.hazardlib.imt import from_string
from openquake.hazardlib.calc.mean_rates import to_rates
from openquake.calculators import postproc

DLL_df = pd.read_csv(io.StringIO('''\
imt,A,B,BC,C,CD,D,DE,E
PGA0,0.50,0.57,0.66,0.73,0.74,0.69,0.61,0.55
SA(0.01),0.50,0.57,0.66,0.73,0.75,0.70,0.62,0.55
SA(0.02),0.52,0.58,0.68,0.74,0.75,0.70,0.62,0.55
SA(0.03),0.60,0.66,0.75,0.79,0.78,0.70,0.62,0.55
SA(0.05),0.81,0.89,0.95,0.96,0.89,0.76,0.62,0.55
SA(0.075),1.04,1.14,1.21,1.19,1.08,0.90,0.71,0.62
SA(0.1),1.12,1.25,1.37,1.37,1.24,1.04,0.82,0.72
SA(0.15),1.12,1.29,1.53,1.61,1.50,1.27,1.00,0.87
SA(0.2),1.01,1.19,1.50,1.71,1.66,1.44,1.15,1.01
SA(0.25),0.90,1.07,1.40,1.71,1.77,1.58,1.30,1.15
SA(0.3),0.81,0.98,1.30,1.66,1.83,1.71,1.44,1.30
SA(0.4),0.69,0.83,1.14,1.53,1.82,1.80,1.61,1.48
SA(0.5),0.60,0.72,1.01,1.38,1.73,1.80,1.68,1.60
SA(0.75),0.46,0.54,0.76,1.07,1.41,1.57,1.60,1.59
SA(1.0),0.37,0.42,0.60,0.86,1.17,1.39,1.51,1.58
SA(1.5),0.26,0.29,0.41,0.60,0.84,1.09,1.35,1.54
SA(2.0),0.21,0.23,0.31,0.45,0.64,0.88,1.19,1.46
SA(3.0),0.15,0.17,0.21,0.31,0.45,0.63,0.89,1.11
SA(4.0),0.12,0.13,0.16,0.24,0.34,0.47,0.66,0.81
SA(5.0),0.10,0.11,0.13,0.19,0.26,0.36,0.49,0.61
SA(7.5),0.063,0.068,0.080,0.11,0.15,0.19,0.26,0.31
SA(10.0),0.042,0.045,0.052,0.069,0.089,0.11,0.14,0.17
PGA,0.37,0.43,0.50,0.55,0.56,0.53,0.46,0.42
'''), index_col='imt')

# hard-coded for year 1
# TODO: interpolate for vs30 != 760 and for different periods
imts = ['PGA', 'SA(0.2)', 'SA(1.0)']
D = DLL_df.BC.loc  # site class BC for vs30=760m/s
DLLs = [D[imt] for imt in imts]
assert DLLs == [0.5, 1.5, 0.6]

def norm_imt(imt):
    """
    Normalize the imt string to the USGS format, for instance SA(1.1) -> SA1P1
    """
    return imt.replace('(', '').replace(')', '').replace('.', 'P')

f1 = interpolate.interp1d([0.2, 1], [1.1, 1.3])
f2 = interpolate.interp1d([1, 5], [1.3, 1.5])
f3 = interpolate.interp1d([0.2, 1], [1.2, 1.25])
f4 = interpolate.interp1d([0.2, 1], [1.1, 1.3])

def _find_fact_maxC(T,code):
    # find the factor to convert to maximum component based on
    # ASCE7-16 and ASCE7-22
    if code == 'ASCE7-16':
        if T == 0:
            fact_maxC = 1.
        elif T <= 0.2:
            fact_maxC = 1.1
        elif T <= 1:
            fact_maxC = f1(T)
        elif T <= 5:
            fact_maxC = f2(T)
        else:
            fact_maxC = 1.5
    elif code == 'ASCE7-22':
        if T == 0:
            fact_maxC = 1.
        elif T <= 0.2:
            fact_maxC = 1.2
        elif T <= 1:
            fact_maxC = f3(T)
        elif T <= 10:
            fact_maxC = f4(T)
        else:
            fact_maxC = 1.5
    return fact_maxC


def calc_rtgm_df(rtgm_haz, facts, oq):
    """
    Obtaining Risk-Targeted Ground Motions from the hazard curves.

    :param rtgm_haz: a dictionary containing the annual frequency losses
    :param facts: conversion factors from maximum component to geometric mean
    :param oq: OqParam instance
    """
    M = len(imts)
    riskCoeff, RTGM, UHGM, RTGM_max, MCE = (
        np.zeros(M), np.zeros(M), np.zeros(M), np.zeros(M), np.zeros(M))
    results = rtgmpy.BuildingCodeRTGMCalc.calc_rtgm(rtgm_haz, 'ASCE7')
    IMTs = []
    for m, imt in enumerate(imts):
        IMT = norm_imt(imt)
        IMTs.append(IMT)
        rtgmCalc = results['RTGM'][IMT]['rtgmCalc']
        RTGM_max[m] = rtgmCalc['rtgm']  # for maximum component
        UHGM[m] = rtgmCalc['uhgm'] / facts[m]  # for geometric mean
        riskCoeff[m] = rtgmCalc['riskCoeff']
        # note that RTGM_max is the ProbMCEr, while RTGM is used for the
        # identification of the sources as the hazard curves are in
        # geometric mean
        if IMT == 'PGA':
            RTGM[m] = UHGM[m]
            MCE[m] = RTGM[m]  # UHGM in terms of GM: MCEg   
        else:
            RTGM[m] = rtgmCalc['rtgm'] / facts[m]  # for geometric mean
            MCE[m] = RTGM_max[m]
    dic =  {'IMT': IMTs,
            'UHGM_2475yr-GM': UHGM,
            'RTGM': RTGM_max,
            'ProbMCE': MCE,
            'RiskCoeff': riskCoeff,
            'DLL': DLLs}
    return pd.DataFrame(dic)


def get_hazdic_facts(hcurves, imtls, invtime, sitecol):
    """
    Convert an array of mean hazard curves into a dictionary suitable
    for the rtgmpy library

    :param hcurves: array of PoEs of shape (N, M, L1)
    """
    new_imtls = {}
    facts = []
    for m, imt in enumerate(imts):
        T = from_string(imt).period
        fact = _find_fact_maxC(T, 'ASCE7-16')
        facts.append(fact)
        new_imtls[imt] = imtls[imt]*fact
    
    [site] = sitecol  # there must be a single site
    hazdic = {
        'site': {'name': 'site',
                 'lon': site.location.x,
                 'lat': site.location.y,
                 'Vs30': site.vs30},
        'hazCurves': {norm_imt(imt):
                      {'iml': new_imtls[imt],
                       # NB: minrate > 0 is needed to avoid NaNs in the RTGM
                       'afe': to_rates(hcurves[0, m], invtime, minrate=1E-12)}
                      for m, imt in enumerate(imtls) if imt in imts}}
    return hazdic, np.array(facts)


def get_deterministic(prob_mce, mag_dist_eps, sigma_by_src):
    """
    :returns: a dictionary imt -> deterministic MCE
    """
    srcs, imts, dets = [], [], []
    srcidx = {src: i for i, src in enumerate(sigma_by_src.source_id)}
    imtidx = {imt: i for i, imt in enumerate(sigma_by_src.imt)}
    mag_dist_eps_sig = []
    for src, imt, mag, dist, eps in mag_dist_eps:
        m = imtidx[imt]
        sig = sigma_by_src[srcidx[src], :, :, m]  # shape (Ma, D)
        sigma = RegularGridInterpolator((
            sigma_by_src.mag, sigma_by_src.dist), sig)((mag, dist))
        srcs.append(src)
        imts.append(imt)
        dets.append(prob_mce[m] * np.exp(sigma) / np.exp(eps*sigma))
        mag_dist_eps_sig.append((src, mag, dist, eps, sigma, imt))
    df = pd.DataFrame(dict(src=srcs, imt=imts, det=dets))
    det = df.groupby('imt').det.max()
    dt = [('src', hdf5.vstr), ('mag', float), ('dst', float),
          ('eps', float), ('sig', float), ('imt', hdf5.vstr)]
    return det.to_dict(), np.array(mag_dist_eps_sig, dt)


def get_mce_asce7(prob_mce, det_imt, DLLs, dstore):
    
    """
    :returns: a dictionary imt -> MCE
    :returns: a dictionary imt -> det MCE
    :returns: a dictionary all ASCE7 parameters
    """
    
    rtgm = dstore['rtgm']
    imts = rtgm['IMT']
    for i, imt in enumerate(imts):
        if imt == b'SA0P2':
            crs = rtgm['RiskCoeff'][i]
        elif imt == b'SA1P0':
            cr1 = rtgm['RiskCoeff'][i]
            
    det_mce = {}
    mce = {}  # imt -> MCE
    prob_mce_out = {}
    for i, imt in enumerate(det_imt):
        det_mce[imt] = max(det_imt[imt], DLLs[i])
        mce[imt] = min(prob_mce[i], det_mce[imt]) 
        prob_mce_out[imt] = prob_mce[i]  # I think we should have the same number of IMTs everywhere as in the job.ini. For this first year we strat with 3 and then they'll become many later. 

    if mce['SA(0.2)'] < 0.25:
        SS_seismicity = "Low"
    elif mce['SA(0.2)'] <0.5:
        SS_seismicity = "Moderate"
    elif mce['SA(0.2)'] <1:
        SS_seismicity = "Moderately High"
    elif mce['SA(0.2)']  <1.5:
        SS_seismicity = "High"
    else:
        SS_seismicity = "Very High"

    if mce['SA(1.0)'] < 0.1:
        S1_seismicity = "Low"
    elif mce['SA(1.0)'] < 0.2:
        S1_seismicity = "Moderate"
    elif mce['SA(1.0)'] < 0.4:
        S1_seismicity = "Moderately High"
    elif mce['SA(1.0)']< 0.6:
        S1_seismicity = "High"
    else:
        S1_seismicity = "Very High"
        
    asce7 = {'PGA_2_50': prob_mce_out['PGA'],
            'PGA_84th': det_mce['PGA'],
            'PGA': mce['PGA'],
            
            'SS_RT': prob_mce_out['SA(0.2)'],
            'CRS': crs,
            'SS_84th': det_mce['SA(0.2)'],
            'SS': mce['SA(0.2)'],
            'SS_seismicity': SS_seismicity,

            'S1_RT': prob_mce_out['SA(1.0)'],
            'CR1': cr1,
            'S1_84th': det_mce['SA(1.0)'],
            'S1': mce['SA(1.0)'],
            'S1_seismicity': S1_seismicity,
            }

    return prob_mce_out, mce, det_mce, asce7

def get_asce41(dstore, mce, facts):
    """
    :returns: a dictionary with the ASCE-41 parameters
    """
    fact = dict(zip(mce, facts))
    hmap = dstore["hmaps-stats"][0, 0]  # mean hazard on the site, shape (M, P)
    oq = dstore['oqparam']
    poes = oq.poes
    imts = list(oq.imtls)
    sa02 = imts.index('SA(0.2)')
    sa10 = imts.index('SA(1.0)')
    if int(oq.investigation_time) == 1:
        poe5_50 = poes.index(0.001025)  
        poe20_50 = poes.index(0.004453) 
    elif int(oq.investigation_time) == 50:
        poe5_50 = poes.index(0.05)  
        poe20_50 = poes.index(0.2)  

    BSE2N_Ss = mce['SA(0.2)']
    Ss_5_50 = hmap[sa02, poe5_50] * fact['SA(0.2)']
    BSE2E_Ss = min(Ss_5_50, BSE2N_Ss)
    BSE1N_Ss = 2/3 * BSE2N_Ss
    Ss_20_50 = hmap[sa02, poe20_50] * fact['SA(0.2)']
    BSE1E_Ss = min(Ss_20_50,BSE1N_Ss)
    
    BSE2N_S1 = mce['SA(1.0)']
    S1_5_50 = hmap[sa10, poe5_50] * fact['SA(1.0)']
    BSE2E_S1 = min(S1_5_50, BSE2N_S1)
    BSE1N_S1 = 2/3 * BSE2N_S1
    S1_20_50 = hmap[sa10, poe20_50] * fact['SA(1.0)']
    BSE1E_S1 = min(S1_20_50, BSE1N_S1)
    
    return {'BSE2N_Ss': BSE2N_Ss,
            'Ss_5_50': Ss_5_50,
            'BSE2E_Ss': BSE2E_Ss,
            'BSE1E_Ss': BSE1E_Ss,
            'Ss_20_50': Ss_20_50,
            'BSE1N_Ss': BSE1N_Ss,

            'BSE2N_S1': BSE2N_S1,
            'S1_5_50': S1_5_50,
            'BSE2E_S1': BSE2E_S1,
            'BSE1E_S1': BSE1E_S1,
            'S1_20_50': S1_20_50,
            'BSE1N_S1': BSE1N_S1}


def main(dstore, csm):
    """
    :param dstore: datastore with the classical calculation
    """
    if not rtgmpy:
        logging.warning('Missing module rtgmpy: skipping AELO calculation')
        return
    logging.info('Computing Risk Targeted Ground Motion')
    oq = dstore['oqparam']
    stats = list(oq.hazard_stats())
    assert stats[0] == 'mean', stats[0]
    hcurves = dstore['hcurves-stats'][:, 0]  # shape NML1
    sitecol = dstore['sitecol']
    hazdic, facts = get_hazdic_facts(
        hcurves, oq.imtls, oq.investigation_time, sitecol)
    rtgm_haz = rtgmpy.GroundMotionHazard.from_dict(hazdic)
    rtgm_df = calc_rtgm_df(rtgm_haz, facts, oq)    
    logging.info('Computed RTGM\n%s', rtgm_df)
    dstore.create_df('rtgm', rtgm_df)
    if (rtgm_df.ProbMCE < DLLs).all():  # do not disaggregate by rel sources
        return
    facts[0] = 1 # for PGA the Prob MCE is already geometric mean
    imls_disagg = rtgm_df.ProbMCE.to_numpy() / facts
    prob_mce = rtgm_df.ProbMCE.to_numpy()
    mag_dist_eps, sigma_by_src = postproc.disagg_by_rel_sources.main(
        dstore, csm, imts, imls_disagg)
    det_imt, mag_dst_eps_sig = get_deterministic(
        prob_mce, mag_dist_eps, sigma_by_src)
    dstore['mag_dst_eps_sig'] = mag_dst_eps_sig
    logging.info(f'{det_imt=}')
    prob_mce_out, mce, det_mce, asce7 = get_mce_asce7(prob_mce, det_imt, DLLs,dstore)
    logging.info(f'{mce=}')
    logging.info(f'{det_mce=}')
    asce41 = get_asce41(dstore, mce, facts)
<<<<<<< HEAD
    
=======
    dstore['asce41'] = hdf5.dumps(asce41)
>>>>>>> d8d4d403
    logging.info(asce41)
    logging.info(asce7)
    <|MERGE_RESOLUTION|>--- conflicted
+++ resolved
@@ -360,11 +360,7 @@
     logging.info(f'{mce=}')
     logging.info(f'{det_mce=}')
     asce41 = get_asce41(dstore, mce, facts)
-<<<<<<< HEAD
-    
-=======
     dstore['asce41'] = hdf5.dumps(asce41)
->>>>>>> d8d4d403
     logging.info(asce41)
     logging.info(asce7)
     