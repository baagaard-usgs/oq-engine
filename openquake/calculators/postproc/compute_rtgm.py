# -*- coding: utf-8 -*-
# vim: tabstop=4 shiftwidth=4 softtabstop=4
#
# Copyright (C) 2023, GEM Foundation
#
# OpenQuake is free software: you can redistribute it and/or modify it
# under the terms of the GNU Affero General Public License as published
# by the Free Software Foundation, either version 3 of the License, or
# (at your option) any later version.
#
# OpenQuake is distributed in the hope that it will be useful,
# but WITHOUT ANY WARRANTY; without even the implied warranty of
# MERCHANTABILITY or FITNESS FOR A PARTICULAR PURPOSE.  See the
# GNU Affero General Public License for more details.
#
# You should have received a copy of the GNU Affero General Public License
# along with OpenQuake.  If not, see <http://www.gnu.org/licenses/>.
"""
Module to compute the Risk Targeted Ground Motion by using the
rtgmpy module from the USGS. The only calls performed are

1. trgm_haz = rtgmpy.GroundMotionHazard.from_dict(hazdic)  # from hazard rates
2. rtgm.BuildingCodeRTGMCalc.calc_rtgm(rtgm_haz, 'ASCE7')  # returns RTGM

Useful abbreviations:

- RTGM: Risk Targeted Ground Motion (for geometric mean)
- RTGM_max: Risk Targeted Ground Motion (for maximum component)
- MCE: Maximum Considered Earthquake
- ProbMCE: Probabilistic Maximum Considered Earthquake (UHGM for PGA)
- IMT: the list of IMTs as normalized strings
- UHGM: Uniform Hazard Spectra
- RiskCoeff: RTGM / UHGM_2475y
- DLL: Deterministic Lower Limit
- PGA_G: PGA for Geometric Mean (no Risk Targeted)
- PGA: PGA for Maximum Component
"""
import io
import logging
import numpy as np
import pandas as pd
from matplotlib import pyplot as plt
from scipy import interpolate
from scipy.interpolate import RegularGridInterpolator
try:
    import rtgmpy
except ImportError:
    rtgmpy = None
try:
    from PIL import Image
except ImportError:
    Image = None
from openquake.baselib import hdf5
from openquake.hazardlib.imt import from_string
from openquake.hazardlib.calc.mean_rates import to_rates
from openquake.calculators import postproc
from openquake.calculators.extract import get_info

DLL_df = pd.read_csv(io.StringIO('''\
imt,A,B,BC,C,CD,D,DE,E
PGA0,0.50,0.57,0.66,0.73,0.74,0.69,0.61,0.55
SA(0.01),0.50,0.57,0.66,0.73,0.75,0.70,0.62,0.55
SA(0.02),0.52,0.58,0.68,0.74,0.75,0.70,0.62,0.55
SA(0.03),0.60,0.66,0.75,0.79,0.78,0.70,0.62,0.55
SA(0.05),0.81,0.89,0.95,0.96,0.89,0.76,0.62,0.55
SA(0.075),1.04,1.14,1.21,1.19,1.08,0.90,0.71,0.62
SA(0.1),1.12,1.25,1.37,1.37,1.24,1.04,0.82,0.72
SA(0.15),1.12,1.29,1.53,1.61,1.50,1.27,1.00,0.87
SA(0.2),1.01,1.19,1.50,1.71,1.66,1.44,1.15,1.01
SA(0.25),0.90,1.07,1.40,1.71,1.77,1.58,1.30,1.15
SA(0.3),0.81,0.98,1.30,1.66,1.83,1.71,1.44,1.30
SA(0.4),0.69,0.83,1.14,1.53,1.82,1.80,1.61,1.48
SA(0.5),0.60,0.72,1.01,1.38,1.73,1.80,1.68,1.60
SA(0.75),0.46,0.54,0.76,1.07,1.41,1.57,1.60,1.59
SA(1.0),0.37,0.42,0.60,0.86,1.17,1.39,1.51,1.58
SA(1.5),0.26,0.29,0.41,0.60,0.84,1.09,1.35,1.54
SA(2.0),0.21,0.23,0.31,0.45,0.64,0.88,1.19,1.46
SA(3.0),0.15,0.17,0.21,0.31,0.45,0.63,0.89,1.11
SA(4.0),0.12,0.13,0.16,0.24,0.34,0.47,0.66,0.81
SA(5.0),0.10,0.11,0.13,0.19,0.26,0.36,0.49,0.61
SA(7.5),0.063,0.068,0.080,0.11,0.15,0.19,0.26,0.31
SA(10.0),0.042,0.045,0.052,0.069,0.089,0.11,0.14,0.17
PGA,0.37,0.43,0.50,0.55,0.56,0.53,0.46,0.42
'''), index_col='imt')

# hard-coded for year 1
# TODO: interpolate for vs30 != 760 and for different periods
imts = ['PGA', 'SA(0.2)', 'SA(1.0)']
D = DLL_df.BC.loc  # site class BC for vs30=760m/s
DLLs = [D[imt] for imt in imts]
assert DLLs == [0.5, 1.5, 0.6]


def norm_imt(imt):
    """
    Normalize the imt string to the USGS format, for instance SA(1.1) -> SA1P1
    """
    return imt.replace('(', '').replace(')', '').replace('.', 'P')


f1 = interpolate.interp1d([0.2, 1], [1.1, 1.3])
f2 = interpolate.interp1d([1, 5], [1.3, 1.5])
f3 = interpolate.interp1d([0.2, 1], [1.2, 1.25])
f4 = interpolate.interp1d([0.2, 1], [1.1, 1.3])


def _find_fact_maxC(T, code):
    # find the factor to convert to maximum component based on
    # ASCE7-16 and ASCE7-22
    if code == 'ASCE7-16':
        if T == 0:
            fact_maxC = 1.
        elif T <= 0.2:
            fact_maxC = 1.1
        elif T <= 1:
            fact_maxC = f1(T)
        elif T <= 5:
            fact_maxC = f2(T)
        else:
            fact_maxC = 1.5
    elif code == 'ASCE7-22':
        if T == 0:
            fact_maxC = 1.
        elif T <= 0.2:
            fact_maxC = 1.2
        elif T <= 1:
            fact_maxC = f3(T)
        elif T <= 10:
            fact_maxC = f4(T)
        else:
            fact_maxC = 1.5
    return fact_maxC


def calc_rtgm_df(rtgm_haz, facts, oq):
    """
    Obtaining Risk-Targeted Ground Motions from the hazard curves.

    :param rtgm_haz: a dictionary containing the annual frequency losses
    :param facts: conversion factors from maximum component to geometric mean
    :param oq: OqParam instance
    """
    M = len(imts)
    assert len(oq.imtls) == M
    riskCoeff, RTGM, UHGM, RTGM_max, MCE = (
        np.zeros(M), np.zeros(M), np.zeros(M), np.zeros(M), np.zeros(M))
    results = rtgmpy.BuildingCodeRTGMCalc.calc_rtgm(rtgm_haz, 'ASCE7')
    IMTs = []
    for m, imt in enumerate(imts):
        IMT = norm_imt(imt)
        IMTs.append(IMT)
        rtgmCalc = results['RTGM'][IMT]['rtgmCalc']
        RTGM_max[m] = rtgmCalc['rtgm']  # for maximum component
        UHGM[m] = rtgmCalc['uhgm'] / facts[m]  # for geometric mean
        riskCoeff[m] = rtgmCalc['riskCoeff']
        # note that RTGM_max is the ProbMCEr, while RTGM is used for the
        # identification of the sources as the hazard curves are in
        # geometric mean
        if IMT == 'PGA':
            RTGM[m] = UHGM[m]
            MCE[m] = RTGM[m]  # UHGM in terms of GM: MCEg
        else:
            RTGM[m] = rtgmCalc['rtgm'] / facts[m]  # for geometric mean
            MCE[m] = RTGM_max[m]
    dic = {'IMT': IMTs,
           'UHGM_2475yr-GM': UHGM,
           'RTGM': RTGM_max,
           'ProbMCE': MCE,
           'RiskCoeff': riskCoeff,
           'DLL': DLLs}
    return pd.DataFrame(dic)


def get_hazdic_facts(hcurves, imtls, invtime, sitecol):
    """
    Convert an array of mean hazard curves into a dictionary suitable
    for the rtgmpy library

    :param hcurves: array of PoEs of shape (N, M, L1)
    """
    new_imtls = {}
    facts = []
    for m, imt in enumerate(imts):
        T = from_string(imt).period
        fact = _find_fact_maxC(T, 'ASCE7-16')
        facts.append(fact)
        new_imtls[imt] = imtls[imt]*fact

    [site] = sitecol  # there must be a single site
    hazdic = {
        'site': {'name': 'site',
                 'lon': site.location.x,
                 'lat': site.location.y,
                 'Vs30': site.vs30},
        'hazCurves': {norm_imt(imt):
                      {'iml': new_imtls[imt],
                       # NB: minrate > 0 is needed to avoid NaNs in the RTGM
                       'afe': to_rates(hcurves[0, m], invtime, minrate=1E-12)}
                      for m, imt in enumerate(imtls) if imt in imts}}
    return hazdic, np.array(facts)


def get_deterministic(prob_mce, mag_dist_eps, sigma_by_src):
    """
    :returns: a dictionary imt -> deterministic MCE
    """
    srcs, imts, dets = [], [], []
    srcidx = {src: i for i, src in enumerate(sigma_by_src.source_id)}
    imtidx = {imt: i for i, imt in enumerate(sigma_by_src.imt)}
    mag_dist_eps_sig = []
    for src, imt, mag, dist, eps in mag_dist_eps:
        m = imtidx[imt]
        sig = sigma_by_src[srcidx[src], :, :, m]  # shape (Ma, D)
        sigma = RegularGridInterpolator((
            sigma_by_src.mag, sigma_by_src.dist), sig)((mag, dist))
        srcs.append(src)
        imts.append(imt)
        dets.append(prob_mce[m] * np.exp(sigma) / np.exp(eps*sigma))
        mag_dist_eps_sig.append((src, mag, dist, eps, sigma, imt))
    df = pd.DataFrame(dict(src=srcs, imt=imts, det=dets))
    det = df.groupby('imt').det.max()
    dt = [('src', hdf5.vstr), ('mag', float), ('dst', float),
          ('eps', float), ('sig', float), ('imt', hdf5.vstr)]
    return det.to_dict(), np.array(mag_dist_eps_sig, dt)


def get_mce_asce7(prob_mce, det_imt, DLLs, dstore):
    """
    :returns: a dictionary imt -> MCE
    :returns: a dictionary imt -> det MCE
    :returns: a dictionary all ASCE7 parameters
    """
    rtgm = dstore['rtgm']
    imts = rtgm['IMT']
    for i, imt in enumerate(imts):
        if imt == b'SA0P2':
            crs = rtgm['RiskCoeff'][i]
        elif imt == b'SA1P0':
            cr1 = rtgm['RiskCoeff'][i]

    det_mce = {}
    mce = {}  # imt -> MCE
    prob_mce_out = {}
    for i, imt in enumerate(det_imt):
        det_mce[imt] = max(det_imt[imt], DLLs[i])
        mce[imt] = min(prob_mce[i], det_mce[imt])
 #       det_mce[imt] = det_imt[imt]
 #       mce[imt] = min(prob_mce[i], max(det_imt[imt], DLLs[i]))
        prob_mce_out[imt] = prob_mce[i]

    if mce['SA(0.2)'] < 0.25:
        SS_seismicity = "Low"
    elif mce['SA(0.2)'] < 0.5:
        SS_seismicity = "Moderate"
    elif mce['SA(0.2)'] < 1:
        SS_seismicity = "Moderately High"
    elif mce['SA(0.2)'] < 1.5:
        SS_seismicity = "High"
    else:
        SS_seismicity = "Very High"

    if mce['SA(1.0)'] < 0.1:
        S1_seismicity = "Low"
    elif mce['SA(1.0)'] < 0.2:
        S1_seismicity = "Moderate"
    elif mce['SA(1.0)'] < 0.4:
        S1_seismicity = "Moderately High"
    elif mce['SA(1.0)'] < 0.6:
        S1_seismicity = "High"
    else:
        S1_seismicity = "Very High"

    asce7 = {'PGA_2_50': prob_mce_out['PGA'],
             'PGA_84th': det_mce['PGA'],
             'PGA': mce['PGA'],

             'SS_RT': prob_mce_out['SA(0.2)'],
             'CRS': crs,
             'SS_84th': det_mce['SA(0.2)'],
             'SS': mce['SA(0.2)'],
             'SS_seismicity': SS_seismicity,

             'S1_RT': prob_mce_out['SA(1.0)'],
             'CR1': cr1,
             'S1_84th': det_mce['SA(1.0)'],
             'S1': mce['SA(1.0)'],
             'S1_seismicity': S1_seismicity,
             }

    return prob_mce_out, mce, det_mce, asce7


def get_asce41(dstore, mce, facts):
    """
    :returns: a dictionary with the ASCE-41 parameters
    """
    fact = dict(zip(mce, facts))
    hmap = dstore["hmaps-stats"][0, 0]  # mean hazard on the site, shape (M, P)
    oq = dstore['oqparam']
    poes = oq.poes
    imts = list(oq.imtls)
    sa02 = imts.index('SA(0.2)')
    sa10 = imts.index('SA(1.0)')
    if int(oq.investigation_time) == 1:
        poe5_50 = poes.index(0.001025)
        poe20_50 = poes.index(0.004453)
    elif int(oq.investigation_time) == 50:
        poe5_50 = poes.index(0.05)
        poe20_50 = poes.index(0.2)

    BSE2N_Ss = mce['SA(0.2)']
    Ss_5_50 = hmap[sa02, poe5_50] * fact['SA(0.2)']
    BSE2E_Ss = min(Ss_5_50, BSE2N_Ss)
    BSE1N_Ss = 2/3 * BSE2N_Ss
    Ss_20_50 = hmap[sa02, poe20_50] * fact['SA(0.2)']
    BSE1E_Ss = min(Ss_20_50, BSE1N_Ss)

    BSE2N_S1 = mce['SA(1.0)']
    S1_5_50 = hmap[sa10, poe5_50] * fact['SA(1.0)']
    BSE2E_S1 = min(S1_5_50, BSE2N_S1)
    BSE1N_S1 = 2/3 * BSE2N_S1
    S1_20_50 = hmap[sa10, poe20_50] * fact['SA(1.0)']
    BSE1E_S1 = min(S1_20_50, BSE1N_S1)

    return {'BSE2N_Ss': BSE2N_Ss,
            'Ss_5_50': Ss_5_50,
            'BSE2E_Ss': BSE2E_Ss,
            'BSE1E_Ss': BSE1E_Ss,
            'Ss_20_50': Ss_20_50,
            'BSE1N_Ss': BSE1N_Ss,

            'BSE2N_S1': BSE2N_S1,
            'S1_5_50': S1_5_50,
            'BSE2E_S1': BSE2E_S1,
            'BSE1E_S1': BSE1E_S1,
            'S1_20_50': S1_20_50,
            'BSE1N_S1': BSE1N_S1}


def plot_meanHCs_afe_RTGM(imls, AFE, UHGM_RP, afe_RP, RTGM, afe_RTGM,
                          imt_list):
    plt.figure(figsize=(12, 9))
    plt.rcParams.update({'font.size': 16})
    for i, imt in enumerate(imt_list):
        imtlab = imt if imt=='PGA' else imt.replace(')', 's)')
        comp = 'Geom. mean' if imt == 'PGA' else 'Max. comp.'
        lab = imtlab + ' - ' + comp
        plt.loglog(imls[i], AFE[i], label=lab, linewidth=3, zorder=1)
        if i==2:
            plt.loglog([RTGM[i]], [afe_RTGM[i]], 'ko', label='Probabilistic MCE',  linewidth=2, markersize=10)
        else:
            plt.loglog([RTGM[i]], [afe_RTGM[i]], 'ko', linewidth=2, markersize=10)
        plt.loglog([np.min(imls[i]), RTGM[i]], [afe_RTGM[i], afe_RTGM[i]],
                'k--', linewidth=2)
        plt.loglog([RTGM[i], RTGM[i]], [0, afe_RTGM[i]], 'k--', linewidth=2)

    plt.grid('both')
    plt.legend(fontsize=16)
    plt.xlabel('Acceleration (g)', fontsize=20)
    plt.ylabel('Annual frequency of exceedance', fontsize=20)
    plt.legend(loc="best", fontsize='16')
    plt.ylim([10E-6, 1])
    plt.xlim([np.min(imls[i]), 4])
    bio = io.BytesIO()
    plt.savefig(bio, format='png', bbox_inches='tight')
    plt.clf()
    return Image.open(bio)


def _find_afe_target(imls, afe, sa_target):
    # find the target afe (or poe) for a given acceleration
    if len(imls) != len(afe):
        afe.extend([1E-15] * (len(imls) - len(afe)))
    f = interpolate.interp1d(np.log(imls), np.log(afe))
    afe_target = np.exp(f(np.log(sa_target)))
    return afe_target


def disaggr_by_src(dstore, imtls):
    imtls_dict = {}
    for imt, imls in imtls.items():
        imls = [iml for iml in imls]
        imtls_dict[imt] = imls
    # get info : specific to disagg by src
    df = dstore['mean_rates_by_src'].to_dframe().set_index('src_id')
    grouped_m = df.groupby(['src_id', 'site_id', 'imt']).agg(
        {"value": lambda x: list(x)}).reset_index()
    # remove the sources that aren't contributing at all to the hazard
    mask = grouped_m.value.apply(lambda x: sum(x) > 0)
    gm = grouped_m[mask].reset_index()
    grouped_2 = gm.groupby(['imt', 'src_id']).agg(
        {"value": lambda x: np.array(x)}).reset_index()
    total_poe = []
    for wp in grouped_2.value.values:
        wsp = []
        if 'list' in str(type(wp)):
            total_poe.append(wp)
        else:
            for wp_i in wp:
                wsp.append(wp_i)
            total_poe.append([sum(t) for t in np.array(wsp).T])
    grouped_2['poes'] = total_poe
    return grouped_2, imtls_dict


def _find_sources(dms, imls, RTGM, afe_target, afe_mean, imt):
    # identify the sources that have a contribution > than fact (here 10%) of
    # the largest contributor;
    fact = 0.1
    out_contr_all = []
    # poes from dms are now rates
    for ind, (afes, src) in enumerate(zip(dms.poes, dms.src_id)):
        # get contribution at target level for that source
        afe_uhgm = _find_afe_target(imls, afes, RTGM)
        # get % contribution of that source
        contr_source = afe_uhgm/afe_target
        out_contr_all.append(contr_source * 100)
    # identify contribution of largest contributor
    largest_contr = np.max(out_contr_all)
    for ind, (afes, src) in enumerate(zip(dms.poes, dms.src_id)):
        # pad to have the same length of imls and afes
        afe_pad = afes + [0] * (len(imls) - len(afes))
        # if it's not a big contributor, plot in silver
        if out_contr_all[ind] < fact*largest_contr:
            plt.loglog(imls, afe_pad, 'silver')
        # if it is, plot in color
        else:
            plt.loglog(imls, afe_pad, label=str(src))
    plt.loglog(imls, afe_mean, 'k', linewidth=2)
    plt.loglog([np.min(imls), RTGM], [afe_target, afe_target], 'k--',
               linewidth=2)
    plt.loglog([RTGM, RTGM], [0, afe_target], 'k--', linewidth=2)
    plt.loglog([RTGM], [afe_target], 'ko', linewidth=2)
    plt.grid('both')
    plt.legend(fontsize=16)
    plt.xlabel(imt+' (g)', fontsize=16)
    plt.ylabel('Annual Frequency of Exceedance', fontsize=14)
    plt.legend(loc="best", bbox_to_anchor=(1.1, 1.05), fontsize='13')
    plt.ylim([10E-6, 1])
    plt.xlim([np.min(imls), 4])
    bio = io.BytesIO()
    plt.savefig(bio, format='png', bbox_inches='tight')
    plt.clf()
    return Image.open(bio)


def plot_curves(dstore):
    dinfo = get_info(dstore)
    # site is always 0 for a single-site calculation
    # get imls and imts, make arrays
    imtls = dinfo['imtls']
<<<<<<< HEAD
    imt_list, AFE, afe_target, imls, facts = [], [], [], [], []
    # separate imts and imls
=======
    imt_list, AFE, afe_target, imls = [], [], [], []
>>>>>>> 913ba25f
    for imt, iml in imtls.items():
        imt_list.append(imt)
        # get periods and factors for converting btw geom mean and 
        # maximum component
        T = from_string(imt).period
        f = 0 if imt==0.0 else _find_fact_maxC(T, 'ASCE7-16')
        imls.append([im*f for im in iml])
    # get rtgm ouptut from the datastore
    rtgm_df = dstore.read_df('rtgm')
    # get the IML for the 2475 RP
    UHGM_RP = rtgm_df['UHGM_2475yr-GM']
    # get investigation time
    window = dinfo['investigation_time']
    # get hazard curves, put into rates
    mean_hcurve = dstore['hcurves-stats'][0, 0]  # shape(M, L1)
    for m, hcurve in enumerate(mean_hcurve):
        AFE.append(to_rates(hcurve, window))
        # get the AFE of the iml that will be disaggregated for each IMT
<<<<<<< HEAD
        afe_target.append(_find_afe_target(imls[m], AFE[m], RTGM[m]))

=======
        afe_target.append(_find_afe_target(imls[m], AFE[m], rtgm_df['ProbMCE'][m]))
    # make plot
>>>>>>> 913ba25f
    img = plot_meanHCs_afe_RTGM(
        imls, AFE, UHGM_RP, 1/2475, rtgm_df['ProbMCE'], afe_target, imt_list)
    logging.info('Storing png/meanHCs_afe_RTGM')
    dstore['png/meanHCs_afe_RTGM'] = img

    df, imtls_dict = disaggr_by_src(dstore, imtls)
    # make plot for each imt
    for m, imt in enumerate(imt_list):
        dms = df[(df['imt'] == imt)]
        # annual frequency of exceedance:
        imls = imtls_dict[imt]
        afe_target = _find_afe_target(imls, mean_hcurve[m], RTGM[m])
        # find and plot the sources, highlighting the ones that contribute more
        # than 10% of largest contributor
        img = _find_sources(
            dms, imls, RTGM[m], afe_target, mean_hcurve[m], imt)
        logging.info(f'Storing png/disagg_by_src-{imt}')
        dstore[f'png/disagg_by_src-{imt}'] = img


def main(dstore, csm):
    """
    :param dstore: datastore with the classical calculation
    """
    if not rtgmpy:
        logging.warning('Missing module rtgmpy: skipping AELO calculation')
        return
    # FIXME: double-check this (it was checking mean_rates_ss)
    if dstore['mean_rates_by_src'][:].max() < 1E-3:
        logging.warning('Ultra-low hazard: skipping AELO calculation')
        return
    logging.info('Computing Risk Targeted Ground Motion')
    oq = dstore['oqparam']
    stats = list(oq.hazard_stats())
    assert stats[0] == 'mean', stats[0]
    hcurves = dstore['hcurves-stats'][:, 0]  # shape NML1
    sitecol = dstore['sitecol']
    hazdic, facts = get_hazdic_facts(
        hcurves, oq.imtls, oq.investigation_time, sitecol)
    rtgm_haz = rtgmpy.GroundMotionHazard.from_dict(hazdic)
    rtgm_df = calc_rtgm_df(rtgm_haz, facts, oq)
    logging.info('Computed RTGM\n%s', rtgm_df)
    dstore.create_df('rtgm', rtgm_df)
    if (rtgm_df.ProbMCE < DLLs).all():  # do not disaggregate by rel sources
        return
    facts[0] = 1  # for PGA the Prob MCE is already geometric mean
    imls_disagg = rtgm_df.ProbMCE.to_numpy() / facts
    prob_mce = rtgm_df.ProbMCE.to_numpy()
    mag_dist_eps, sigma_by_src = postproc.disagg_by_rel_sources.main(
        dstore, csm, imts, imls_disagg)
    det_imt, mag_dst_eps_sig = get_deterministic(
        prob_mce, mag_dist_eps, sigma_by_src)
    dstore['mag_dst_eps_sig'] = mag_dst_eps_sig
    logging.info(f'{det_imt=}')
    prob_mce_out, mce, det_mce, asce7 = get_mce_asce7(
        prob_mce, det_imt, DLLs, dstore)
    logging.info(f'{mce=}')
    logging.info(f'{det_mce=}')
    dstore['asce7'] = hdf5.dumps(asce7)
    asce41 = get_asce41(dstore, mce, facts)
    dstore['asce41'] = hdf5.dumps(asce41)
    logging.info(asce41)
    logging.info(asce7)

    if Image is None:  # missing PIL
        logging.warning('Missing module PIL: skipping plotting curves')
    else:
        plot_curves(dstore)<|MERGE_RESOLUTION|>--- conflicted
+++ resolved
@@ -244,8 +244,9 @@
     for i, imt in enumerate(det_imt):
         det_mce[imt] = max(det_imt[imt], DLLs[i])
         mce[imt] = min(prob_mce[i], det_mce[imt])
- #       det_mce[imt] = det_imt[imt]
- #       mce[imt] = min(prob_mce[i], max(det_imt[imt], DLLs[i]))
+        # FIXME
+        # det_mce[imt] = det_imt[imt]
+        # mce[imt] = min(prob_mce[i], max(det_imt[imt], DLLs[i]))
         prob_mce_out[imt] = prob_mce[i]
 
     if mce['SA(0.2)'] < 0.25:
@@ -342,16 +343,18 @@
     plt.figure(figsize=(12, 9))
     plt.rcParams.update({'font.size': 16})
     for i, imt in enumerate(imt_list):
-        imtlab = imt if imt=='PGA' else imt.replace(')', 's)')
+        imtlab = imt if imt == 'PGA' else imt.replace(')', 's)')
         comp = 'Geom. mean' if imt == 'PGA' else 'Max. comp.'
         lab = imtlab + ' - ' + comp
         plt.loglog(imls[i], AFE[i], label=lab, linewidth=3, zorder=1)
-        if i==2:
-            plt.loglog([RTGM[i]], [afe_RTGM[i]], 'ko', label='Probabilistic MCE',  linewidth=2, markersize=10)
+        if i == 2:
+            plt.loglog([RTGM[i]], [afe_RTGM[i]], 'ko',
+                       label='Probabilistic MCE',  linewidth=2, markersize=10)
         else:
-            plt.loglog([RTGM[i]], [afe_RTGM[i]], 'ko', linewidth=2, markersize=10)
+            plt.loglog([RTGM[i]], [afe_RTGM[i]], 'ko',
+                       linewidth=2, markersize=10)
         plt.loglog([np.min(imls[i]), RTGM[i]], [afe_RTGM[i], afe_RTGM[i]],
-                'k--', linewidth=2)
+                   'k--', linewidth=2)
         plt.loglog([RTGM[i], RTGM[i]], [0, afe_RTGM[i]], 'k--', linewidth=2)
 
     plt.grid('both')
@@ -449,23 +452,20 @@
     # site is always 0 for a single-site calculation
     # get imls and imts, make arrays
     imtls = dinfo['imtls']
-<<<<<<< HEAD
-    imt_list, AFE, afe_target, imls, facts = [], [], [], [], []
     # separate imts and imls
-=======
     imt_list, AFE, afe_target, imls = [], [], [], []
->>>>>>> 913ba25f
     for imt, iml in imtls.items():
         imt_list.append(imt)
-        # get periods and factors for converting btw geom mean and 
+        # get periods and factors for converting btw geom mean and
         # maximum component
         T = from_string(imt).period
-        f = 0 if imt==0.0 else _find_fact_maxC(T, 'ASCE7-16')
+        f = 0 if imt == 0.0 else _find_fact_maxC(T, 'ASCE7-16')
         imls.append([im*f for im in iml])
     # get rtgm ouptut from the datastore
     rtgm_df = dstore.read_df('rtgm')
     # get the IML for the 2475 RP
     UHGM_RP = rtgm_df['UHGM_2475yr-GM']
+    rtgm_probmce = rtgm_df['ProbMCE']
     # get investigation time
     window = dinfo['investigation_time']
     # get hazard curves, put into rates
@@ -473,15 +473,12 @@
     for m, hcurve in enumerate(mean_hcurve):
         AFE.append(to_rates(hcurve, window))
         # get the AFE of the iml that will be disaggregated for each IMT
-<<<<<<< HEAD
-        afe_target.append(_find_afe_target(imls[m], AFE[m], RTGM[m]))
-
-=======
-        afe_target.append(_find_afe_target(imls[m], AFE[m], rtgm_df['ProbMCE'][m]))
+        # afe_target.append(_find_afe_target(imls[m], AFE[m], RTGM[m]))
+        afe_target.append(_find_afe_target(
+            imls[m], AFE[m], rtgm_probmce[m]))
     # make plot
->>>>>>> 913ba25f
     img = plot_meanHCs_afe_RTGM(
-        imls, AFE, UHGM_RP, 1/2475, rtgm_df['ProbMCE'], afe_target, imt_list)
+        imls, AFE, UHGM_RP, 1/2475, rtgm_probmce, afe_target, imt_list)
     logging.info('Storing png/meanHCs_afe_RTGM')
     dstore['png/meanHCs_afe_RTGM'] = img
 
@@ -491,11 +488,13 @@
         dms = df[(df['imt'] == imt)]
         # annual frequency of exceedance:
         imls = imtls_dict[imt]
-        afe_target = _find_afe_target(imls, mean_hcurve[m], RTGM[m])
+        # FIXME: check if rtgm_probmce is the right object to pass here
+        afe_target = _find_afe_target(imls, mean_hcurve[m], rtgm_probmce[m])
         # find and plot the sources, highlighting the ones that contribute more
         # than 10% of largest contributor
+        # FIXME: check if rtgm_probmce is the right object to pass here
         img = _find_sources(
-            dms, imls, RTGM[m], afe_target, mean_hcurve[m], imt)
+            dms, imls, rtgm_probmce[m], afe_target, mean_hcurve[m], imt)
         logging.info(f'Storing png/disagg_by_src-{imt}')
         dstore[f'png/disagg_by_src-{imt}'] = img
 
