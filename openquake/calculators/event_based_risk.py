# -*- coding: utf-8 -*-
# vim: tabstop=4 shiftwidth=4 softtabstop=4
#
# Copyright (C) 2015-2023 GEM Foundation
#
# OpenQuake is free software: you can redistribute it and/or modify it
# under the terms of the GNU Affero General Public License as published
# by the Free Software Foundation, either version 3 of the License, or
# (at your option) any later version.
#
# OpenQuake is distributed in the hope that it will be useful,
# but WITHOUT ANY WARRANTY; without even the implied warranty of
# MERCHANTABILITY or FITNESS FOR A PARTICULAR PURPOSE.  See the
# GNU Affero General Public License for more details.
#
# You should have received a copy of the GNU Affero General Public License
# along with OpenQuake. If not, see <http://www.gnu.org/licenses/>.

import time
import os.path
import logging
import operator
from functools import partial
import numpy
import pandas
from scipy import sparse

from openquake.baselib import (
    hdf5, performance, parallel, general, python3compat)
from openquake.hazardlib import stats, InvalidFile
from openquake.hazardlib.source.rupture import RuptureProxy
from openquake.commonlib.calc import starmap_from_gmfs, compactify3
from openquake.risklib.scientific import (
    total_losses, insurance_losses, MultiEventRNG, LOSSID)
from openquake.calculators import base, event_based
from openquake.calculators.post_risk import (
    PostRiskCalculator, post_aggregate, fix_dtypes)

U8 = numpy.uint8
U16 = numpy.uint16
U32 = numpy.uint32
U64 = numpy.uint64
F32 = numpy.float32
F64 = numpy.float64
TWO16 = 2 ** 16
TWO32 = U64(2 ** 32)
get_n_occ = operator.itemgetter(1)


def fast_agg(keys, values, correl, li, acc):
    """
    :param keys: an array of N uint64 numbers encoding (event_id, agg_id)
    :param values: an array of (N, D) floats
    :param correl: True if there is asset correlation
    :param li: loss type index
    :param acc: dictionary unique key -> array(L, D)
    """
    ukeys, avalues = general.fast_agg2(keys, values)
    if correl:  # restore the variances
        avalues[:, 0] = avalues[:, 0] ** 2
    for ukey, avalue in zip(ukeys, avalues):
        acc[ukey][li] += avalue


def average_losses(ln, alt, rlz_id, AR, collect_rlzs):
    """
    :returns: a sparse coo matrix with the losses per asset and realization
    """
    if collect_rlzs or len(numpy.unique(rlz_id)) == 1:
        ldf = pandas.DataFrame(
            dict(aid=alt.aid.to_numpy(), loss=alt.loss.to_numpy()))
        tot = ldf.groupby('aid').loss.sum()
        aids = tot.index.to_numpy()
        rlzs = numpy.zeros_like(tot)
        return sparse.coo_matrix((tot.to_numpy(), (aids, rlzs)), AR)
    else:
        ldf = pandas.DataFrame(
            dict(aid=alt.aid.to_numpy(), loss=alt.loss.to_numpy(),
                 rlz=rlz_id[U32(alt.eid)]))  # NB: without the U32 here
        # the SURA calculation would fail with alt.eid being F64 (?)
        tot = ldf.groupby(['aid', 'rlz']).loss.sum()
        aids, rlzs = zip(*tot.index)
        return sparse.coo_matrix((tot.to_numpy(), (aids, rlzs)), AR)


def debugprint(ln, asset_loss_table, adf):
    """
    Print risk_by_event in a reasonable format. To be used with --nd
    """
    if '+' in ln or ln == 'claim':
        df = asset_loss_table.set_index('aid').rename(columns={'loss': ln})
        df['asset_id'] = python3compat.decode(adf.id[df.index].to_numpy())
        del df['variance']
        print(df)


def aggreg(outputs, crmodel, ARK, aggids, rlz_id, ideduc, monitor):
    """
    :returns: (avg_losses, agg_loss_table)
    """
    mon_agg = monitor('aggregating losses', measuremem=False)
    mon_avg = monitor('averaging losses', measuremem=False)
    oq = crmodel.oqparam
    xtypes = oq.ext_loss_types
    if ideduc:
        xtypes.append('claim')
    loss_by_AR = {ln: [] for ln in xtypes}
    correl = int(oq.asset_correlation)
    (A, R, K), L = ARK, len(xtypes)
    acc = general.AccumDict(accum=numpy.zeros((L, 2)))  # u8idx->array
    value_cols = ['variance', 'loss']
    for out in outputs:
        for li, ln in enumerate(xtypes):
            if ln not in out or len(out[ln]) == 0:
                continue
            alt = out[ln]
            if oq.avg_losses:
                with mon_avg:
                    coo = average_losses(
                        ln, alt, rlz_id, (A, R), oq.collect_rlzs)
                    loss_by_AR[ln].append(coo)
            with mon_agg:
                if correl:  # use sigma^2 = (sum sigma_i)^2
                    alt['variance'] = numpy.sqrt(alt.variance)
                eids = alt.eid.to_numpy() * TWO32  # U64
                values = numpy.array([alt[col] for col in value_cols]).T
                # aggregate all assets
                fast_agg(eids + U64(K), values, correl, li, acc)
                if len(aggids):
                    # aggregate assets for each tag combination
                    aids = alt.aid.to_numpy()
                    for kids in aggids[:, aids]:
                        fast_agg(eids + U64(kids), values, correl, li, acc)
    lis = range(len(xtypes))
    with monitor('building event loss table', measuremem=True):
        dic = general.AccumDict(accum=[])
        for ukey, arr in acc.items():
            eid, kid = divmod(ukey, TWO32)
            for li in lis:
                if arr[li].any():
                    dic['event_id'].append(eid)
                    dic['agg_id'].append(kid)
                    dic['loss_id'].append(LOSSID[xtypes[li]])
                    for c, col in enumerate(['variance', 'loss']):
                        dic[col].append(arr[li, c])
        fix_dtypes(dic)
    return loss_by_AR, pandas.DataFrame(dic)


def ebr_from_gmfs(sbe, oqparam, dstore, monitor):
    """
    :param slice_by_event: composite array with fields 'start', 'stop'
    :param oqparam: OqParam instance
    :param dstore: DataStore instance from which to read the GMFs
    :param monitor: a Monitor instance
    :returns: a dictionary of arrays, the output of event_based_risk
    """
    if dstore.parent:
        dstore.parent.open('r')
    gmfcols = oqparam.gmf_data_dt().names
    with dstore:
        # this is fast compared to reading the GMFs
        risk_sids = monitor.read('sids')
        s0, s1 = sbe[0]['start'], sbe[-1]['stop']
        t0 = time.time()
        haz_sids = dstore['gmf_data/sid'][s0:s1]
    dt = time.time() - t0
    idx, = numpy.where(numpy.isin(haz_sids, risk_sids))
    if len(idx) == 0:
        return {}
    # print('waiting %.1f' % dt)
    time.sleep(dt)
    with dstore, monitor('reading GMFs', measuremem=True):
        start, stop = idx.min(), idx.max() + 1
        dic = {}
        for col in gmfcols:
            if col == 'sid':
                dic[col] = haz_sids[idx]
            else:
                data = dstore['gmf_data/' + col][s0+start:s0+stop]
                dic[col] = data[idx - start]
        df = pandas.DataFrame(dic)
    max_gmvs = oqparam.max_gmvs_per_task
    if len(df) <= max_gmvs:
        yield event_based_risk(df, oqparam, monitor)
    else:
        for s0, s1 in performance.split_slices(df.eid.to_numpy(), max_gmvs):
            yield event_based_risk, df[s0:s1], oqparam


def event_based_risk(df, oqparam, monitor):
    """
    :param df: a DataFrame of GMFs with fields sid, eid, gmv_X, ...
    :param oqparam: parameters coming from the job.ini
    :param monitor: a Monitor instance
    :returns: a dictionary of arrays
    """
    with monitor('reading crmodel', measuremem=True):
        ideduc = monitor.read('assets/ideductible')
        aggids = monitor.read('aggids')
        crmodel = monitor.read('crmodel')
        rlz_id = monitor.read('rlz_id')
        weights = [1] if oqparam.collect_rlzs else monitor.read('weights')

    ARK = (len(ideduc), len(weights), oqparam.K)
    if oqparam.ignore_master_seed or oqparam.ignore_covs:
        rng = None
    else:
        rng = MultiEventRNG(oqparam.master_seed, df.eid.unique(),
                            int(oqparam.asset_correlation))

    outs = gen_outputs(df, crmodel, rng, monitor)
    avg, alt = aggreg(outs, crmodel, ARK, aggids, rlz_id, ideduc.any(),
                      monitor)
    return dict(avg=avg, alt=alt)


def gen_outputs(df, crmodel, rng, monitor):
    """
    :param df: GMF dataframe (a slice of events)
    :param crmodel: CompositeRiskModel instance
    :param rng: random number generator
    :param monitor: Monitor instance
    """
    mon_risk = monitor('computing risk', measuremem=True)
    fil_mon = monitor('filtering GMFs', measuremem=False)
    ass_mon = monitor('reading assets', measuremem=True)
    slices = performance.split_slices(df.eid.to_numpy(), 250_000)
    for s0, s1 in monitor.read('start-stop'):
        with ass_mon:
            assets = monitor.read('assets', slice(s0, s1)).set_index('ordinal')
        taxos = numpy.sort(assets.taxonomy.unique())
        for taxo in taxos:
            adf = assets[assets.taxonomy == taxo]
            for start, stop in slices:
                gdf = df[start:stop]
                with fil_mon:
                    # *crucial* for the performance of the next step
                    gmf_df = gdf[numpy.isin(gdf.sid.to_numpy(),
                                            adf.site_id.to_numpy())]
                if len(gmf_df) == 0:  # common enough
                    continue
                with mon_risk:
                    out = crmodel.get_output(
                        adf, gmf_df, crmodel.oqparam._sec_losses, rng)
                yield out


def ebrisk(proxies, full_lt, oqparam, dstore, monitor):
    """
    :param proxies: list of RuptureProxies with the same trt_smr
    :param full_lt: a FullLogicTree instance
    :param oqparam: input parameters
    :param monitor: a Monitor instance
    :returns: a dictionary of arrays
    """
    oqparam.ground_motion_fields = True
    dic = event_based.event_based(proxies, full_lt, oqparam, dstore, monitor)
    if len(dic['gmfdata']) == 0:  # no GMFs
        return {}
    return event_based_risk(dic['gmfdata'], oqparam, monitor)


@base.calculators.add('ebrisk', 'scenario_risk', 'event_based_risk')
class EventBasedRiskCalculator(event_based.EventBasedCalculator):
    """
    Event based risk calculator generating event loss tables
    """
    core_task = ebrisk
    is_stochastic = True
    precalc = 'event_based'
    accept_precalc = ['scenario', 'event_based', 'event_based_risk', 'ebrisk']

    def save_tmp(self, monitor, srcfilter=None):
        """
        Save some useful data in the file calc_XXX_tmp.hdf5
        """
        oq = self.oqparam
        monitor.save('sids', self.sitecol.sids)
<<<<<<< HEAD
        df = self.assetcol.to_dframe()
        del df['id']
        monitor.save('assets', df)
=======
        adf = self.assetcol.to_dframe().sort_values('taxonomy')
        monitor.save('assets', adf)
        tss = performance.idx_start_stop(adf.taxonomy.to_numpy())
        # storing start-stop indices in a smart way, so that the assets are
        # read from the workers in chunks of at most 1 million elements
        monitor.save('start-stop', compactify3(tss))
>>>>>>> 257825ef
        monitor.save('srcfilter', srcfilter)
        monitor.save('crmodel', self.crmodel)
        monitor.save('rlz_id', self.rlzs)
        monitor.save('weights', self.datastore['weights'][:])
        if oq.K:
            aggids, _ = self.assetcol.build_aggids(
                oq.aggregate_by, oq.max_aggregations)
        else:
            aggids = ()
        monitor.save('aggids', aggids)

    def pre_execute(self):
        oq = self.oqparam
        if oq.calculation_mode == 'ebrisk':
            oq.ground_motion_fields = False
            logging.warning('You should be using the event_based_risk '
                            'calculator, not ebrisk!')
        parent = self.datastore.parent
        if parent:
            self.datastore['full_lt'] = parent['full_lt']
            self.parent_events = ne = len(parent['events'])
            logging.info('There are %d ruptures and %d events',
                         len(parent['ruptures']), ne)
        else:
            self.parent_events = None

        if oq.investigation_time and oq.return_periods != [0]:
            # setting return_periods = 0 disable loss curves
            eff_time = oq.investigation_time * oq.ses_per_logic_tree_path
            if eff_time < 2:
                logging.warning(
                    'eff_time=%s is too small to compute loss curves',
                    eff_time)
        super().pre_execute()
        parentdir = (os.path.dirname(self.datastore.ppath)
                     if self.datastore.ppath else None)
        oq.hdf5path = self.datastore.filename
        oq.parentdir = parentdir
        logging.info(
            'There are {:_d} ruptures and {:_d} events'.format(
                len(self.datastore['ruptures']),
                len(self.datastore['events'])))
        self.events_per_sid = numpy.zeros(self.N, U32)
        try:
            K = len(self.datastore['agg_keys'])
        except KeyError:
            K = 0
        self.datastore.swmr_on()
        sec_losses = []  # one insured loss for each loss type with a policy
        if hasattr(self, 'policy_df') and 'reinsurance' not in oq.inputs:
            sec_losses.append(
                partial(insurance_losses, policy_df=self.policy_df))
        ideduc = self.assetcol['ideductible'].any()
        if oq.total_losses:
            sec_losses.append(
                partial(total_losses, kind=oq.total_losses, ideduc=ideduc))
        elif ideduc:
            # subtract the insurance deductible for a single loss_type
            [lt] = oq.loss_types
            sec_losses.append(partial(total_losses, kind=lt, ideduc=ideduc))
            
        oq._sec_losses = sec_losses
        oq.M = len(oq.all_imts())
        oq.N = self.N
        oq.K = K
        ct = oq.concurrent_tasks or 1
        oq.maxweight = int(oq.ebrisk_maxsize / ct)
        self.A = A = len(self.assetcol)
        self.L = L = len(oq.loss_types)
        if (oq.calculation_mode == 'event_based_risk' and
                A * self.R > 1_000_000 and oq.avg_losses
                and not oq.collect_rlzs):
            raise ValueError('For large exposures you must set '
                             'collect_rlzs=true or avg_losses=false')
        if (oq.aggregate_by and self.E * A > oq.max_potential_gmfs and
                all(val == 0 for val in oq.minimum_asset_loss.values())):
            logging.warning('The calculation is really big; consider setting '
                            'minimum_asset_loss')
        base.create_risk_by_event(self)
        self.rlzs = self.datastore['events']['rlz_id']
        self.num_events = numpy.bincount(self.rlzs, minlength=self.R)
        self.xtypes = oq.ext_loss_types
        if self.assetcol['ideductible'].any():
            self.xtypes.append('claim')

        if oq.avg_losses:
            self.create_avg_losses()
        alt_nbytes = 4 * self.E * L
        if alt_nbytes / (oq.concurrent_tasks or 1) > TWO32:
            raise RuntimeError('The risk_by_event is too big to be transfer'
                               'ed with %d tasks' % oq.concurrent_tasks)

    def create_avg_losses(self):
        oq = self.oqparam
        ws = self.datastore['weights']
        R = 1 if oq.collect_rlzs else len(ws)
        if oq.collect_rlzs:
            if oq.investigation_time:  # event_based
                self.avg_ratio = numpy.array([oq.time_ratio / len(ws)])
            else:  # scenario
                self.avg_ratio = numpy.array([1. / self.num_events.sum()])
        else:
            if oq.investigation_time:  # event_based
                self.avg_ratio = numpy.array([oq.time_ratio] * len(ws))
            else:  # scenario
                self.avg_ratio = 1. / self.num_events
        self.avg_losses = {}
        for lt in self.xtypes:
            self.avg_losses[lt] = numpy.zeros((self.A, R), F32)
            self.datastore.create_dset(
                'avg_losses-rlzs/' + lt, F32, (self.A, R))
            self.datastore.set_shape_descr(
                'avg_losses-rlzs/' + lt, asset_id=self.assetcol['id'], rlz=R)

    def execute(self):
        """
        Compute risk from GMFs or ruptures depending on what is stored
        """
        oq = self.oqparam
        self.gmf_bytes = 0
        if 'gmf_data' not in self.datastore:  # start from ruptures
            if (oq.ground_motion_fields and
                    'gsim_logic_tree' not in oq.inputs and
                    oq.gsim == '[FromFile]'):
                raise InvalidFile('Missing gsim or gsim_logic_tree_file in %s'
                                  % oq.inputs['job_ini'])
            elif not hasattr(oq, 'maximum_distance'):
                raise InvalidFile('Missing maximum_distance in %s'
                                  % oq.inputs['job_ini'])
            srcfilter = self.src_filter()
            proxies = [RuptureProxy(rec)
                       for rec in self.datastore['ruptures'][:]]
            full_lt = self.datastore['full_lt']
            self.datastore.swmr_on()  # must come before the Starmap
            smap = parallel.Starmap.apply_split(
                ebrisk, (proxies, full_lt, oq, self.datastore),
                key=operator.itemgetter('trt_smr'),
                weight=operator.itemgetter('n_occ'),
                h5=self.datastore.hdf5,
                duration=oq.time_per_task,
                outs_per_task=5)
            self.save_tmp(smap.monitor, srcfilter)
            smap.reduce(self.agg_dicts)
            if self.gmf_bytes == 0:
                raise RuntimeError(
                    'No GMFs were generated, perhaps they were '
                    'all below the minimum_intensity threshold')
            logging.info(
                'Produced %s of GMFs', general.humansize(self.gmf_bytes))
        else:  # start from GMFs
            logging.info('Preparing tasks')
            smap = starmap_from_gmfs(ebr_from_gmfs, oq, self.datastore)
            self.save_tmp(smap.monitor)
            smap.reduce(self.agg_dicts)

        if self.parent_events:
            assert self.parent_events == len(self.datastore['events'])
        return 1

    def log_info(self, eids):
        """
        Printing some information about the risk calculation
        """
        logging.info('Processing {:_d} rows of gmf_data'.format(len(eids)))
        E = len(numpy.unique(eids))
        K = self.oqparam.K
        logging.info('Risk parameters (rel_E={:_d}, K={:_d}, L={})'.
                     format(E, K, self.L))

    def agg_dicts(self, dummy, dic):
        """
        :param dummy: unused parameter
        :param dic: dictionary with keys "avg", "alt"
        """
        if not dic:
            return
        self.gmf_bytes += dic['alt'].memory_usage().sum()
        self.oqparam.ground_motion_fields = False  # hack
        with self.monitor('saving risk_by_event'):
            alt = dic.pop('alt')
            if alt is not None:
                for name in alt.columns:
                    dset = self.datastore['risk_by_event/' + name]
                    hdf5.extend(dset, alt[name].to_numpy())
        with self.monitor('saving avg_losses'):
            for ln, ls in dic.pop('avg').items():
                for coo in ls:
                    self.avg_losses[ln][coo.row, coo.col] += coo.data

    def post_execute(self, dummy):
        """
        Compute and store average losses from the risk_by_event dataset,
        and then loss curves and maps.
        """
        oq = self.oqparam

        # sanity check on the risk_by_event
        alt = self.datastore.read_df('risk_by_event')
        K = self.datastore['risk_by_event'].attrs.get('K', 0)
        upper_limit = self.E * (K + 1) * len(self.xtypes)
        size = len(alt)
        assert size <= upper_limit, (size, upper_limit)
        # sanity check on uniqueness by (agg_id, loss_id, event_id)
        arr = alt[['agg_id', 'loss_id', 'event_id']].to_numpy()
        uni = numpy.unique(arr, axis=0)
        if len(uni) < len(arr):
            raise RuntimeError('risk_by_event contains %d duplicates!' %
                               (len(arr) - len(uni)))

        if oq.avg_losses:
            for lt in self.xtypes:
                al = self.avg_losses[lt]
                for r in range(self.R):
                    al[:, r] *= self.avg_ratio[r]
                name = 'avg_losses-rlzs/' + lt
                self.datastore[name][:] = al
                stats.set_rlzs_stats(self.datastore, name,
                                     asset_id=self.assetcol['id'])

        self.build_aggcurves()
        if oq.reaggregate_by:
            post_aggregate(self.datastore.calc_id,
                           ','.join(oq.reaggregate_by))

    def build_aggcurves(self):
        prc = PostRiskCalculator(self.oqparam, self.datastore.calc_id)
        prc.assetcol = self.assetcol
        if hasattr(self, 'exported'):
            prc.exported = self.exported
        prc.run(exports='')<|MERGE_RESOLUTION|>--- conflicted
+++ resolved
@@ -277,18 +277,13 @@
         """
         oq = self.oqparam
         monitor.save('sids', self.sitecol.sids)
-<<<<<<< HEAD
-        df = self.assetcol.to_dframe()
-        del df['id']
-        monitor.save('assets', df)
-=======
         adf = self.assetcol.to_dframe().sort_values('taxonomy')
+        del adf['id']
         monitor.save('assets', adf)
         tss = performance.idx_start_stop(adf.taxonomy.to_numpy())
         # storing start-stop indices in a smart way, so that the assets are
         # read from the workers in chunks of at most 1 million elements
         monitor.save('start-stop', compactify3(tss))
->>>>>>> 257825ef
         monitor.save('srcfilter', srcfilter)
         monitor.save('crmodel', self.crmodel)
         monitor.save('rlz_id', self.rlzs)
