# -*- coding: utf-8 -*-
# vim: tabstop=4 shiftwidth=4 softtabstop=4
#
# Copyright (C) 2014-2017 GEM Foundation
#
# OpenQuake is free software: you can redistribute it and/or modify it
# under the terms of the GNU Affero General Public License as published
# by the Free Software Foundation, either version 3 of the License, or
# (at your option) any later version.
#
# OpenQuake is distributed in the hope that it will be useful,
# but WITHOUT ANY WARRANTY; without even the implied warranty of
# MERCHANTABILITY or FITNESS FOR A PARTICULAR PURPOSE.  See the
# GNU Affero General Public License for more details.
#
# You should have received a copy of the GNU Affero General Public License
# along with OpenQuake. If not, see <http://www.gnu.org/licenses/>.

import logging

import numpy

from openquake.baselib.python3compat import zip
from openquake.baselib.general import AccumDict
from openquake.commonlib import calc
from openquake.risklib import scientific
from openquake.calculators import base


F32 = numpy.float32
F64 = numpy.float64  # higher precision to avoid task order dependency
stat_dt = numpy.dtype([('mean', F32), ('stddev', F32)])


def scenario_risk(riskinput, riskmodel, monitor):
    """
    Core function for a scenario computation.

    :param riskinput:
        a of :class:`openquake.risklib.riskinput.RiskInput` object
    :param riskmodel:
        a :class:`openquake.risklib.riskinput.CompositeRiskModel` instance
    :param monitor:
        :class:`openquake.baselib.performance.Monitor` instance
    :returns:
        a dictionary {
        'agg': array of shape (E, L, R, 2),
        'avg': list of tuples (lt_idx, rlz_idx, asset_idx, statistics)
        }
        where E is the number of simulated events, L the number of loss types,
        R the number of realizations  and statistics is an array of shape
        (n, R, 4), with n the number of assets in the current riskinput object
    """
    E = monitor.oqparam.number_of_ground_motion_fields
    L = len(riskmodel.loss_types)
    R = len(riskinput.rlzs)
    I = monitor.oqparam.insured_losses + 1
    all_losses = monitor.oqparam.all_losses
    result = dict(agg=numpy.zeros((E, R, L * I), F64), avg=[],
                  all_losses=AccumDict(accum={}))
    for outputs in riskmodel.gen_outputs(riskinput, monitor):
        r = outputs.r
        assets = outputs.assets
        for l, losses in enumerate(outputs):
            if losses is None:  # this may happen
                continue
            stats = numpy.zeros((len(assets), I), stat_dt)  # mean, stddev
            for a, asset in enumerate(assets):
                stats['mean'][a] = losses[a].mean()
                stats['stddev'][a] = losses[a].std(ddof=1)
                result['avg'].append((l, r, asset.ordinal, stats[a]))
            agglosses = losses.sum(axis=0)  # shape E, I
            for i in range(I):
                result['agg'][:, r, l + L * i] += agglosses[:, i]
            if all_losses:
                aids = [asset.ordinal for asset in outputs.assets]
                result['all_losses'][l, r] += AccumDict(zip(aids, losses))
    return result


@base.calculators.add('scenario_risk')
class ScenarioRiskCalculator(base.RiskCalculator):
    """
    Run a scenario risk calculation
    """
    core_task = scenario_risk
    pre_calculator = 'scenario'
    is_stochastic = True

    def pre_execute(self):
        """
        Compute the GMFs, build the epsilons, the riskinputs, and a dictionary
        with the unit of measure, used in the export phase.
        """
        if 'gmfs' in self.oqparam.inputs:
            self.pre_calculator = None
        base.RiskCalculator.pre_execute(self)

        logging.info('Building the epsilons')
        A = len(self.assetcol)
        E = self.oqparam.number_of_ground_motion_fields
        if self.oqparam.ignore_covs:
            eps = numpy.zeros((A, E), numpy.float32)
        else:
            eps = self.make_eps(E)
        self.datastore['etags'], gmfs = calc.get_gmfs(
            self.datastore, self.precalc)
        hazard_by_rlz = {rlz: gmfs[rlz.ordinal]
                         for rlz in self.rlzs_assoc.realizations}
        self.riskinputs = self.build_riskinputs(hazard_by_rlz, eps)

    def post_execute(self, result):
        """
        Compute stats for the aggregated distributions and save
        the results on the datastore.
        """
        loss_dt = self.oqparam.loss_dt()
        I = self.oqparam.insured_losses + 1
        with self.monitor('saving outputs', autoflush=True):
            A = len(self.assetcol)

            # agg losses
            res = result['agg']
<<<<<<< HEAD
            E, L, R, I = res.shape
            mean, std = scientific.mean_std(res)
            agglosses = numpy.zeros(R, multi_stat_dt)
            for l, lt in enumerate(ltypes):
                agglosses[lt]['mean'] = numpy.float32(mean[l])
                agglosses[lt]['stddev'] = numpy.float32(std[l])

            # average losses
            avglosses = numpy.zeros((A, R), multi_stat_dt)
=======
            E, R, LI = res.shape
            L = LI // I
            mean, std = scientific.mean_std(res)  # shape (R, LI)
            agglosses = numpy.zeros((R, L * I), stat_dt)
            agglosses['mean'] = F32(mean)
            agglosses['stddev'] = F32(std)

            # losses by asset
            losses_by_asset = numpy.zeros((A, R, L * I), stat_dt)
>>>>>>> 91255f5a
            for (l, r, aid, stat) in result['avg']:
                for i in range(I):
                    losses_by_asset[aid, r, l + L * i] = stat[i]
            self.datastore['losses_by_asset'] = losses_by_asset
            self.datastore['agglosses-rlzs'] = agglosses

            # losses by event
            dset = self.datastore.create_dset(
                'losses_by_event', F32, (E, R, L * I))
            for r in range(R):
                for l in range(L):
                    for i in range(I):
                        dset[:, r, l + L * i] = res[:, l, r, i]
            
            if self.oqparam.all_losses:
                array = numpy.zeros((A, E, R), loss_dt)
                for (l, r), losses_by_aid in result['all_losses'].items():
                    for aid in losses_by_aid:
                        lba = losses_by_aid[aid]  # (E, I)
                        for i in range(I):
                            lt = loss_dt.names[l + L * i]
                            array[lt][aid, :, r] = lba[:, i]
                self.datastore['all_losses-rlzs'] = array<|MERGE_RESOLUTION|>--- conflicted
+++ resolved
@@ -121,17 +121,6 @@
 
             # agg losses
             res = result['agg']
-<<<<<<< HEAD
-            E, L, R, I = res.shape
-            mean, std = scientific.mean_std(res)
-            agglosses = numpy.zeros(R, multi_stat_dt)
-            for l, lt in enumerate(ltypes):
-                agglosses[lt]['mean'] = numpy.float32(mean[l])
-                agglosses[lt]['stddev'] = numpy.float32(std[l])
-
-            # average losses
-            avglosses = numpy.zeros((A, R), multi_stat_dt)
-=======
             E, R, LI = res.shape
             L = LI // I
             mean, std = scientific.mean_std(res)  # shape (R, LI)
@@ -141,7 +130,6 @@
 
             # losses by asset
             losses_by_asset = numpy.zeros((A, R, L * I), stat_dt)
->>>>>>> 91255f5a
             for (l, r, aid, stat) in result['avg']:
                 for i in range(I):
                     losses_by_asset[aid, r, l + L * i] = stat[i]
@@ -149,13 +137,8 @@
             self.datastore['agglosses-rlzs'] = agglosses
 
             # losses by event
-            dset = self.datastore.create_dset(
-                'losses_by_event', F32, (E, R, L * I))
-            for r in range(R):
-                for l in range(L):
-                    for i in range(I):
-                        dset[:, r, l + L * i] = res[:, l, r, i]
-            
+            self.datastore['losses_by_event'] = res
+
             if self.oqparam.all_losses:
                 array = numpy.zeros((A, E, R), loss_dt)
                 for (l, r), losses_by_aid in result['all_losses'].items():
