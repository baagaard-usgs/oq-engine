--- conflicted
+++ resolved
@@ -41,11 +41,7 @@
     """
     Celery task for the event based risk calculator.
 
-<<<<<<< HEAD
-    :param job_id: the id of the current `:class:openquake.db.models.OqJob`
-=======
     :param job_id: the id of the current :class:`openquake.db.models.OqJob`
->>>>>>> 7e2e7bf5
     :param assets: the list of `:class:risklib.scientific.Asset`
     instances considered
     :param hazard_getter: the name of an hazard getter to be used
@@ -154,8 +150,8 @@
 
         if (self.rc.insured_losses and
             self.exposure_model.exposuredata_set.filter(
-                    (db.models.Q(deductible__isnull=True) |
-                     db.models.Q(ins_limit__isnull=True))).exists()):
+                (db.models.Q(deductible__isnull=True) |
+                 db.models.Q(ins_limit__isnull=True))).exists()):
             raise RuntimeError(
                 "Deductible or insured limit missing in exposure")
 
