--- conflicted
+++ resolved
@@ -50,11 +50,7 @@
     BROKER_PASSWORD = amqp.get("password")
     BROKER_VHOST = amqp.get("vhost")
 else:
-<<<<<<< HEAD
-    BROKER_URL = 'redis://%(host)s/0' % amqp
-=======
-    BROKER_URL = 'redis://localhost:6379/0'
->>>>>>> 8373f1f7
+    BROKER_URL = 'redis://%(host)s:6379/0' % amqp
 
 # BROKER_POOL_LIMIT enables a connections pool so Celery can reuse
 # a single connection to RabbitMQ. Value 10 is the default from
@@ -63,11 +59,7 @@
 # See https://bugs.launchpad.net/oq-engine/+bug/1250402
 BROKER_POOL_LIMIT = None
 
-<<<<<<< HEAD
-CELERY_RESULT_BACKEND = 'redis://%(host)s/0'
-=======
-CELERY_RESULT_BACKEND = 'redis://localhost:6379/0'
->>>>>>> 8373f1f7
+CELERY_RESULT_BACKEND = 'redis://%(host)s:6379/0'
 
 # CELERY_ACKS_LATE and CELERYD_PREFETCH_MULTIPLIER settings help evenly
 # distribute tasks across the cluster. This configuration is intended
