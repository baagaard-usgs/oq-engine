--- conflicted
+++ resolved
@@ -56,14 +56,7 @@
 
 GEM_MAXLOOP=20
 
-<<<<<<< HEAD
-GEM_NUMB_OF_WORKERS=1
-# By setting this variable to "true", the script will generate the
-# test fixture from scratch
-# GEM_GENERATE_FIXTURE=true
-=======
 GEM_ALWAYS_YES=false
->>>>>>> f38e2c4a
 
 if [ "$GEM_EPHEM_CMD" = "" ]; then
     GEM_EPHEM_CMD="lxc-start-ephemeral"
@@ -83,16 +76,6 @@
 sig_hand () {
     trap ERR
     echo "signal trapped"
-<<<<<<< HEAD
-
-    set +e
-    for lname in "$lxc_name" "$lxc_master_name" "${lxc_worker_name[@]}"; do
-        if [ "$lname" == "" ]; then
-            continue
-        fi
-        echo "Destroying [$lname] lxc"
-        upper="$(mount | grep "${lname}.*upperdir" | sed 's@.*upperdir=@@g;s@,.*@@g')"
-=======
     if [ "$lxc_name" != "" ]; then
         set +e
         scp "${lxc_ip}:/var/tmp/openquake-db-installation" openquake-db-installation
@@ -100,7 +83,6 @@
         scp "${lxc_ip}:ssh.log" ssh.history
         echo "Destroying [$lxc_name] lxc"
         upper="$(mount | grep "${lxc_name}.*upperdir" | sed 's@.*upperdir=@@g;s@,.*@@g')"
->>>>>>> f38e2c4a
         if [ -f "${upper}.dsk" ]; then
             loop_dev="$(sudo losetup -a | grep "(${upper}.dsk)$" | cut -d ':' -f1)"
         fi
@@ -423,13 +405,8 @@
     ssh $lxc_ip "sudo apt-get install -y python-software-properties"
 
     # create a remote "local repo" where place $GEM_DEB_PACKAGE package
-<<<<<<< HEAD
-    ssh $lxc_ip mkdir -p repo/${GEM_DEB_PACKAGE}
-    scp build-deb/${GEM_DEB_PACKAGE}-*_*.deb build-deb/${GEM_DEB_PACKAGE}_*.changes \
-=======
     ssh $lxc_ip mkdir -p "repo/${GEM_DEB_PACKAGE}"
     scp build-deb/${GEM_DEB_PACKAGE}_*.deb build-deb/${GEM_DEB_PACKAGE}_*.changes \
->>>>>>> f38e2c4a
         build-deb/${GEM_DEB_PACKAGE}_*.dsc build-deb/${GEM_DEB_PACKAGE}_*.tar.gz \
         build-deb/Packages* build-deb/Sources*  build-deb/Release* $lxc_ip:repo/${GEM_DEB_PACKAGE}
     ssh $lxc_ip "sudo apt-add-repository \"deb file:/home/ubuntu/repo/${GEM_DEB_PACKAGE} ./\""
@@ -476,23 +453,12 @@
     echo "PKGTEST: INSTALL standalone"
     ssh $lxc_ip "sudo apt-get install -y ${GEM_DEB_PACKAGE}-standalone"
 
-<<<<<<< HEAD
-    echo "PKGTEST: REMOVE standalone"
-    sleep 5
-    ssh $lxc_ip "sudo service celeryd stop"
-    sleep 5
-    ssh $lxc_ip "sudo apt-get remove -y ${GEM_DEB_PACKAGE}-standalone"
-
-    echo "PKGTEST: INSTALL AGAIN standalone"
-    ssh $lxc_ip "sudo apt-get install -y ${GEM_DEB_PACKAGE}-standalone"
-=======
     # configure the machine to run tests
     ssh $lxc_ip "sudo sed -i 's/#standard_conforming_strings = on/standard_conforming_strings = off/g' /etc/postgresql/9.1/main/postgresql.conf"
 
     ssh $lxc_ip "sudo service postgresql restart"
     # XXX: should the --upgrade-db command go in the postint script?
     ssh $lxc_ip "set -e; oq-engine --upgrade-db --yes"
->>>>>>> f38e2c4a
 
     echo "PKGTEST: REINSTALL standalone"
     sleep 5
@@ -513,14 +479,6 @@
 
     if [ -z "$GEM_PKGTEST_SKIP_DEMOS" ]; then
         # run all of the hazard and risk demos
-<<<<<<< HEAD
-        ssh $lxc_ip "set -e; export GEM_PKGTEST_ONE_DEMO=$GEM_PKGTEST_ONE_DEMO ; cd demos
-        for ini in \$(find ./hazard -name job.ini); do
-            echo \"Running demo \$ini\"
-            openquake --run-hazard  \$ini --exports xml
-            if [ -n \"$GEM_PKGTEST_ONE_DEMO\" ]; then
-                exit 0
-=======
         ssh $lxc_ip "set -e ; cd demos
         for ini in \$(find ./hazard -name job.ini | sort); do
             echo \"Running \$ini\"
@@ -538,7 +496,6 @@
             done
             if [ \$loop -eq $GEM_MAXLOOP ]; then
                 exit \$oq_ret
->>>>>>> f38e2c4a
             fi
         done
 
@@ -1015,9 +972,6 @@
         fi
         mkdir -p "${GEM_DEB_REPO}/${GEM_DEB_SERIE}"
         repo_tmpdir="$(mktemp -d "${GEM_DEB_REPO}/${GEM_DEB_SERIE}/${GEM_DEB_PACKAGE}.XXXXXX")"
-<<<<<<< HEAD
-        cp build-deb/${GEM_DEB_PACKAGE}-*_*.deb build-deb/${GEM_DEB_PACKAGE}_*.changes \
-=======
 
         # if the monotone directory exists and is the "gem" repo and is the "master" branch then ...
         if [ -d "${GEM_DEB_MONOTONE}/binary" ]; then
@@ -1033,7 +987,6 @@
         fi
 
         cp build-deb/${GEM_DEB_PACKAGE}_*.deb build-deb/${GEM_DEB_PACKAGE}_*.changes \
->>>>>>> f38e2c4a
             build-deb/${GEM_DEB_PACKAGE}_*.dsc build-deb/${GEM_DEB_PACKAGE}_*.tar.gz \
             build-deb/Packages* build-deb/Sources* build-deb/Release* "${repo_tmpdir}"
         if [ "${GEM_DEB_REPO}/${GEM_DEB_SERIE}/${GEM_DEB_PACKAGE}" ]; then
@@ -1049,13 +1002,7 @@
 #
 #  MAIN
 #
-<<<<<<< HEAD
-
-# echo "xx$(repo_id_get)yy"
-# exit 123
-=======
 BUILD_SOURCES_COPY=0
->>>>>>> f38e2c4a
 BUILD_BINARIES=0
 BUILD_REPOSITORY=0
 BUILD_DEVEL=0
