--- conflicted
+++ resolved
@@ -53,43 +53,11 @@
             investigation_time=50,
             ses_per_logic_tree_path=1)
         job.save()
-<<<<<<< HEAD
 
         gmf_coll = helpers.create_gmf_from_csv(
             job, os.path.join(os.path.dirname(__file__), 'gmf.csv'))
 
-        return gmf_coll.output.id
-=======
-        hc = job.hazard_calculation
-
-        gmf_set = models.GmfSet.objects.create(
-            gmf_collection=models.GmfCollection.objects.create(
-                output=models.Output.objects.create_output(
-                    job, "Test Hazard output", "gmf"),
-                lt_realization=models.LtRealization.objects.create(
-                    hazard_calculation=job.hazard_calculation,
-                    ordinal=1, seed=1, weight=None,
-                    sm_lt_path="test_sm", gsim_lt_path="test_gsim",
-                    is_complete=False, total_items=1, completed_items=1)),
-            investigation_time=hc.investigation_time,
-            ses_ordinal=1)
-
-        with open(os.path.join(
-                os.path.dirname(__file__), 'gmf.csv'), 'rb') as csvfile:
-            gmfreader = csv.reader(csvfile, delimiter=',')
-            locations = gmfreader.next()
-
-            for i, gmvs in enumerate(
-                    numpy.array([[float(x) * 10 for x in row]
-                                 for row in gmfreader]).transpose()):
-                models.Gmf.objects.create(
-                    gmf_set=gmf_set,
-                    imt="PGA", gmvs=gmvs,
-                    result_grp_ordinal=1,
-                    location="POINT(%s)" % locations[i])
-
         return job
->>>>>>> e9db7dbd
 
     def actual_data(self, job):
         data = [(result.average_annual_loss_original,
