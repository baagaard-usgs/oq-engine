--- conflicted
+++ resolved
@@ -204,16 +204,4 @@
         
         # No exposure at second site, so no loss results
         self.assertEqual(loss_results[second_gp], None)
-<<<<<<< HEAD
-        # self.assertNotEqual(loss_results[fourth_gp], None)
-=======
-        # self.assertNotEqual(loss_results[fourth_gp], None)
-
-
-class RiskOutputTestCase(unittest.TestCase):
-    """Confirm that XML output from risk engine is valid against schema,
-    as well as correct given the inputs."""
-    
-    def setUp(self):
-        pass
->>>>>>> 326e406e
+        # self.assertNotEqual(loss_results[fourth_gp], None)