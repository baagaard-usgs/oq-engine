# -*- coding: utf-8 -*-
# vim: tabstop=4 shiftwidth=4 softtabstop=4

# Copyright (c) 2010-2012, GEM Foundation.
#
# OpenQuake is free software: you can redistribute it and/or modify it
# under the terms of the GNU Affero General Public License as published
# by the Free Software Foundation, either version 3 of the License, or
# (at your option) any later version.
#
# OpenQuake is distributed in the hope that it will be useful,
# but WITHOUT ANY WARRANTY; without even the implied warranty of
# MERCHANTABILITY or FITNESS FOR A PARTICULAR PURPOSE.  See the
# GNU General Public License for more details.
#
# You should have received a copy of the GNU Affero General Public License
# along with OpenQuake.  If not, see <http://www.gnu.org/licenses/>.


import unittest

from django.db import transaction

from openquake.engine import writer

from openquake.engine.db.models import OqUser, GmfAgg
from openquake.engine.writer import BulkInserter, CacheInserter


def _map_values(fields, values):
    return sum(([item[key] for key in fields] for item in values), [])


class DummyConnection(object):
    @property
    def connection(self):
        return self

    def cursor(self):
        return self

    def execute(self, sql, values):
        self.sql = sql
        self.values = values

    def copy_from(self, stringio, table, columns):
        self.data = stringio.getvalue()
        self.table = table
        self.columns = columns


class BulkInserterTestCase(unittest.TestCase):
    """
    Unit tests for the BulkInserter class, which simplifies database
    bulk insert
    """

    def setUp(self):
        self.connections = writer.connections

        writer.connections = dict(
            admin=DummyConnection(), reslt_writer=DummyConnection())

    def tearDown(self):
        writer.connections = self.connections

    def test_add_entry(self):
        """Test multiple add entry calls"""
        inserter = BulkInserter(OqUser)

        inserter.add_entry(user_name='user1', full_name='An user')

        self.assertEquals(sorted(['user_name', 'full_name']),
                          sorted(inserter.fields))
        self.assertEquals(inserter.count, 1)
        self.assertEquals(_map_values(inserter.fields,
                                      [{'user_name': 'user1',
                                        'full_name': 'An user'}]),
                          inserter.values)

        inserter.add_entry(user_name='user2', full_name='Another user')
        inserter.add_entry(user_name='user3', full_name='A third user')

        self.assertEquals(sorted(['user_name', 'full_name']),
                          sorted(inserter.fields))
        self.assertEquals(inserter.count, 3)
        self.assertEquals(_map_values(inserter.fields,
                                      [{'user_name': 'user1',
                                        'full_name': 'An user'},
                                       {'user_name': 'user2',
                                        'full_name': 'Another user'},
                                       {'user_name': 'user3',
                                        'full_name': 'A third user'}]),
                          inserter.values)

    def test_add_entry_different_keys(self):
        inserter = BulkInserter(OqUser)

        inserter.add_entry(user_name='user1', full_name='An user')
        self.assertRaises(AssertionError, inserter.add_entry,
                          user_name='user1')
        self.assertRaises(AssertionError, inserter.add_entry,
                          user_name='user1',
                          full_name='An user',
                          data_is_open=False)

    @transaction.commit_on_success('admin')
    def test_flush(self):
        inserter = BulkInserter(OqUser)
        connection = writer.connections['admin']

        inserter.add_entry(user_name='user1', full_name='An user')
        fields = inserter.fields
        inserter.flush()

        self.assertEquals('INSERT INTO "admin"."oq_user" (%s) VALUES'
                          ' (%%s, %%s)' %
                          (", ".join(fields)), connection.sql)

        inserter.add_entry(user_name='user1', full_name='An user')
        inserter.add_entry(user_name='user2', full_name='Another user')
        fields = inserter.fields
        inserter.flush()

        self.assertEquals('INSERT INTO "admin"."oq_user" (%s) VALUES'
                          ' (%%s, %%s), (%%s, %%s)' %
                          (", ".join(fields)), connection.sql)


class CacheInserterTestCase(unittest.TestCase):
    """
    Unit tests for the CacheInserter class.
    """
    def setUp(self):
        self.connections = writer.connections
        writer.connections = dict(
            admin=DummyConnection(), reslt_writer=DummyConnection())

    def tearDown(self):
        writer.connections = self.connections

    # this test is probably too strict and testing implementation details
    def test_insert_gmf(self):
        cache = CacheInserter(GmfAgg, 10)
        gmf1 = GmfAgg(
            gmf_collection_id=1, imt='PGA', gmvs=[], rupture_ids=[],
            site_id=1)
        gmf2 = GmfAgg(
            gmf_collection_id=1, imt='PGA', gmvs=[], rupture_ids=[],
            site_id=2)
        cache.add(gmf1)
        cache.add(gmf2)
        cache.flush()
        connection = writer.connections['reslt_writer']
<<<<<<< HEAD
        self.assertEqual(
            connection.data,
            '1\tPGA\t\\N\t\\N\t{}\t{}\t1\n1\tPGA\t\\N\t\\N\t{}\t{}\t2')
=======
        self.assertEqual(connection.data, '1\tPGA\t\\N\t\\N\tSRID=4326;POINT (-122.5000000000000000 37.5000000000000000)\t{}\t{}\n1\tPGA\t\\N\t\\N\tSRID=4326;POINT (-121.5000000000000000 37.5000000000000000)\t{}\t{}\n')
>>>>>>> 9a164122
        self.assertEqual(connection.table, '"hzrdr"."gmf_agg"')
        self.assertEqual(
            connection.columns,
            ['gmf_collection_id', 'imt', 'sa_period', 'sa_damping',
             'gmvs', 'rupture_ids', 'site_id'])<|MERGE_RESOLUTION|>--- conflicted
+++ resolved
@@ -152,13 +152,9 @@
         cache.add(gmf2)
         cache.flush()
         connection = writer.connections['reslt_writer']
-<<<<<<< HEAD
         self.assertEqual(
             connection.data,
-            '1\tPGA\t\\N\t\\N\t{}\t{}\t1\n1\tPGA\t\\N\t\\N\t{}\t{}\t2')
-=======
-        self.assertEqual(connection.data, '1\tPGA\t\\N\t\\N\tSRID=4326;POINT (-122.5000000000000000 37.5000000000000000)\t{}\t{}\n1\tPGA\t\\N\t\\N\tSRID=4326;POINT (-121.5000000000000000 37.5000000000000000)\t{}\t{}\n')
->>>>>>> 9a164122
+            '1\tPGA\t\\N\t\\N\t{}\t{}\t1\n1\tPGA\t\\N\t\\N\t{}\t{}\t2\n')
         self.assertEqual(connection.table, '"hzrdr"."gmf_agg"')
         self.assertEqual(
             connection.columns,
