# Universal installation script

Since version 3.11 there is a universal installation script that works on any platform, provided you have Python 3.6, 3.7, or 3.8 installed. 

- **Note 1**: Python 3.9 and 3.10 are not yet supported.
<<<<<<< HEAD
- **Note 2**: This script will install the OpenQuake engine in its own virtual environment. Users who need to use any additional Python packages (eg. Jupyter, Spyder) along with the OpenQuake engine should install those packages within this virtual environment.
- **Note 3**: The virtual environment `openquake` and its corresponding folder will be created in the home directory. Make sure you have no folder called `openquake`in your home directory that can cause conflicts.
=======
- **Note 2**: This script will install the OpenQuake engine in its own virtual environment. Users who need to use any additional Python packages (eg. Jupyter, Spyder) along with the OpenQuake engine should install those packages within this virtual environment. Users with no knowledge of virtual environments are referred to this page of the Python tutorial:

￼https://docs.python.org/3/tutorial/venv.html
>>>>>>> 48f036d0

The script allows the user to select between three different kinds of installations:

1. `devel` installation (Windows, macOS, and Linux)
2. `user` installation (Windows, macOS, and Linux)
3. `server` installation (only available for Linux)

## `devel` installation

Users who intend to modify the engine codebase or add new features for the engine should use the `devel` installation:

on macOS and Linux:
```
$ git clone https://github.com/gem/oq-engine.git
$ cd oq-engine && /usr/bin/python3 install.py devel
```

on Windows:
```
C:\>git clone https://github.com/gem/oq-engine.git
C:\>cd oq-engine 
C:\>python install.py devel
```

This installation method will create a Python virtual environment in `$HOME/openquake` and will install the engine
in development mode in this environment. Then, after activating the virtual environment with

on macOS and Linux:
```
$ source $HOME/openquake/bin/activate
```

on Windows:
```
C:\>%USERPROFILE%\openquake\Scripts\activate.bat
```

It should now be possible to develop with the engine. Calculation data will be stored in `$HOME/oqdata`.

## `user` installation

If you do not need to modify the engine codebase or develop new features with the engine, but intend to use it as an application, you should install the `user` installation (on Windows / macOS) or the `server` installation (on Linux). The `user` installation is also the recommended option for Linux, in the case where you do not have root permissions on the machine. There is no need to clone the engine repository, you just need to download the installation script:

on macOS and Linux:
```
$ curl -O https://raw.githubusercontent.com/gem/oq-engine/master/install.py
$ /usr/bin/python3 install.py user
```

on Windows:
```
C:\>curl.exe -LO https://raw.githubusercontent.com/gem/oq-engine/master/install.py
C:\>python install.py user
```

This installation method will create a Python virtual environment in `$HOME/openquake` and will install the engine on it.
After that, you can activate the virtual environment with

on macOS and Linux:
```
$ source $HOME/openquake/bin/activate
```

on Windows:
```
C:\>%USERPROFILE%\openquake\Scripts\activate.bat
```

You can also invoke the `oq` command without activating the virtual environment by directly calling

on macOS and Linux:
```
$HOME/openquake/bin/oq
```

on Windows:
```
C:\>%USERPROFILE%\openquake\Scripts\oq
```

Calculation data will be stored in `$HOME/oqdata`.


## `server` installation

If you are on a Linux machine _and_ you have root permissions, the recommended installation method is `server`. In this case, the engine will work
with multiple users and two system V services will be automatically installed and started: `openquake-dbserver` and `openquake-webui`.

```
$ curl -O https://raw.githubusercontent.com/gem/oq-engine/master/install.py
$ sudo -H /usr/bin/python3 install.py server
```

The installation script will automatically create a user called `openquake` and will install the engine in the directory `/opt/openquake`.
Calculation data will be stored in `/var/lib/openquake/oqdata`.

## cluster installations

It is possible to install the engine on a Linux cluster, but it requires additional steps. You should see the page about [clusters](cluster.md).

## Cloud

A set of [Docker containers](docker.md) is available for installing the engine in the cloud.

## Downgrading an installation

By default, in `user` and `server` mode the script will install the latest stable release of the engine.
If for some reason you want to use an older version you can specify the version number with the ``--version`` option:
```
$ python3 install.py user --version=3.10
```

## Uninstalling the engine

To uninstall the engine, use the --remove flag:

on macOS and Linux:
```
$ python3 install.py devel --remove
$ python3 install.py user --remove
$ sudo -H /usr/bin/python3 install.py server --remove
```

on Windows:
```
C:\>cd %USERPROFILE%
C:\>python install.py devel --remove
C:\>python install.py user --remove
```

The calculation data (in `$HOME/oqdata` or `/var/lib/openquake/oqdata`) _WILL NOT_ be removed.
You will have to remove these two directories manually, if needed.

***

## Getting help
If you need help or have questions/comments/feedback for us, you can:
  * Subscribe to the OpenQuake users mailing list: https://groups.google.com/u/0/g/openquake-users
  * Contact us on IRC: irc.freenode.net, channel #openquake<|MERGE_RESOLUTION|>--- conflicted
+++ resolved
@@ -3,14 +3,9 @@
 Since version 3.11 there is a universal installation script that works on any platform, provided you have Python 3.6, 3.7, or 3.8 installed. 
 
 - **Note 1**: Python 3.9 and 3.10 are not yet supported.
-<<<<<<< HEAD
 - **Note 2**: This script will install the OpenQuake engine in its own virtual environment. Users who need to use any additional Python packages (eg. Jupyter, Spyder) along with the OpenQuake engine should install those packages within this virtual environment.
 - **Note 3**: The virtual environment `openquake` and its corresponding folder will be created in the home directory. Make sure you have no folder called `openquake`in your home directory that can cause conflicts.
-=======
-- **Note 2**: This script will install the OpenQuake engine in its own virtual environment. Users who need to use any additional Python packages (eg. Jupyter, Spyder) along with the OpenQuake engine should install those packages within this virtual environment. Users with no knowledge of virtual environments are referred to this page of the Python tutorial:
-
-￼https://docs.python.org/3/tutorial/venv.html
->>>>>>> 48f036d0
+- **Note 4**: Users with no knowledge of virtual environments are referred to this page of the Python tutorial:￼https://docs.python.org/3/tutorial/venv.html
 
 The script allows the user to select between three different kinds of installations:
 
