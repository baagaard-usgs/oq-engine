--- conflicted
+++ resolved
@@ -5,16 +5,14 @@
 import static org.junit.Assert.assertFalse;
 import static org.junit.Assert.assertTrue;
 
-<<<<<<< HEAD
+
 import java.io.IOException;
-=======
 import java.io.BufferedReader;
 import java.io.File;
 import java.io.FileNotFoundException;
 import java.io.FileReader;
 import java.io.IOException;
 import java.util.HashMap;
->>>>>>> e2840676
 import java.util.Map;
 import java.util.Properties;
 import java.util.StringTokenizer;
@@ -133,14 +131,8 @@
      * @throws IOException
      */
     private void testDoProbabilisticEventBasedCalc(CommandLineCalculator clc)
-<<<<<<< HEAD
             throws ConfigurationException, IOException {
         Map<Site, Double> result = clc.doCalculationProbabilisticEventBased();
-=======
-            throws ConfigurationException {
-        Map<Integer, Map<String, Map<EqkRupture, Map<Site, Double>>>> result =
-                clc.doCalculationProbabilisticEventBased();
->>>>>>> e2840676
         Object o = null;
         assertTrue(result != null);
         assertTrue(result instanceof Map);
