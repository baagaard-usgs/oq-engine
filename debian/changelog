--- conflicted
+++ resolved
@@ -1,12 +1,8 @@
   [Michele Simionato]
-<<<<<<< HEAD
   * Now the dbserver can be stopped correctly with CTRL-C
   * Parallelized the splitting of heavy sources
-=======
   * Changed the event loss table exporter: now a single file per realization
     is exported, containing all the loss types
-  * Parallelized the splitting of the heavy sources
->>>>>>> 0530cbe9
   * Removed the dependency from the Django ORM
   * Now the WebUI restarts the ProcessPoolExecutor at the end of each job,
     to conserve resources
