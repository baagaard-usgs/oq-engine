  [Michele Simionato]
<<<<<<< HEAD
  * Optimized PointSource.get_bounding_box
=======
  * Introduced a MultiPointSource class and multiPointSource tag
>>>>>>> 1b9efd11

  [Daniele Viganò]
  * Fixed an issue that was forcing users to install 'git' on macOS
    even for installations made from the standalone installer or pip

python-oq-hazardlib (0.24.0-0~precise01) precise; urgency=low

  [Michele Simionato]
  * Added a `ruptureCollection` parser able to instantiate `EBRuptures`
    suitable for event based calculations
  * Used rtree in `geo.utils.GeographicObjects` to get the closest point
  * Fixed a numeric issue in the square root of negative small numbers that
    actually should have been zero
  * Removed the `parallel.Computer` base class
  * Introduced a "grp_probability" attribute to SourceGroups, for use in
    the Japan mutex model
  * Added an utility method `ProbabilityMap.convert2` to convert a probability
    map into a two-dimensional array of curves

  [Abhineet Gupta, Anirudh Rao]
  * Implemented the Shahjouei & Pezeshk (2016) GMPE

  [Michele Simionato]
  * Merged the Hazard Modeller Toolkit inside oq-hazardlib
  * Experimental support for the Grid Engine
  * Fixed the serialization to HDF5 of nonparametric ruptures

  [Paolo Tormene]
  * Fixed clockwise order of vertices of surface boundaries, as needed for
    WKT MULTIPOLYGON strings while exporting ruptures

  [Michele Simionato]
  * Added input checks to the GmfComputer
  * Fixed bug when splitting area sources into point sources for
    YoungsCoppersmith1985MFD
  * Added a method `hdf5.File.save` to save node dictionaries in HDF5 format
  * Increased IMPERFECT_RECTANGLE_TOLERANCE to 0.002
  * Moved in hazardlib the tests for the sourcewriter (from the engine)
  * Enabled rtree filtering only if the site collection is at sea level
  * Added a `parallel.Computer` base class
  * Changed the default distance from filtering from Rjb to Rrup
  * Saved data transfer information automatically in `parallel.Starmap`

 -- Matteo Nastasi (GEM Foundation) <nastasi@openquake.org>  Tue, 23 May 2017 10:46:56 +0200

python-oq-hazardlib (0.23.0-0~precise01) precise; urgency=low

  [Graeme Weatherill]
  * Implemented modification of selected GMPEs for use in Armenia

  [Michele Simionato]
  * Monitored the calculation time for the PoEs for each GSIM
  * Introduced a magnitude-dependent integration distance

  [Robin Gee, Michele Simionato]
  * Implemented support for sites above the level of the sea

  [Michele Simionato]
  * Made the parallelization library more robust against unexpected exceptions
  * Used always the same algorithm for computing quantiles (before there
    was a special case in absence of weights)
  * Extended `calc_hazard_curves` to manage mutex sources and ruptures and
    removed `calc_hazard_curves_ext`

  [Graeme Weatherill]
  * Added new version of Pezeshk et al. (2011) GMPE adjusted for NEHRP BC Site
    condition

  [Michele Simionato]
  * Parallelized `calc_hazard_curves_ext` and added an example of use
    in the docstring of `openquake.hazardlib.calc.hazard_curves`
  * Added NRML support for GriddedSurface and GriddedRupture objects
  * Removed the warning about missing rtree

 -- Matteo Nastasi (GEM Foundation) <nastasi@openquake.org>  Thu, 23 Feb 2017 10:59:37 +0100

python-oq-hazardlib (0.22.0-0~precise01) precise; urgency=low

  [Marco Pagani, Meya Yanger Walling]
  * Implements the Megawati et al. (2003) GMPE for Singapore
  * Fixed the sourcewriter in the case of NRML 0.5 sources with weights

  [Michele Simionato]
  * Improved the error message for XML files which are not NRML
  * Added a test making sure that every GSIM is listed in the API documentation
  * Added a `logscale(x_min, x_max, n)` function in valid.py
  * Updated the documentation of the API
  * Moved the NRML-related functionality from the engine into hazardlib
    in order to have an engine-independent Hazard Modeler Toolkit

  [Daniele Viganò]
  * Add dependencies to setup.py
  * Update Copyright to 2017

  [Michele Simionato]
  * Moved node.py from the engine inside baselib; stored the surface nodes
    inside the Surface classes
  * Added more functions to compute mean and quantiles
  * Cached the correlation matrix for speed

  [Marco Pagani, Michele Simionato]
  * Extended the hazard curve calculator to manage mutually exclusive probabilities

  [Michele Simionato]
  * Made calc_hazard_curves parallelizable
  * Moved the parallelization library of the engine into baselib
  * Fixed a Python 3 issue in git_suffix
  * Added support for AccumDict of accumulators
  * Made the RtreeFilter pickleable
  * Made the FilteredSiteCollections serializable to HDF5

  [Daniele Viganò]
  * MANIFEST now includes all files, with any extension located in the
    tests folders. It is now possible to run tests from an installation
    made with packages

  [Ozkan Kale, Graeme Weatherill]
  * Implements the Kale et al. (2015) GMPE for Turkey and Iran

  [Michele Simionato]
  * Fixed a 32 bit issue when the FilteredSiteCollection

  [Marco Pagani]
  * Add the azimuth 'distance' parameter

  [Graeme Weatherill]
  * Modifies the Ry0 calculator for the planar rupture to avoid
    creating the Mesh

  [Michele Simionato]
  * Removed the rupture_site_filter from the calculators
  * Removed the speedups and optimized the distance calculations at the
    numpy level

 -- Matteo Nastasi (GEM Foundation) <nastasi@openquake.org>  Mon, 23 Jan 2017 11:27:14 +0100

python-oq-hazardlib (0.21.0-0~precise01) precise; urgency=low

  [Trevor Allen/Graeme Weatherill]
  * Adds Geological Survey of Canada magnitude scaling relations for offshore thrust earthquakes
  * Add site adjusted version of Zhao et al. (2006) for application in Cascadia

  [Jonathan Griffin/Graeme Weatherill]
  * Adds Leonard (2014) magnitude-area scaling relation
  * Cleanup of scaling relation test code, removes fragile tests of the get_available_scalerel function

  [Michele Simionato]
  * Extended the RtreeFilter to work on all sources; removed the Tile class
  * Introduced an optional RtreeFilter for fast filtering of the sites by
    point sources, based on the source bounding box

  [Graeme Weatherill]
  * Adds/Modifies Ry0 and Rx calculator for multi-surface typology using the Generalized Coordinate System (GC2)
  * Implements the European GMPE of Kotha et al. (2016), the SaRotD100 GMPE of Hong & Goda (2007) and the Arias Intensity GMPE of Trvasarou et al. (2003)

  [Michele Simionato]
  * The `SourceSitesFilter` is now used by default in `pmap_from_grp`
  * Added a simple argument parser in baselib
  * Replaced pydoc.locate with a call to importlib to work around a QGIS issue
  * Fixed the encode/decode functions in baselib.python3compat

  [Daniele Viganò]
  * Added Python 3 compatibility to speedups

  [Trevor Allen/Graeme Weatherill]
  * Adds Queen Charlotte strike slip magnitude scaling relation (WC1994_QCSS)

 -- Matteo Nastasi (GEM Foundation) <nastasi@openquake.org>  Fri, 14 Oct 2016 10:13:45 +0200

python-oq-hazardlib (0.20.0-0~precise01) precise; urgency=low

  [Yen-Shin Chen]
  * Fixed the rupture count in simple fault while multiple hypocenter locations or slip directions assigned.

  [Michele Simionato]
  * Fixed the serialization on HDF5 of dictionaries with keys containing slashes
  * Renamed Imtls -> DictArray
  * Removed the .id attribute from the Site class

  [Graeme Weatherill]
  * Updates coefficients to Montalva et al. GMPE and updates year to 2016

  [Michele Simionato]
  * Added a Tile class to filter efficiently point sources
  * Removed the function `hazard_curve.hazard_curves` that has been
    deprecated from November 2014
  * Fixed the string representation of GSIM instances: this solves a serious
    bug in the GMPETable
  * Removed the rupture_site_filter where it was not used

  [Daniele Viganò]
  * Added support for Ubuntu 16.04 (xenial) packages

  [Michele Simionato]
  * Major change to the GmfCalculator API

  [Matteo Nastasi]
  * Backport of libhdf5 and h5py for ubuntu 'precise' serie

  [Michele Simionato]
  * Added a PickleableSequence class to serialize Python objects on HDF5

  [Graeme Weatherill]
  * Fixes Z1.0 units bug in Abrahamson, Silva and Kamai (2014)
  * Added modifications to Zhao (2006) inslab GMPE and implements
    Atkinson (2008') - needed for 2014 US NSHMP

  [Michele Simionato]
  * Improved the validity check on the Intensity Measure Type
  * Showing the `calc_id` in Monitor instances string representation
  * Added a h5py.File subclass to manage the serialization of objects
    satisfying the HDF5 protocol used by the OpenQuake software
  * Added a LiteralAttrs class to serialize literal attributes on HDF5
  * Added to the Monitor the ability to send commands

 -- Matteo Nastasi (GEM Foundation) <nastasi@openquake.org>  Tue, 21 Jun 2016 13:10:35 +0200

python-oq-hazardlib (0.19.0-0~precise01) precise; urgency=low

  [Nick Ackerley]
  * Added Japan regionalization to GMPE of Atkinson & Boore (2003).

  [Michele Simionato]
  * Using 32 bit floats for the GMFs, instead of 64, to save memory

 -- Matteo Nastasi (GEM Foundation) <nastasi@openquake.org>  Wed, 02 Mar 2016 10:51:43 +0100

python-oq-hazardlib (0.18.0-0~precise01) precise; urgency=low

  [Yen-Shin Chen]
  * Fix a bug in ChiouYoungs2014NearFaultEffect

  [Daniele Viganò, Matteo Nastasi]
  * Updates Copyrights to 2016 and uniformize them

  [Michele Simionato]
  * SiteCollection instances are now serializable in HDF5 format

  [Graeme Weatherill]
  * Adds `arbitrary' magnitude frequency distribution
  * Adds version of NSHMP Western US (NGA West) GMPEs to calculated the
    weighted mean of the epistemic uncertainty adjustment factor

  [Nick Ackerley]
  * Added Japan regionalization to GMPE of Atkinson & Boore (2003).
  * Implemented GMPE of Kanno et al. (2006) for shallow and deep earthquakes.
  * Implemented GMPE of Raghukanth & Iyengar (2007) for stable continental
    regions of peninsular India.
  * Implemented GMPE of Nath (2012) for anomalous interface subduction in the
    intraplate margin of the Shillong plateau in India.
  * Implemented GMPE of Gupta (2010) for Indo-Burmese intraslab subduction.
  * Implemented GMPE of Sharma et al. (2009) for active shallow crust of
    Indian Himalayas.
  * Give more feedback in error messages on validation.

  [Michele Simionato]
  * Added a .weight property to sources, as well as a .num_ruptures attribute
  * The GMPETable now understands paths relative to a directory GMPE_DIR

  [Graeme Weatherill]
  * Implements Drouet (2015) GMPE for Brazil
  * Revises Montalva et al. (2015) GMPE (on author's advice)

  [Silvia Canessa]
  * Adds Dowrick and Rhoades 2005 GMPE

  [Michele Simionato]
  * Fixed the equality check for SiteCollections: now all of the parameters
    are compared, not only lons and lats.

  [Yen-Shin Chen]
  * Modified the hypocentre_patch_index method to obtain the best solution

 -- Matteo Nastasi (GEM Foundation) <nastasi@openquake.org>  Mon, 15 Feb 2016 11:27:19 +0100

python-oq-hazardlib (0.17.0-0~precise01) precise; urgency=low

  [Michele Simionato]
  * Avoided doing the rupture filtering twice
  * Optimized the case of multiple GSIMs by instantiating the
    ruptures/sites/distances contexts only once

 -- Matteo Nastasi (GEM Foundation) <nastasi@openquake.org>  Mon, 14 Dec 2015 09:46:06 +0100

python-oq-hazardlib (0.16.0-0~precise01) precise; urgency=low

  [Graeme Weatherill]
  * Adds methods for modifying the geometry configurations of the fault sources
  * Adds Allen, Wald and Worden (2012) Intensity Prediction Equation

  [Michele Simionato]
  * Refactored atkinson_boore_2003 classes to avoid unneeded instantiation

  [Matteo Nastasi]
  * Imposed version for python-h5py dependency, Ubuntu 12.04 will use
    backported version from GEM repository

  [Graeme Weatherill]
  * Adds Montalva et al. (2015) GMPE

  [Robin Gee]
  * Adds Tusa and Langer (2016) GMPE

 -- Matteo Nastasi (GEM Foundation) <nastasi@openquake.org>  Tue, 17 Nov 2015 10:31:52 +0100

python-oq-hazardlib (0.15.0-0~precise01) precise; urgency=low

  [Yen-Shin Chen]
  * Surface: fix bug for dipping fault in get_fault_patch_vertices method

  [Graeme Weatherill]
  * Adds support for GMPEs to be implemented in the form of HDF5 binary tables
  * Adds '__repr__' method to scalerel and MFD base classes

  [Michele Simionato]
  * Now hazardlib unofficially supports Python 3
  * Added support for python setup.py test

  [Graeme Weatherill]
  * Adds the 'upper' and 'lower' epistemic uncertainty corrections for the
    NGA West 2 GMPEs used in the 2014 US National Seismic Hazard Map
  
  [Michele Simionato]
  * Fixed the filtering of site IDs
  * hazardlib now requires h5py

  [Graeme Weatherill]
  * Adds Atkinson & Macias (2009) Subduction Interface GMPE

  [Yen-Shin Chen]
  * Rupture: fix bug in get_dppvalue

  [Graeme Weatherill]
  * Adds 'sample' method to PMF class

  [Matteo Nastasi]
  * Packaging system improvement

  [Yen-Shin Chen]
  * Rupture: adds 'rupture_slip_direction' slot
  * Simple fault: Adds 'hypo_list' and 'slip_list' slot
  * Adds 'rcdpp' slot to DistanceContext object
  * ParametricProbabilisticRupture: adds 'rupture_slip_direction' slot and get_dppvalue, get_cdppvalue method
  * Implements near fault effect- directivity adaptation of Chiou & Youngs 2014

 -- Matteo Nastasi (GEM Foundation) <nastasi@openquake.org>  Wed, 23 Sep 2015 14:28:50 +0200

python-oq-hazardlib (0.14.0-0~precise01) precise; urgency=low

  [Matteo Nastasi, Daniele Viganò]
  * Add binary package support for both Ubuntu 12.04 (Precise)
    and Ubuntu 14.04 (Trusty)

  [Michele Simionato]
  * Introduced a compact representation of the GMFs as a single array

  [Graeme Weatherill]
  * Implements Dost et al (2004) Induced Seismicity GMPE
  * Implements Atkinson (2015) Induced Seismicity GMPE
  * Adds new tectonic region type "Induced" to constants

  [Graeme Weatherill]
  * Adds 'hypo_loc' slot to RuptureContext object
  * Implements Abrahamson et al. (2015) BC Hydro GMPE
  * Adds backarc term to the Site and SiteCollection object

  [Marco Pagani]
  * Fixes a bug in the calculation of the hanging wall term of the Abrahamson
    et al. (2014)

  [Yen-Shin Chen]
  * Simple fault: added a method to finds the index of the fault patch including the hypocentre.
  * Base surface: fixes mesh input in get_hypo_location method
  * Near fault: implementing the Chiou & Spudich(2014) direcitivty model, the methods needed in the model.

  [Yen-Shin Chen]
  * Simple fault: added a method to retrieve the vertexes of a patch given its index
  * Base surface: added a method to get a set of point representing a resampled top edge

 -- Matteo Nastasi (GEM Foundation) <nastasi@openquake.org>  Thu, 07 May 2015 09:34:15 +0200

python-oq-hazardlib (0.13.1-0) precise; urgency=low

  [Graeme Weatherill]
  * Fixes area hypocentral depth bug

 -- Matteo Nastasi (GEM Foundation) <nastasi@openquake.org>  Mon, 02 Mar 2015 09:40:47 +0100

python-oq-hazardlib (0.13.0-0) precise; urgency=low

  [Marco Pagani]
  * Implements Ask2014 GMPE

  [Graeme Weatherill]
  * Implements Rietbrock et al (2013) GMPE

  [Yen-Shin Chen]
  * enable to change the hypocentre location.

  [Marco Pagani]
  * Gridsource added

  [Michele Simionato]
  * Added a test sensitive to the underlying distance libraries

  [Marco Pagani]
  * Ry0 support

  [Graeme Weatherill]
  * Implements Bindi et al (2014) GMPE

  [Laurentiu Danciu]
  * Implements Cf2008 for Swiss GMPE

  [Graeme Weatherill]
  * Implements Cauzzi et al (2014) GMPE
  * Implements PEER adaptation of Chiou & Youngs 2014

 -- Matteo Nastasi (GEM Foundation) <nastasi@openquake.org>  Wed, 25 Feb 2015 16:04:03 +0100

python-oq-hazardlib (0.12.1-0) precise; urgency=low

  * consistency in version management between debian/ubuntu package and
    library from git sources

 -- Matteo Nastasi (GEM Foundation) <nastasi@openquake.org>  Thu, 18 Dec 2014 15:02:40 +0100

python-oq-hazardlib (0.12.0-0) precise; urgency=low

  * Bugs fixed in 0.12.0 release: http://goo.gl/GjbF2r
  * Adds "set_mfd" function to modify Evenly Discretized MFD
  * Implements Campbell & Bozorgnia (2014) NGA-West 2 GMPE
  * Now ParametricProbabilisticRupture is unpickled correctly
  * Magnitude scaling for subduction, Strasser et al. (2010)
  * Added some utilities which are useful when implementing hazard
    calculators in commonlib
  * results in terms of g
  * Implements the Bindi et al. (2011) GMPE (Cleaned up implementation from
    Francesco Martinelli, INGV: https://github.com/gem/oq-hazardlib/pull/254)
  * Added to each source the optional attributes trt_model_id, weight, seed
  * Modify get_fault_vertices_3d in simple_fault.py and the test
  * Introduced the max_distance concept in the GeographicObjects class
  * Ef2013ch
  * This is making sure that the current CY2008 is not modified Small fixes to
    documentation Small fixes to documentation update utils_swiss_gmpe CY2008
    added a new class _swiss.py, pep8 pass ZH2006 - added a new
    class - zh2006_swiss CY2008Swiss - p8p fixes
    CY2008Swiss - adjusted single_sigma, upgrade of swiss_utils.py to cover
    these adjustments CY2008 adjusted, without test ZH2006Swiss - intendation
    error fixed ZH2006Swiss - minor fix -OQ ready ZH2006Swiss - minor fix -OQ
    ready ZH2006Swiss - single station sigma adjusted -OQ ready CY2008Swiss
    test and tables clean -up CY2008 extended and adjusted GMPE for use in the
    new Swiss Hazard Model [2014] ZH2006Swiss copyrights update ZH2006Swiss
    pep8 fixes ZH2006Swiss - embeded single-station logic-tree no pep8
    ZH2006Swiss - embeded single-station logic-tree no pep8
  * Cy2008ch
  * Zh2006ch
  * Implements Convertito et al. (2012) GMPE
  * Modifications of the Cauzzi and Faccioli (2008) for the Swiss Hazard model
  * Reverted the merge of the branch CF2008
  * Implements Boore, Stewart, Seyhan and Atkinson (2014) NGA-West 2 GMPE
  * Defines Swiss AB2010 to update std dev definiton
  * Cf2008
  * Changed the API of the GmfComputer
  * Fixed a link in a comment
  * add rst file for chiou_youngs_2014 GMPE
  * AkB2010 extended and adjusted for use in the new Swiss Hazard model [2014]
  * added Bradley 2013 GMPE
  * Make sure that context objects are not changed inside 'get_mean_and_stddevs'
  * Initial implementation of Chiou & Youngs (2014) GMPE
  * Initial implementation of Megawati & Pan (2010) GMPE
  * Adding get_fault_vertexes_3d in hazardlib/geo/surface/simple_fault.py
  * added NZ specific McVerry et al 2006 GMPE for Asc, SInter, SSlab and Volc
  * Implements Fukushima & Tanaka (1990) GMPE for PGA
  * Extend rup context
  * added validation mechanism to ComplexFaultSurface
  * Added a class to extract the closest object
  * added class method to construct planar surfaces from corner points
  * Support for nonparametric sources and a bit of cleanup
  * Add tox.ini config for easy test running
  * Implement corrections for Si & Midorikawa 1999 GMPE
  * imt.from_string now returns a ValueError and can be used as a validator
  * Rx investigation
  * Made the GmfComputer more debuggable
  * Provide a meaningful error message when a correlation model is provided
    together with a GMPE without inter/intra stddevs
  * extend SiteContext to accept also sites coordinates (lons and lats)
  * Add "contributors" file
  * Add test run instructions to README
  * Separates correlation model from distance calculation
  * Add a debug flag to enable set -x in packager.sh
  * Changed the GmfComputer to work with several GSIMs at the time
  * Solved a long standing bug with inconsistent unpickling of the IMTs
  * Introduce a GmfComputer class calling gsim.make_context only once
  * Cleanup of the filtering and removed unused code
  * replaced repi with rjb in Boore et al. 1993 GMPE
  * fixed bug in as1997 and re-arranged data to let the bug showing up
  * fixed sadigh 1997 GMPE when mag > 8.5
  * Abrahamson and Silva 1997 GMPE
  * Garcia et al. 2005 GMPE
  * Fixes the Lin 2009
  * Campbell and Bozorgnia 2003 GMPE
  * Climent94
  * Implements comprehensive Akkar et al. (2014) GMPE set
  * Added a SiteCollection.indices property
  * Deprecation mechanism for GSIM classes
  * Fix branch var to be compliant within the new CI git plugin
  * Light weight site collection
  * Updates Copyright to 2014
  * Fixed sphinx build
  * Magnitude conversion equation in Atkinson & Boore 1995 GMPE
  * Replaced the method mfd.get_min_mag with a method mfd.get_min_max_mag
  * fix-frankel
  * Optimize disagg
  * Expand the result of calc.gmf.ground_motion_fields only if a nontrivial
    filtering function is passed
  * Ceus gmpes
  * Implements the Douglas et al. (2013) GMPE (Stochastic)
  * fixed doc
  * Add the Tavakoli and Pezeshk (2005) GMPE
  * Youngs et al. 1997 for NSHMP 2008 US model
  * Added a dictionary pmf_map
  * Zhao et al. 2006 for NSHMP 2008 US model
  * Atkinson and Boore 2003 GMPEs
  * geomatrix 1993 GMPE for subduction intraslab
  * somerville et al. 2001 GMPE
  * Implement Silva et al. 2002 GMPE
  * Implement Atkinson and Boore 2006 GMPE for 2008 US model
  * Frankel et al. 1996 GMPE
  * Toro et. al. 1997 GMPE as needed for the 2008 NSHMP-US model
  * Campbell 2003 GMPE for 2008 US hazard model
  * Add to the SiteCollection an array of site ids
  * Simplified SiteCollection.expand
  * We must not lose the traceback of exceptions
  * Added the method get_surface_vertexes
  * Remove 'time span' from stochastic event set and disaggregation calculators
  * Fixed a few links for Sphinx
  * Implement Non Parametric source and generalized hazard curve calculator
  * fixed bug with rupture and distance parameters definition
  * Added a __repr__ to source objects
  * Implemented count_ruptures method
  * Boore Atkinson 2011
  * Atkinson and Boore 1995 GMPE for Canada Model
  * Modifications to Youngs et al. 1997 GMPE for 2010 Western Canada Model
  * Berge-Thierry et al. 2003 GMPE
  * Implement Boore, Joyner and Fumal 1993 GMPE for 2010 Western Canada Model
  * Make Rx Distance calculation working properly with complex geometries
  * Atkinson and Boore 1995 GMPE
  * Implements the Boore, Joyner & Fumal (1997) GMPE
  * Moved the tests inside the package
  * IMT objects are now pickleable
  * Fixes header in Lin (2009) doc
  * Added the RotD50 horizontal component
  * Implements Lin (2009) GMPE for Active Shallow Faults in Taiwan
  * Fix rupture-sites distance filtering for point and area sources
  * Fix rupture distance filtering in Point and Area Source
  * better documentation for Akkar Bommer 2010 GMPE
  * Undo a false optimization in the SiteCollection.
  * Magniture-Area scaling relationship to mimic point ruptures
  * Implements GMPE of Pezeshk et al (2011) for Eastern North America
  * Create abstract classes to represent scaling relationships with
    uncertainties
  * Implements Campbell & Bozorgnia (2008) GMPE
  * Somerville et al. 2009 GMPE for Australia Hazard Model
  * Allen 2012 GMPE for Australia Hazard Model
  * Compute ground motion fields given the epsilons in input
  * Add __version__ to package init [r=matley] [f=*trivial]
  * CEUS 2011 magnitude scaling relationship [r=larsbutler]
  * Simple fault surface: better error messages for checking mesh dimensions
  * Pickeable sources

 -- Matteo Nastasi (GEM Foundation) <nastasi@openquake.org>  Wed, 10 Dec 2014 11:17:03 +0100

python-oq-hazardlib (0.11.0-0) precise; urgency=low

  * refactor algorithm for calculating planar surface coordinates (LP: #1190569)
  * Akkar et al2013
  * Add an .id attribute to Site objects (LP: #1184603)
  * Utils to get available Area/Magnitude Scaling relationships (LP: #1180421)
  * Added source and ruptures filtering to stochastic_event_set_poissonian
    (LP: #1178571)
  * Calculators report source_id on failure (LP: #1174207)
  * fixed bug in creation of complex fault surface crossing IDL (LP: #1176066)
  * fixed bug in get_orthographic_projection (LP: #1175545)
  * removed unneeded loop over sources in disaggregation calculator
    (LP: #1174692)
  * included amplification factor in Si&Midorikawa 1999 GMPE
  * Si and Midorikawa 1999
  * Add 'type' attr to MFD and source classes (LP: #1045711)
  * Restrict ComplexFaultSourceSurface to not pathological cases (LP: #1154024)
  * Rename CharacteristicSource to CharacteristicFaultSource
  * Characteristic source
  * Multi Surface
  * Fix for an obscure 'cascading union' use case in RectangularMesh
    (LP: #1133447)
  * Rect mesh enclosing poly bug
  * fixed unstable behaviour of method geodetic.intervals_between
  * Correction to the disaggregation equation (LP: #1116262)
  * fixed bug in calculation of faulting style correction term

 -- Matteo Nastasi (GEM Foundation) <nastasi@openquake.org>  Mon, 24 Jun 2013 16:01:28 +0200

python-oq-hazardlib (0.10.0-0) precise; urgency=low

  * Rename of the package and namespace refactoring

 -- Matteo Nastasi (GEM Foundation) <nastasi@openquake.org>  Sat, 09 Feb 2013 08:44:20 +0100

python-oq-hazardlib (0.9.1-1) precise; urgency=low

  * Upstream release

 -- Muharem Hrnjadovic <mh@foldr3.com>  Fri, 19 Oct 2012 09:13:25 +0200

python-oq-hazardlib (0.9-3) precise; urgency=low

  * Make sure the check_gsim.py module is included in the package

 -- Muharem Hrnjadovic <mh@foldr3.com>  Thu, 13 Sep 2012 09:25:39 +0200

python-oq-hazardlib (0.9-2) precise; urgency=low

  * switch architecture to "any" (due to C extension modules)

 -- Muharem Hrnjadovic <mh@foldr3.com>  Tue, 11 Sep 2012 12:12:34 +0200

python-oq-hazardlib (0.9-1) precise; urgency=low

  * Upstream release (LP: #1045213)

 -- Muharem Hrnjadovic <mh@foldr3.com>  Tue, 11 Sep 2012 08:26:10 +0200

python-oq-hazardlib (0.8-1) precise; urgency=low

  * Upstream release

 -- Muharem Hrnjadovic <mh@foldr3.com>  Thu, 19 Jul 2012 16:27:39 +0200<|MERGE_RESOLUTION|>--- conflicted
+++ resolved
@@ -1,9 +1,6 @@
   [Michele Simionato]
-<<<<<<< HEAD
   * Optimized PointSource.get_bounding_box
-=======
   * Introduced a MultiPointSource class and multiPointSource tag
->>>>>>> 1b9efd11
 
   [Daniele Viganò]
   * Fixed an issue that was forcing users to install 'git' on macOS
