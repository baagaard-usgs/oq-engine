  [Michele Simionato]
<<<<<<< HEAD
  * Extended the zmq distribution logic to celery, by setting the parameter
    host_cores in openquake.cfg
  * Implemented a memory-saving logic in the classical calculator based on
    the memory.limit parameter in openquake.cfg
=======
  * Raised an early error for zero probabilities in the hypocenter distribution
    or the nodal plane distribution
  * Extended the autostart zmq distribution logic to celery and dask
  * Stored the _poes during the classical phase and not after, to save time
  * Implemented a memory-saving logic in the classical calculator based on
    the `memory.limit` parameter in openquake.cfg;
>>>>>>> 5d6c1ca8

  [Richard Styron]
  * Added TaperedGRMFD to hazardlib

  [Michele Simionato]
  * Fixed a wrong check failing in the case of multi-exposures with multiple
    cost types
  * Removed a check causing a false error "Missing vulnerability function
    for taxonomy"
  * Consequence functions associated to a taxonomy missing in the exposure
    are now simply discarded, instead of raising an error
  * Added a warning when there are zero losses for nonzero GMFs
  * Added a command `oq plot avg_gmf?imt=IMT`
  * Internal: stored `avg_gmf` as a DataFrame
  * Honored the `individual_curves` parameter in avg_losses, agg_losses and
    and agg_curves (i.e. by default only expose the statistical results)
  * Refactored the `oq commands` and removed the redundant `oq help` since
    there is `oq --help` instead
  * Support for input URLs associated to an input archive
  * Introduced `deformation_component` parameter in the secondary perils
  * Optimized the storage of the risk model with a speedup of 60x
    for a calculation with ~50,000 fragility functions (2 minutes->2seconds)
    and a 3x reduction on disk space
  * Accepted aggregate_by=id in scenario/event based calculations
  * Accepted aggregate_by=site_id in scenario/event based calculations
  * Removed the generation of asset loss maps from event_based_risk
  * Made the "Aggregate Losses" output in scenario_risk consistent with
    event_based_risk and scenario_risk and supported `aggregate_by`
  * Perform the disaggregation checks before starting the classical part
  * Changed the "Aggregate Loss Curves" CSV exporter to generate a file for
    each realization, for consistency with the other exporters
  * The ebrisk outputs "Total Losses" and "Total Loss Curves" are now included
    in the outputs "Aggregate Losses" and "Aggregate Curves"
  * Introduced an `agg_loss_table` dataset and optimized the generation of
    aggregate loss curves (up to 100x speedup)
  * Removed misleading zero losses in agg_losses.csv
  * Fixed `oq recompute_losses` and renamed it to `oq reaggregate`
  * Added a limit of 65,536 to the maximum number of aggregation tags
  * Bug fix: ignore_covs=true now sets the coefficient of variations to zero

  [Anirudh Rao]
  * Improved error handling of bad or zero coefficients of variation
    for the Beta distribution for vulnerability

  [Michele Simionato]
  * Fixed 32 bit rounding issues in scenario_risk: now the total losses and
    and the sum of the average losses are much closer
  * Internal: made the loss type `occupants` a bit less special
  * Documented `oq to_nrml`

  [Claudia Mascandola]
  * Added the Lanzano et al. (2019) GMPE

  [Michele Simionato]
  * Honored `minimum_asset_loss` also in the fully aggregated loss table,
    not only in the partially aggregated loss tables and average losses
  * Bug fixed: the log was disappearing in presence of an unrecognized
    variable in the job.ini
  * Implemented `minimum_asset_loss` in scenario_risk for consistency
    with the `ebrisk` calculator
  * Added a command `oq plot gridded_sources?`
  * Fixed `oq recompute_losses` to expose the outputs to the database
  * Fixed `oq engine --run --params` that was not working for
    the `pointsource_distance`
  * Changed the meaning of the `pointsource_distance` approximation

  [Marco Pagani, Michele Simionato, Thomas Chartier]
  * Added experimental version of KiteSource and KiteSurface

  [Michele Simionato]
  * Changed the serialization of ruptures to support MultiSurfaces
  * Fixed a small bug of logic in the WebUI: if the authentication is
    turned off, everyone must be able to see all calculations
  * Fixed a bug in the calculation of averages losses in scenario_risk
    calculations in presence of sites with zero hazard
  * Optimized the prefiltering by using a KDTree
  * Experimental: implemented gridding of point sources
  * Reduced slow tasks due to big complex fault sources
  * Moved the parameter `num_cores` into openquake.cfg
  * Internal: introduced the environment variable OQ_REDUCE
  * Using pandas to export the GMF in CSV format
  * Internal: required h5py == 2.10.0
  * Internal: made the classical ruptures pandas-friendly
  * Internal: made the damage distributions pandas-friendly

  [Marco Pagani]
  * Added a new type of undertainty for the seismic source characterisation
    logic tree called `TruncatedGRFromSlipAbsolute`
  * Added a get_fault_surface_area method to sources

  [Michele Simionato]
  * Changed the source seed algorithm in event based calculations
  * Added an estimate of the portfolio damage error due to the seed dependency
  * Stored the damage distributions in a pandas-friendly way and extended
    `DataStore.read_df` to accept multi-indices

 [Viktor Polak]
  * Added the Phung et al. (2020) GMPE

  [Michele Simionato]
  * Implemented `truncGutenbergRichterMFD` from slip rate and rigidity
  * Fixed bug when computing the damage distributions per asset and event
  * Simplified/optimized the UCERF filtering

  [Viktor Polak]
  * Added the Chao et al. (2020) GMPE

  [Michele Simionato]
  * Introduced an early memory check in classical calculations
  * Reduced the memory occupation in classical calculations
  * Implemented AvgPoeGMPE
  * Forbidded the usage of `aggregate_by` except in ebrisk calculations
  * Added a check on valid branch ID names: only letters, digits and
    the characters "#:-_." are accepted
  * Huge performance improvement for very complex logic trees
  * Shortened the logic tree paths when exporting the realizations

  [Graeme Weatherill]
  * Refactor of the Kotha et al. (2020) GMM and its adjustments for ESHM20

  [Michele Simionato]
  * Huge speedup in models with src_multiplicity > 1
  * Fixed bug in source model logic tree sampling with more than 2 branchsets
  * Fixed hazard maps all zeros for individual_curves=true and more than 1 site
  * Fixed a bug in `oq prepare_site_model` when sites.csv is
    the same as the vs30.csv file and there is a grid spacing
  * Speeding up the preclassical calculator
  * Added an entry point /extract/eids_by_gsim for the QGIS plugin
  * Internal: automatically convert the source IDs into unique IDs
  * Changed scenario calculations to depend on the `ses_seed`, not the
    `random_seed`
  * Added check on the versions of numpy, scipy and pandas between master and
    workers
  * Added a check for large seed dependency in the GMFs and an estimate of the
    portfolio error due to the seed dependency

  [Viktor Polak]
  * Added fpeak site parameter
  * Added the Hassani and Atkinson (2020) GMPE

  [Marco Pagani]
  * Added a check on DEFINED_FOR_REFERENCE_VELOCITY when using amplification
  * Added a method to create a TruncatedGRMFD from a value of scalar seismic
    moment
  * Added a method to the modifiable GMPE to add (or subtract) a delta std
  * Added a method to the modifiable GMPE to set the total std as the sum of
	tau plus a delta

python3-oq-engine (3.10.1-1~xenial01) xenial; urgency=low

  [Matteo Nastasi]
  * Add info to doc about OpenQuake manual path for linux and mac installers

  [Laurentiu Danciu and Athanasios Papadopoulos]
  * Implemented intensity prediction equations for use in the Swiss Risk Model.
    The new IPEs refer to models obtained from the ECOS (2009), Faccioli and
    Cauzzi (2006), Bindi et al. (2011), and Baumont et al. (2018) studies.
  * Added new float site parameter 'amplfactor'
  * Extended the ModifiableGMPE class to allow amplification of the
    intensity of the parent IPE based on the ‘amplfactor’ site parameter

  [Michele Simionato]
  * Avoided warnings in classical_damage due to PoE == 1
  * Changed the sourcewriter to not save the `area_source_discretization`
  * Restored reading from the workers in classical_risk and classical_damage
  * Implemented `sensitivity_analysis`
  * Fixed an npz saving error in /extract/assets affecting the QGIS plugin
  * Improved submitting calculations to the WebAPI: now they can be run on a zmq
    cluster, serialize_jobs is honored and the log level is configurable

  [Graeme Weatherill]
  * Adds new methods to the modifiable GMPE to apply linear scaling factors
    to the median and standard deviation (IMT-dependent and IMT-independent)

  [Michele Simionato]
  * Made it possible to control the log level of jobs spawned by the WebAPI
  * Reduced memory occupation in post_ebrisk
  * Optimized loss aggregation in ebrisk calculations
  * Extended `oq engine --reuse-input` to the exposure
  * Parallelized by `number_of_ground_motion_fields` in scenario calculations
    with many sites
  * Refactored ebrisk (with a 10x speedup in "aggregate risk" in at least one
    calculation for Canada) and reduced data transfer in event based

  [Viktor Polak]
  * Added the Parker et al. (2020) GMPE

  [Marco Pagani]
  * Added 'closest_point' metric

  [Michele Simionato]
  * Changed event based full enumeration to be consistent with sampling
  * Changed the GMF storage to be more pandas-friendly

 -- Matteo Nastasi (GEM Foundation) <nastasi@openquake.org>  Sun, 18 Oct 2020 19:55:40 +0000

python3-oq-engine (3.10.0-1~xenial01) xenial; urgency=low

  [Richard Styron]
  * Added secondary perils ZhuLiquefactionGeneral and HazusLateralSpreading,
    supplementing HazusLiquefaction and NewmarkDisplacement

  [Michele Simionato]
  * Fixed a bug with site models containing non-float parameters
  * Raised the limit on the asset ID from 20 to 50 characters
  * Changed the /extract/events API to extract only the relevant events
  * Removed the GMF npz exporter
  * Speed-up risk saving in scenario_risk and scenario_damage

  [Antonio Ettorre]
  * Bumped GDAL to version 3.1.2

  [Michele Simionato]
  * Optimized scenario_damage for the case of many sites
  * Implemented secondary perils
  * Fixed a 32 bit/64 bit bug in `oq prepare_site_model` when sites.csv is
    the same as the vs30.csv file
  * Parallelized by GSIM when there is a single rupture

  [Francis Bernales]
  * Added the Stewart et al. (2016) GMPE
  * Added the Bozorgnia & Campbell (2016) GMPE
  * Added the Gulerce et al. (2017) GMPE

  [Michele Simionato]
  * Unified source model logic tree sampling with gsim logic tree sampling
  * Added `early_latin` and `late_latin` sampling algorithms
  * Changed the logic tree sampling algorithm and made it possible to use
    both `early_weights` and `late_weights`
  * Restored magnitude-dependent maximum distance
  * Displaying the hazard maps in the WebUI for debugging purposes
  * Used the hazard map to get the disaggregation IML from the disaggregation
    PoE and added a warning for zero hazard
  * Internal: implemented multi-run functionality (``oq engine --multi --run``)
  * Reduced tremendously the data transfer in disaggregation calculations
  * Internal: introduced compress/decompress utilities
  * Reduced the memory and disk space occupation in classical calculations with
    few sites; also changed slightly the rupture collapsing mechanism
  * In disaggregation, force poes_disagg == poes
  * Fixed multi-site disaggregation: ruptures far away were not discarded,
    just considered distant 9999 km

  [Marco Pagani]
  * Added a prototype implementation of the kernel method

  [Michele Simionato]
  * Added zipcode site parameter
  * Added command `oq renumber_sm ssmLT.xml`

  [Robin Gee]
  * Set DEFINED_FOR_REFERENCE_VELOCITY for GMPEs modified for Switzerland

  [Michele Simionato]
  * Added parameter `max_num_loss_curves` to the job.ini file
  * Changed `oq engine --reuse-hazard` to just reuse the source model, if
    possible
  * Added command `oq recompute_losses <calc_id> <aggregate_by>`
  * Fixed `noDamageLimit`, `minIML`, `maxIML` not being honored in continuous
    fragility functions
  * Unified the scenario calculator with the event based one, with
    minor differences in the numbers akin to a change of seed
  * Fixed a bug in event based when a rupture occurs more than 65535 times
  * Added a demo EventBasedDamage
  * Fixed bug in event_based_damage: the number of buildings in no damage
    state was incorrect
  * Added commands `oq nrml_to csv` and  `oq nrml_to gpkg`
  * Supported year and ses_id >= 65536 in event based

  [Graeme Weatherill]
  * Implements a heteroskedastic standard deviation model for the Kotha et al.
    (2020) GMPE

  [Michele Simionato]
  * Called `check_complex_fault` when serializing the source in XML
  * Restored scenario_damage with fractional asset number
  * Added a view `oq extract disagg_by_src`
  * Fixed error with large ShakeMap calculations ('events' not found)
  * Raised an error when using `disagg_by_src` with too many point sources
  * The `minimum_magnitude` parameter was incorrectly ignored in UCERF

  [Iason Grigoratos]
  * Implemented the Zalachoris & Rathje (2019) GMM

  [Michele Simionato]
  * Optimized the disaggregation outputs, saving storage time

  [Graeme Weatherill]
  * Adds PGV coefficients to USGS CEUS GMPE tables (where applicable)

  [Michele Simionato]
  * Removed the `disagg_by_src` exporter
  * Internal: added filtering features to the datastore
  * Calculations with a number of levels non-homogenous across IMTs are
    now an error
  * Implemented rupture collapsing in disaggregation (off by default)
  * Fixed a bug in the dmg_by_event exporter: the damage distributions could
    be associated to the wrong GMPE in some cases
  * Solved a bug with nonparametric ruptures: due to rounding errors,
    the disaggregation matrix could contain (small) negative probabilities
  * Extended the scenario calculators to compute the statistical outputs
    if there is more than one GMPE
  * Fixed the formula used for the avg_damages-rlzs outputs in event based
    damage calculations
  * Raised an error if `investigation_time` is set in scenario calculations

  [Graeme Weatherill]
  * Fixed a bug in the mixture model application when running multiple GMPEs

  [Michele Simionato]
  * Replaced outputs `losses_by_asset` with `avg_losses-rlzs`, and
    `dmg_by_asset` with ``avg_damages-rlzs`, for consistency with the
    event based outputs
  * Extended the /extract/ API to manage JSON and removed the oqparam API
  * Added a check on ebrisk to avoid generating too many loss curves
  * Introduced an output "Source Loss Table" for event based risk calculations
  * Raised an early error when `max_sites_disagg` is below the number of
    sites in disaggregation calculations
  * Extended the amplification framework to use different intensity levels
    for different amplification functions
  * Optimized the disaggregation in the case of multiple realizations
  * Fixed bug in GMF amplification without intensity_measure_types_and_levels
  * Optimized the computation of the disaggregation PMFs by orders of magnitude
    by using numpy.prod
  * Changed the disaggregation calculator to distribute by magnitude bin,
    thus reducing a lot the data transfer
  * Vectorized the disaggregation formula
  * Do not perform the disaggregation by epsilon when not required
  * Introduced management of uncertainty in the GMF amplifi
  * Changed the disaggregation calculator to distribute by IMT, thus reducing
    a lot the data transfer in calculations with many IMTs
  * Changed /extract/disagg_layer to produce a single big layer
  * Changed the binning algorithm for lon, lat in disaggregation, to make
    sure that the number of bins is homogeneous across sites

  [Marco Pagani]
  * Fixed a bug in the ParseNDKtoGCMT parser + updated tests.
  * Ported the method serialise_to_hmtk_csv implemented in the corresponding
    class of the catalogue toolkit + added a test into the GCMTCatalogue class.
  * Added a modifiable GMPE using the site term of CY14.
  * Added a generalised modificable GMPE. This first version allows the
    definition of the epsilon of the within event residual.

  [Michele Simionato]
  * Introduced a mixed XML+HDF5 format for gridded sources
  * Internal: added a check on gridded sources: the arrays prob_occurs must
    have homogeneous length across ruptures
  * Removed the dependency from PyYAML, replaced the .yml files in the HMTK with
    .toml files and added an utility `utils/yaml2toml`

 -- Matteo Nastasi (GEM Foundation) <nastasi@openquake.org>  Tue, 29 Sep 2020 11:53:24 +0000

python3-oq-engine (3.9.0-1~xenial01) xenial; urgency=low

  [Michele Simionato]
  * Fixed a type error in the command `oq engine --run --params`
  * Restored the flag `split_sources` for testing purposes
  * Fixed a BOM bug in CSV exposures
  * When exporting the loss curves per asset now we also export the loss ratio
    and the inverse return period, for consistency with the other exporters
  * Fixed the exporter of the loss curves per asset: due to an ordering bug
    in some cases it was exporting wrong losses
  * Added a flag save_disk_space to avoid storing the inputs
  * Changed the logic underlying the pointsource_distance approximation and
    added the syntax pointsource_distance=?
  * Logged a warning when the pointsource_distance is too small

  [Graeme Weatherill]
  * Implemented Pitilakis et al. (2020) Site Amplification Model

  [Michele Simionato]
  * Fixed an export bug with modal_damage_state=true in scenario_damage
    calculations
  * Fixed a bug in calc_hazard_curves with multiple TRTs
  * Fixed how AvgGMPE was stored and made it applicable with correlation models
    if all underlying GMPEs are such

  [Paolo Tormene]
  * Added a second tectonic region type to the EventBasedPSHA demo

  [Michele Simionato]
  * Fixed an ordering bug in /extract/rupture_info affecting the QGIS plugin
  * Fixed `oq engine --eo output_id output_dir` for the Full Report output
  * Added year and ses_id to the events table
  * Removed NaNs in the low return period part of the loss curves
  * Fixed the tot_curves and tot_losses exporters in ebrisk calculations
  * Reduced the rupture storage in classical calculations by using compression
  * Improved the task distribution in the classical calculator, avoiding
    generating too few or too many tasks
  * Enhanced `oq check_input` to check complex fault geometries
  * Added a warning against magnitude-dependent maximum_distance

  [Marco Pagani]
  * Fixed a bug in the coeff table of YEA97

  [Graeme Weatherill]
  * Implemented support for Gaussian Mixture Model approach to characterise
    ground motion model uncertainty

  [Michele Simionato]
  * Enhanced `oq reduce_sm` to read the source models in parallel
  * Deprecated the usage of a different number of intensity levels per IMT

  [Matteo Nastasi]
  * Internal: added 'oq-taxonomy' to docker images

  [Michele Simionato]
  * Extended the `pointsource_distance` approximation to work on single site
    calculations, with a spectacular performance benefit in most calculations
  * Added Bindi2011, Bindi2014 and Cauzzi2014 scaled GMPEs contributed by
    the INGV
  * Added a check on classical calculations which are too large to run
  * Added a parameter `collapse_level` and a new collapsing algorithm
  * Added a check for missing TRTs in the GSIM logic tree file
  * Reduced the storage required for site specific calculations
    with complex logic trees by removing duplicated ruptures
  * Restored the computation of the mean disaggregation when multiple
    realizations are requested
  * Slightly changed the syntax of `oq info` (see `oq info --help`) and added
    information about the available IMTs, MFDs and source classes
  * Optimized get_composite_source_model (in the case of a complex source
    specific logic trees a speedup of 80x was measured)
  * Internal: fixed `oq info source_model_logic_tree.xml`
  * Avoided reading multiple times the source models in the case of complex
    logic trees
  * Moved the check on invalid TRTs earlier, before processing the source models
  * Removed the `ucerf_classical` calculator (just use the `classical` one)

  [Paolo Tormene]
  * Added a warning in `oq reduce_sm` listing duplicate source IDs

  [Michele Simionato]
  * Improved `oq reduce_sm` to reduce also duplicated source IDs if they
    belong to different source types
  * Removed the `ucerf_hazard` calculator (just use the `event_based` one)
  * Changed the seed algorithm in all event based calculators including UCERF
  * Fixed the ShakeMap code to use the formula for the median and not the mean
  * Added a check on excessive data transfer in disaggregation calculations
  * Changed back the disaggregation calculator to read the rupture data from
    the workers, thus saving a lot of memory and time
  * Fixed a bug that made it impossible to abort/remove a failed task
  * Added `extendModel` feature to the source model logic tree parser

  [Graeme Weatherill]
  * Fixed bug in the HMTK: the `bin_width` parameter was not passed to
    `mtkActiveFaultModel.build_fault_model`

  [Michele Simionato]
  * Avoided submitting too many tasks in the disaggregation calculator
  * Added a parameter `discard_trts` for manual reduction of GSIM logic tree
  * Fixed a bug in case of duplicated nodal planes affecting the Italy model
  * Removed dynamic reduction of the GSIM logic tree (i.e. now the
    logic tree is known upfront, before calculating the PoES)

  [Paolo Tormene]
  * Fixed an encoding issue in reading configuration files on Windows

  [Michele Simionato]
  * Internal: started the zmq workers when the DbServer starts
  * Fixed a bug when reading rupture.txt files
  * Internal: added an option `--calc-id` to `oq run`
  * Added a check against negative number of cores in openquake.cfg
  * Raised a clear error message if the enlarged bounding box of the sources
    does not contain any site or if it is larger than half the globe

  [Kendra Johnson]
  * Correction to catalogue plotting tool in hmtk to include the last bins
    in density plots

  [Paolo Tormene]
  * Added Classical PSHA Non-parametric sources Demo

  [Robin Gee]
  * Change the header of the exported sigma_epsilon_XX.csv file to indicate
  that values correspond to inter event sigma

  [Graeme Weatherill]
  * Adds independent verification tables for the USGS CEUS models and revises
    implementation for collapsed epistemic uncertainty on sigma and site
    amplification
  * Enhances SERA adaptation of the Abrahamson et al. (2015) `BC Hydro` GMPE to
    add in a configurable smoothed tapering term on the forearc/backarc scaling

  [Michele Simionato]
  * Added a check on the engine version between master and workers

  [Paolo Tormene]
  * Removed the `multi_node` flag, that is not used anymore

  [Michele Simionato]
  * Added a command `oq postzip` to send small calculations to the WebUI
  * Added a limit of 1000 sources when disagg_by_src=true
  * Internal: fixed `oq export input -e zip` that was flattening the tree
    structure of the input files in the exported zip archive
  * Implemented GMFs amplification
  * Introduced the flag `approx_ddd` to support the old algorithm in
    scenario_damage calculations; it is automatically used for exposures
    with fractional asset numbers

  [Paolo Tormene]
  * Modified the server views in order to allow using
    `numpy.load(allow_pickle=False)` in the QGIS IRMT plugin
  * Internal: changed some copy.deepcopy calls into copy.copy in hazardlib

  [Michele Simionato]
  * Removed implicit intensity_measure_types_and_levels
  * Added a check to forbid case-similar headers in the exposures
  * Improved the error message in case of CSV exposures with wrong headers
  * Reduced the slow tasks issue in event_based/ebrisk with many sites
  * Enhanced `oq compare` to accept a file with the control sites
  * Improved the error message for duplicate sites
  * Speedup of the ebrisk calculator
  * Extended the `minimum_intensity` feature to the classical calculator
  * Solved a memory bug when using the nrcan site term: due to a deepcopy
    the engine could run out of memory in the workers for large site collections
  * Added a check to forbid multiple `complexFaultGeometry` nodes
  * Internal: we are now shutting down the ProcessPool explicitly in order
    to support Python 3.8
  * Internal: removed the class hazardlib.gsim.base.IPE
  * Changed the aggregate loss curves generation to not use the partial
    asset loss table, with a huge memory reduction
  * Extended `oq check_input` to accept multiple files
  * Changed the scenario damage calculator to use discrete damage distributions
  * Forced the "number" attribute in the exposure must be an integer in the
    range 1..65535, extrema included

 -- Matteo Nastasi (GEM Foundation) <nastasi@openquake.org>  Mon, 27 Apr 2020 14:22:48 +0000

python3-oq-engine (3.8.1-1~xenial01) xenial; urgency=low

  [Michele Simionato]
  * Fixed random HDF5 bug in disaggregation calculations
  * Fixed memory issue in nrcan15_site_term.p
  * Fixed get_duplicates check in the SiteCollection
  * Fixed bug in case of MMI (log(imls) -> imls)

 -- Matteo Nastasi (GEM Foundation) <nastasi@openquake.org>  Wed, 12 Feb 2020 10:23:22 +0000

python3-oq-engine (3.8.0-1~xenial01) xenial; urgency=low

  [Graeme Weatherill]
  * Updates SERA Craton GMPE to incorporate NGA East site response and reflect
    changes in CEUS USGS model

  [Michele Simionato]
  * The total loss curves in event_based_risk are now built with pandas
  * Added an option `oq engine --param` to override the job.ini parameters
  * Internal: reduced the number of NGAEastUSGS classes from 39 to 1
  * Internal: reduced the number of NGAEast classes from 44 to 2
  * Internal: reduced the 15 NSHMP2014 classes to a single class
  * Internal: reduced the 22 NBCC2015_AA13 classes to a single class

  [Graeme Weatherill]
  * Added complete suite of GMPEs for the Central and Eastern US, as adopted
    within the 2018 US National Seismic Hazard Map
  * Implemented NGA East site amplification model within NGA East Base class

  [Michele Simionato]
  * Implemented hazard curves amplification by convolution
  * Improved the error message if the `event_id` does not start from zero in
    the gmfs.csv files
  * Changed the rupture exporter to export LINESTRINGs instead of degenerate
    POLYGONs
  * Introduced `minimum_loss_fraction` functionality in ebrisk
  * Refined the rupture prefiltering mechanism, possibly changing the numbers
    in calculations with nonzero coefficients of variations
  * Optimized the generation of aggregate loss curves in ebrisk
  * Introduced an experimental AvgGMPE and used it to implement (optional)
    reduction of the gsim logic tree

  [Graeme Weatherill]
  * Implemented Abrahamson et al (2018) update of the BC Hydro GMPE
  * Added configurable nonergodic sigma option to BC Hydro and SERA GMPEs
  * Small refactoring and bug fix in average SA GMPE

  [Michele Simionato]
  * Avoided reading multiple times the GSIM logic tree
  * Changed the GSIM logic tree sampling by ordering the branches by TRT
  * Ignored IMT-dependent weights when using sampling to make such calculations
    possible
  * Storing (partially) the asset loss table

  [Robin Gee]
  * Set DEFINED_FOR_REFERENCE_VELOCITY in CampbellBozorgnia2003NSHMP2007

  [Graeme Weatherill]
  * Re-adjustment of SERA Subduction model epistemic scaling factors

  [Michele Simionato]
  * Improved the task distribution in the ebrisk calculator
  * Fixed a bug in ebrisk with aggregate_by when building the rup_loss_table
  * Storing the asset loss table in scenario_risk, but only for assets and
    events above over a `loss_ratio_threshold` parameter
  * Storing the asset damage table in scenario_damage and event based damage,
    but only for assets and events above a `collapse_threshold` parameter
  * Avoided transferring the GMFs upfront in scenario_damage, scenario_risk
    and event_based_damage

  [Daniele Viganò]
  * Included pandas in the engine distribution

  [Michele Simionato]
  * Avoided reading multiple time the gsim logic tree file and relative files
  * Added a check for duplicate sites in the site model file
  * Implemented an event_based_damage calculator
  * Added an API /v1/calc/ID/extract/gmf_data?event_id=XXX
  * Added an API /v1/calc/ID/extract/num_events
  * Fixed the /v1/calc/ID/status endpoint to return an error 404 when needed
  * Removed the "sites are overdetermined" check, since it now unneeded
  * Turned the calculation of consequences into a plugin architecture

  [Matteo Nastasi]
  * Add '/v1/ini_defaults' web api entry point to retrieve all default
    values for ini attributes (attrs without a default are not returned)

  [Michele Simionato]
  * Renamed rlzi -> rlzi in the sigma-epsilon dataset and exporter
  * Renamed id -> asset_id in all the relevant CSV exporters
  * Renamed rlzi -> rlz_id in the dmg_by_event.csv output
  * Renamed rupid -> rup_id in the ruptures.csv output
  * Renamed id -> event_id in the events.csv output and gmfs.csv output
  * Renamed sid -> site_id in the gmfs.csv output
  * Renamed ordinal -> rlz_id in the realizations.csv output

  [Alberto Chiusole]
  * Changed the way how the available number of CPU cores is computed

  [Kendra Johnson, Robin Gee]
  * Added GMPEs for Rietbrock-Edwards (2019) and Yenier-Atkinson (2015)

  [Michele Simionato]
  * Added more check on the IMTs and made it possible to import a GMF.csv
    file with more IMTs than needed
  * Enabled magnitude-dependent pointsource_distance
  * Removed the syntax for magnitude-dependent maximum distance, since
    now it can be automatically determined by the engine
  * Saving more information in the case of single-site classical hazard
  * Extended `pointsource_distance` to generic sources
  * Removed the boundary information from the CSV rupture exporter
  * Changed the /extract/rupture/XXX API to returns a TOML that can be
    used by a scenario calculator
  * Added general support for file-reading GMPEs
  * Made it possible to disaggregate on multiple realizations
    with the parameters `rlz_index` or `num_rlzs_disagg`
  * Fixed downloading the ShakeMaps (again)
  * Better error message in case of too large maximum_distance
  * Optimized the case of point sources with an hypocenter distribution and
    GSIMs independent from it and in general the case of ruptures with
    similar distances

  [Graeme Weatherill]
  * Updates SERA craton GMPE to reflect updates to NGA East site response model

  [Michele Simionato]
  * Fixed and HDF5 SWMR issue in large disaggregation calculations
  * Made `rrup` the unique acceptable `filter_distance`
  * Fixed disaggregation with a parent calculation
  * Models with duplicated values in the hypocenter and/or nodal plane
    distributions are now automatically optimized
  * Fixed an issue with missing noDamageLimit causing NaN values in
    scenario_damage calculations
  * Added more validations for predefined hazard, like forbidding the site model

  [Marco Pagani]
  * Adding the shift_hypo option for distributed seismicity

  [Michele Simionato]
  * Raised an early error for extra-large GMF calculations
  * Reduced the GMF storage by using 32 bit per event ID instead of 64 bit
  * Raised an error in case of duplicated sites in the site model
  * Fixed the case of implicit grid with a site model: sites could be
    incorrectly discarded
  * Fixed the ShakeMap downloader to find also unzipped `uncertaintly.xml`
    files
  * Fixed the rupture exporters to export the rupture ID and not the
    rupture serial
  * Removed the non-interesting `agg_maps` outputs
  * Changed the task distribution in the classical calculator and added
    a `task_multiplier` parameter

  [Marco Pagani]
  * Fixed a bug in the GenericGmpeAvgSA

  [Michele Simionato]
  * Added a `/v1/calc/validate_zip` endpoint to validate input archives
  * Deprecated inferring the intensity measure levels from the risk functions
  * Fixed a too strict check on the minimum intensities of parent an child
    calculations
  * Extended the ebrisk calculator to compute at the same time both the
    aggregate curves by tag and the total curves

  [Marco Pagani]
  * Implemented Morikawa and Fujiwara (2013) GMM

  [Michele Simionato]
  * Changed the seed algorithm in sampling with more than one source model,
    thus avoiding using more GMPEs than needed in some cases
  * If `ground_motion_fields=false` is set, the GMFs are not stored even
    if `hazard_curves_from_gmfs=true`
  * `oq show job_info` now works while the calculation is running
  * Reduced the sent data transfer in ebrisk calculations
  * Deprecated the old syntax for the `reqv` feature
  * Added short aliases for hazard statistics `mean`, `max` and `std`
  * Reduced substantially the memory occupation in the task queue
  * Added an API `/extract/sources` and an experimental `oq plot sources`
  * Added a check on valid input keys in the job.ini
  * Fixed the check on dependent calculations
  * Specifying at the same time both a grid and individual sites is an error

  [Daniele Viganò]
  * Docker containers rebased on CentOS 8
  * Fixed an issue causing zombie `ssh` processes
    when using `zmq` as task distribution mechanism
  * Introduced support for RHEL/CentOS 8

  [Michele Simionato]
  * Added a check for no GMFs in event_based_risk
  * Avoided transferring the site collection
  * Storing the sources in TOML format

 -- Matteo Nastasi (GEM Foundation) <nastasi@openquake.org>  Mon, 20 Jan 2020 10:14:51 +0000

python3-oq-engine (3.7.1-1~xenial01) xenial; urgency=low

  [Michele Simionato]
  * Fixed disaggregation with a parent calculation
  * Fixed the case of implicit grid with a site model: sites could be
    incorrectly discarded
  * Fixed the ShakeMap downloader to find also unzipped `uncertaintly.xml`
    files
  * Fixed the rupture exporters to export the rupture ID and not the
    rupture serial

  [Marco Pagani]
  * Fixed a bug in the GenericGmpeAvgSA

 -- Matteo Nastasi (GEM Foundation) <nastasi@openquake.org>  Fri, 25 Oct 2019 08:05:41 +0000

python3-oq-engine (3.7.0-1~xenial01) xenial; urgency=low

  [Michele Simionato]
  * Hiding calculations that fail before the pre-execute phase (for instance,
    because of missing files); they already give a clear error
  * Added an early check on truncation_level in presence of correlation model

  [Guillaume Daniel]
  * Implemented Ameri (2017) GMPE

  [Michele Simionato]
  * Changed the ruptures CSV exporter to use commas instead of tabs
  * Added a check forbidding `aggregate_by` for non-ebrisk calculators
  * Introduced a task queue
  * Removed the `cache_XXX.hdf5` files by using the SWMR mode of h5py

  [Kris Vanneste]
  * Updated the coefficients table for the atkinson_2015 to the actual
    values in the paper.

  [Michele Simionato]
  * Added an `/extract/agg_curves` API to extract both absolute and relative
    loss curves from an ebrisk calculation
  * Changed `oq reset --yes` to remove oqdata/user only in single-user mode
  * Now the engine automatically sorts the user-provided intensity_measure_types
  * Optimized the aggregation by tag
  * Fixed a bug with the binning when disaggregating around the date line
  * Fixed a prefiltering bug with complex fault sources: in some cases, blocks
    ruptures were incorrectly discarded
  * Changed the sampling algorithm for the GMPE logic trees: now it does
    not require building the full tree in memory
  * Raised clear errors for geometry files without quotes or with the wrong
    header in the multi_risk calculator
  * Changed the realizations.csv exporter to export '[FromShakeMap]' instead
    of '[FromFile]' when needed
  * Changed the agg_curves exporter to export all realizations in a single file
    and all statistics in a single file
  * Added rlz_id, rup_id and year to the losses_by_event output for ebrisk
  * Fixed a bug in the ruptures XML exporter: the multiplicity was multiplied
    (incorrectly) by the number of realizations
  * Fixed the pre-header of the CSV outputs to get proper CSV files
  * Replaced the 64 bit event IDs in event based and scenario calculations
    with 32 bit integers, for the happiness of Excel users

  [Daniele Viganò]
  * Numpy 1.16, Scipy 1.3 and h5py 2.9 are now required

  [Michele Simionato]
  * Changed the ebrisk calculator to read the CompositeRiskModel directly
    from the datastore, which means 20x less data transfer for Canada

  [Anirudh Rao]
  * Fixed a bug in the gmf CSV importer: the coordinates were being
    sorted and new site_ids assigned even though the user input sites
    csv file had site_ids defined

  [Michele Simionato]
  * Fixed a bug in the rupture CSV exporter: the boundaries of a GriddedRupture
    were exported with lons and lats inverted
  * Added some metadata to the CSV risk outputs
  * Changed the distribution mechanism in ebrisk to reduce the slow tasks

  [Graeme Weatherill]
  * Updates Kotha et al. (2019) GMPE to July 2019 coefficients
  * Adds subclasses to Kotha et al. (2019) to implement polynomial site
    response models and geology+slope site response model
  * Adds QA test to exercise all of the SERA site response calculators

  [Michele Simionato]
  * Internal: there is not need to call ``gsim.init()`` anymore

  [Graeme Weatherill]
  * Adds parametric GMPE for cratonic regions in Europe

  [Michele Simionato]
  * In the agglosses output of scenario_risk the losses were incorrectly
    multiplied by the realization weight
  * Removed the output `sourcegroups` and added the output `events`

  [Graeme Weatherill]
  * Adds new meta ground motion models to undertake PSHA using design code
    based amplification coefficients (Eurocode 8, Pitilakis et al., 2018)
  * Adds site amplification model of Sandikkaya & Dinsever (2018)

  [Marco Pagani]
  * Added a new rupture-site metric: the azimuth to the closest point on the
    rupture

  [Michele Simionato]
  * Fixed a regression in disaggregation with nonparametric sources, which
    were effectively discarded
  * The site amplification has been disabled by default in the ShakeMap
    calculator, since it is usually already taken into account by the USGS

  [Daniele Viganò]
  * Deleted calculations are not removed from the database anymore
  * Removed the 'oq dbserver restart' command since it was broken

  [Richard Styron]
  * Fixed `YoungsCoppersmith1985MFD.from_total_moment_rate()`: due to numeric
    errors it was producing incorrect seismicity rates

  [Michele Simionato]
  * Now we generate the output `disagg_by_src` during disaggregation even in the
    case of multiple realizations
  * Changed the way the random seed is set for BT and PM distributions
  * The filenames generated by `disagg_by_src` exporter now contains the site ID
    and not longitude and latitude, consistently with the other exporters
  * Accepted again meanLRs greater than 1 in vulnerability functions of kind LN
  * Fixed a bug in event based with correlation and a filtered site collection
  * Fixed the CSV exporter for the realizations in the case of scenarios
    with parametric GSIMs
  * Removed some misleading warnings for calculations with a site model
  * Added a check for missing `risk_investigation_time` in ebrisk
  * Reduced drastically (I measured improvements over 40x) memory occupation,
    data transfer and data storage for multi-sites disaggregation
  * Sites for which the disaggregation PoE cannot be reached are discarded
    and a warning is printed, rather than killing the whole computation
  * `oq show performance` can be called in the middle of a computation again
  * Filtered out the far away distances and reduced the time spent in
    saving the performance info by orders of magnitude in large disaggregations
  * Reduced the data transfer by reading the data directly from the
    datastore in disaggregation calculations
  * Reduced the memory consumption sending disaggregation tasks incrementally
  * Added an extract API disagg_layer
  * Moved `max_sites_disagg` from openquake.cfg into the job.ini
  * Fixed a bug with the --config option: serialize_jobs could not be overridden
  * Implemented insured losses

 -- Matteo Nastasi (GEM Foundation) <nastasi@openquake.org>  Thu, 26 Sep 2019 08:51:44 +0000

python3-oq-engine (3.6.0-1~xenial01) xenial; urgency=low

  [Michele Simionato]
  * In some cases `applyToSources` was giving a fake error about the source
    not being in the source model even if it actually was

  [Chris Van Houtte]
  * Adds the Van Houtte et al. (2018) significant duration model for New
    Zealand

  [Michele Simionato]
  * Added a way to compute and plot the MFD coming from an event based
  * Storing the MFDs in TOML format inside the datastore

  [Robin Gee]
  * Moves b4 constant into COEFFS table for GMPE Sharma et al., 2009

  [Graeme Weatherill]
  * Adds functionality to Cauzzi et al. (2014) and Derras et al. (2014)
    calibrated GMPEs for Germany to use either finite or point source distances

  [Michele Simionato]
  * Restored the ability to associate site model parameters to a grid of sites
  * Made it possible to set `hazard_curves_from_gmfs=true` with
    `ground_motion_fields=false` in the event based hazard calculator
  * Introduced a mechanism to split the tasks based on an estimated duration
  * Integrated `oq plot_memory` into `oq plot`
  * Removed `NaN` values for strike and dip when exporting griddedRuptures
  * Fixed `oq reset` to work in multi-user mode
  * Extended the source_id-filtering feature in the job.ini to multiple sources
  * Supported WKT files for the binary perils in the multi_risk calculator
  * Added an early check on the coefficients of variation and loss ratios of
    vulnerability functions with the Beta distribution
  * Made sure that `oq engine --dc` removes the HDF5 cache file too
  * Removed the flag `optimize_same_id_sources` because it is useless now
  * Introduced a soft limit at 65,536 sites for event_based calculations
  * Fixed a performance regression in ucerf_classical that was filtering
    before splitting, thus becoming extra-slow
  * Improved the progress log, that was delayed for large classical calculations
  * Exported the ruptures as 3D multi-polygons (instead of 2D ones)
  * Changed the `aggregate_by` exports for consistency with the others
  * Changed the losses_by_event exporter for ebrisk, to make it more
    consistent with scenario_risk and event_based_risk
  * Changed the agglosses and losses_by_event exporters in scenario_risk,
    by adding a column with the realization index
  * Changed the generation of the hazard statistics to consume very little
    memory
  * Fixed a bug with concurrent_tasks being inherited from the parent
    calculation instead of using the standard default
  * Removed the dependency from mock, since it is included in unittest.mock
  * For scenario, replaced the `branch_path` with the GSIM representation in
    the realizations output
  * Added a check for suspiciously large source geometries
  * Deprecated the XML disaggregation exporters in favor of the CSV exporters
  * Turned the disaggregation calculator into a classical post-calculator
    to use the precomputed distances and speedup the computation even more
  * Fixed the disaggregation calculator by discarding the ruptures outside
    the integration distance
  * Optimized the speed of the disaggregation calculator by moving a statistical
    functions outside of the inner loop
  * Changed the file names of the exported disaggregation outputs
  * Fixed an export agg_curves issue with pre-imported exposures
  * Fixed an export agg_curves issue when the hazard statistics are different
    from the risk statistics
  * Removed the disaggregation statistics: now the engine disaggregates only on
    a single realization (default: the closest to the mean)
  * Forbidden disaggregation matrices with more than 1 million elements
  * Reduced the data transfer when computing the hazard curves
  * Optimized the reading of large CSV exposures
  * Fixed the --hc functionality across users
  * Optimized the reduction of the site collection on the exposure sites
  * Made more robust the gsim logic tree parser: lines like
    `<uncertaintyModel gmpe_table="../gm_tables/Woffshore_low_clC.hdf5">`
    are accepted again
  * Added a check against duplicated values in nodal plane distributions and
    hypocenter depth distributions
  * Changed the support for zipped exposures and source models: now the
    name of the archive must be written explicitly in the job.ini
  * Added support for numpy 1.16.3, scipy 1.3.0, h5py 2.9.0
  * Removed the special case for event_based_risk running two calculations

  [Graeme Weatherill]
  * Adds the Tromans et al. (2019) adjustable GMPE for application to PSHA
    in the UK

  [Michele Simionato]
  * Optimized src.sample_ruptures for (multi)point sources and are sources
  * Fixed a mutability bug in the DistancesContext and made all context
    arrays read-only: the fix may affect calculations using the GMPEs
    berge_thierry_2003, cauzzi_faccioli_2008 and zhao_2006;
  * Fixed a bug with the minimum_distance feature
  * Fixed a bug in the exporter of the aggregate loss curves: now the loss
    ratios are computed correctly even in presence of occupants
  * Removed the (long time deprecated) capability to read hazard curves and
    ground motion fields from XML files: you must use CSV files instead

  [Marco Pagani]
  * Implemented a modified GMPE that add between and within std to GMPEs only
    supporting total std

  [Michele Simionato]
  * Added the ability to use a taxonomy_mapping.csv file
  * Fixed a bug in classical_damage from CSV: for hazard intensity measure
    levels different from the fragility levels, the engine was giving incorrect
    results
  * Serialized also the source model logic tree inside the datastore
  * Added a check on missing intensity_measure_types in event based
  * Fixed `oq prepare_site_model` in the case of an empty datadir
  * Added a comment line with useful metadata to the engine CSV outputs
  * Removed the long time deprecated event loss table exporter for event based
    risk and enhanced the losses_by_event exporter to export the realization ID
  * Removed the long time deprecated GMF XML exporter for scenario
  * IMT-dependent weights in the gsim logic tree can be zero, to discard
    contributions outside the range of validity of (some of the) GSIMs
  * Now it is possible to export individual hazard curves from an event
  * Added a view gmvs_to_hazard

 -- Matteo Nastasi (GEM Foundation) <nastasi@openquake.org>  Tue, 16 Jul 2019 08:42:10 +0000

python3-oq-engine (3.5.2-1~xenial01) xenial; urgency=low

  [Daniele Viganò]
  * Fixed packaging issue, the .hdf5 tables for Canada were missing

  [Michele Simionato]
  * Fixed regression in the gsim logic tree parser for the case
    of .hdf5 tables

 -- Matteo Nastasi (GEM Foundation) <nastasi@openquake.org>  Fri, 31 May 2019 08:01:08 +0000

python3-oq-engine (3.5.1-1~xenial01) xenial; urgency=low

  [Michele Simionato]
  * Added a `rlzi` column to to sig_eps.csv output
  * Accepted GMF CSV files without a `rlzi` column
  * Accepted a list-like syntax like `return_periods=[30, 60, 120, 240, 480]`
    in the job.ini, as written in the manual
  * Fixed a bug in the asset_risk exporter for uppercase tags

  [Paul Henshaw]
  * Fixed an encoding bug while reading XML files on Windows

 -- Matteo Nastasi (GEM Foundation) <nastasi@openquake.org>  Mon, 20 May 2019 13:49:25 +0000

python3-oq-engine (3.5.0-1~xenial01) xenial; urgency=low

  [Giovanni Lanzano]
  * Lanzano and Luzi (2019) GMPE for volcanic zones in Italy

  [Michele Simionato]
  * Now it is possible to export individual hazard curves from an event
    based calculation by setting `hazard_curves_from_gmfs = true` and
    `individual_curves = true (before only the statistics were saved)
  * Made it possible to download remote source models
  * Removed the branching level concept in the logic trees
  * Made it possible to produce individual loss maps and curves with the
    ebrisk calculator with a single line `aggregate_by=id`
  * Added a limit of 2**32 events in event based calculations


 [Michele Simionato]
  * Now it is possible to export individual hazard curves from an event
    based calculation by setting `hazard_curves_from_gmfs = true` and
    `individual_curves = true (before only the statistics were saved)

  [Graeme Weatherill]
  * Adds adaptation of Abrahamson et al. (2016) 'BC Hydro' GMPEs calibrated
    to Mediterranean data and with epistemic adjustment factors

  [Chris Van Houtte]
  * Added new class to bradley_2013b.py for hazard maps
  * Modified test case_37 to test multiple sites

  [Marco Pagani]
  * Fixed a bug in the logic tree parser and added a check to forbid logic
    trees with applyToSources without applyToBranches, unless there is a
    single source model branch

  [Michele Simionato]
  * Removed the experimental parameter `prefilter_sources`

  [Daniele Viganò]
  * Multiple DbServer ZMQ connections are restored to avoid errors under heavy
    load and/or on slower machines

  [Michele Simionato]
  * Removed the ugly registration of custom signals at import time: now they
    are registered only if `engine.run_calc` is called
  * Removed the dependency from rtree
  * Removed all calls to ProcessPool.shutdown to speed up the tests and to
    avoid non-deterministic errors in atexit._run_exitfuncs

  [Marco Pagani]
  * Added tabular GMPEs as provided by Michal Kolaj, Natural Resources Canada

  [Michele Simionato]
  * Extended the ebrisk calculator to support coefficients of variations

  [Graeme Weatherill]
  * Adds Kotha et al (2019) shallow crustal GMPE for SERA
  * Adds 'ExperimentalWarning' to possible GMPE warnings
  * Adds kwargs to check_gsim function

  [Michele Simionato]
  * Fixed problems like SA(0.7) != SA(0.70) in iml_disagg
  * Exposed the outputs of the classical calculation in event based
    calculations with `compare_with_classical=true`
  * Made it possible to serialize together all kind of risk functions,
    including consequence functions that before were not HDF5-serializable
  * Fixed a MemoryError when counting the number of bytes stored in large
    HDF5 datasets
  * Extended `asset_hazard_distance` to a dictionary for usage with multi_risk
  * Extended oq prepare_site_model to work with sites.csv files
  * Optimized the validation of the source model logic tree: now checking
    the sources IDs is 5x faster
  * Went back to the old logic in sampling: the weights are used for the
    sampling and the statistics are computed with identical weights
  * Avoided to transfer the epsilons by storing them in the cache file
    and changed the event to epsilons associations
  * Reduced the data transfer in the computation of the hazard curves, causing
    in some time huge speedups (over 100x)
  * Implemented a flag `modal_damage_state` to display only the most likely
    damage state in the output `dmg_by_asset` of scenario damage calculations
  * Reduced substantially the memory occupation in classical calculations
    by including the prefiltering phase in the calculation phase

  [Daniele Viganò]
  * Added a 'serialize_jobs' setting to the openquake.cfg
    which limits the maximum number of jobs that can be run in parallel

  [Michele Simionato]
  * Fixed two exporters for the ebrisk calculator (agg_curves-stats and
    losses_by_event)
  * Fixed two subtle bugs when reading site_model.csv files
  * Added /extract/exposure_metadata and /extract/asset_risk
  * Introduced an experimental multi_risk calculator for volcanic risk

  [Guillaume Daniel]
  * Updating of Berge-Thierry (2003) GSIM and addition of several alternatives
    for use with Mw

  [Michele Simionato]
  * Changed the classical_risk calculator to use the same loss ratios for all
    taxonomies and then optimized all risk calculators
  * Temporarily removed the `insured_losses` functionality
  * Extended `oq restore` to download from URLs
  * Removed the column 'gsims' from the output 'realizations'
  * Better parallelized the source splitting in classical calculations
  * Added a check for missing hazard in scenario_risk/scenario_damage
  * Improved the GsimLogicTree parser to get the line number information, a
    feature that was lost with the passage to Python 3.5
  * Added a check against mispellings in the loss type in the risk keys
  * Changed the aggregation WebAPI from
    aggregate_by/taxonomy,occupancy/avg_losses?kind=mean&loss_type=structural to
    aggregate/avg_losses?kind=mean&loss_type=structural&tag=taxonomy&tag=occupancy
  * Do not export the stddevs in scenario_damage in the case of 1 event
  * Fixed export bug for GMFs imported from a file
  * Fixed an encoding error when storing a GMPETable
  * Fixed an error while exporting the hazard curves generated by a GMPETable
  * Removed the deprecated feature aggregate_by/curves_by_tag

 -- Matteo Nastasi (GEM Foundation) <nastasi@openquake.org>  Mon, 13 May 2019 09:27:18 +0000

python3-oq-engine (3.4.0-2~xenial01) xenial; urgency=low

  [Michele Simionato]
  * Compatibility with 'decorator' version >= 4.2

  [Giovanni Lanzano]
  * Contributed a GMPE SkarlatoudisEtAlSSlab2013

  [Michele Simionato]
  * Changed the event loss table exporter to export also rup_id and year
  * Extended the ebrisk calculator to compute loss curves and maps

  [Rodolfo Puglia]
  * Spectral acceleration amplitudes at 2.5, 2.75 and 4 seconds added

  [Marco Pagani]
  * Improved the event based calculator to account for cluster-based models

  [Michele Simionato]
  * Removed the now redundant command `oq extract hazard/rlzs`

  [Daniele Viganò]
  * Fixed 'oq abort' to always mark killed jobs as 'aborted'

  [Michele Simionato]
  * Made it possible to use in the Starmap tasks without a monitor argument
  * Stored the sigma and epsilon parameters for each event in event based
    and scenario calculations and extended the gmf_data exporter consequently
  * Fixed the realizations CSV exporter which was truncating the names of the
    GSIMs
  * Deprecated the XML exporters for hcurves, hmaps, uhs
  * Introduced a `sap.script` decorator
  * Used the WebExtractor in `oq importcalc`
  * Restored validation of the source_model_logic_tree.xml file
  * Raised an early error for missing occupants in the exposure
  * Added a check to forbid duplicate file names in the `uncertaintyModel` tag
  * Made it possible to store the asset loss table in the ebrisk calculator
    by specifying `asset_loss_table=true` in the job.ini
  * Added a flag `oq info --parameters` to show the job.ini parameters
  * Removed the `source_name` column from the disagg by source output

  [Rao Anirudh]
  * Fixed wrong investigation_time in the calculation of loss maps from
    loss curves

  [Robin Gee]
  * Added capability to optionally specify a `time_cutoff` parameter to
    declustering time window

  [Michele Simionato]
  * Merged the commands `oq plot_hmaps` and `oq plot_uhs` inside `oq plot`
  * Changed the storage of hazard curves and hazard maps to make it consistent
    with the risk outputs and Extractor-friendly

  [Chris Van Houtte]
  * Added necessary gsims to run the Canterbury Seismic Hazard Model
    in Gerstenberger et al. (2014)
  * Added a new gsim file mcverry_2006_chch.py to have the Canterbury-
    specific classes.
  * Added a new gsim file bradley_2013b.py to implement the
    Christchurch-specific modifications to the Bradley2013 base model.

  [Michele Simionato]
  * Added a check on the intensity measure types and levels in the job.ini,
    to make sure they are ordered by period
  * Reduced the number of client sockets to the DbServer that was causing
    (sporadically) the hanging of calculations on Windows
  * Extended the WebAPI to be able to extract specific hazard curves, maps
    and UHS (i.e. IMT-specific and site specific)
  * Removed the realization index from the event loss table export, since
    is it redundant
  * Forced all lowercase Python files in the engine codebase
  * Removed the dependency from nose

  [Robin Gee]
  * Updated GMPE of Yu et al. (2013)

  [Michele Simionato]
  * Added an `Extractor` client class leveraging the WebAPI and enhanced
    `oq plot_hmaps` to display remote hazard maps
  * Added a check when disaggregation is attempted on a source model
    with atomic source groups
  * Implemented serialization/deserialization of GSIM instances to TOML
  * Added a check against mispelled rupture distance names and fixed
    the drouet_alpes_2015 GSIMs
  * Changed the XML syntax used to define dictionaries IMT -> GSIM
  * Now GSIM classes have an `.init()` method to manage notrivial
    initializations, i.e. expensive initializations or initializations
    requiring access to the filesystem
  * Fixed a bug in event based that made it impossible to use GMPETables
  * Associated the events to the realizations even in scenario_risk: this
    involved changing the generation of the epsilons in the case of asset
    correlation. Now there is a single aggregate losses output for all
    realizations
  * Removed the rlzi column from the GMF CSV export
  * Introduced a new parameter `ebrisk_maxweight` in the job.ini
  * For classical calculations with few sites, store information about the
    realization closest to the mean hazard curve for each site
  * Removed the max_num_sites limit on the event based calculator

  [Valerio Poggi]
  * Added an AvgSA intensity measure type and a GenericGmpeAvgSA which is
    able to use it

  [Michele Simionato]
  * Introduced the ability to launch subtasks from tasks
  * Stored rupture information in classical calculations with few sites

  [Chris Van Houtte]
  * Adding conversion from geometric mean to larger horizontal component in
    bradley_2013.py

  [Michele Simionato]
  * Fixed a bug in applyToSources for the case of multiple sources
  * Moved the prefiltering on the workers to save memory
  * Exported the aggregated loss ratios in avg losses and agg losses
  * Removed the variables quantile_loss_curves and mean_loss_curves: they
    were duplicating quantile_hazard_curves and mean_hazard_curves
  * Only ruptures boundingbox-close to the site collection are stored

  [Marco Pagani]
  * Added cluster model to classical PSHA calculator

  [Michele Simionato]
  * Fixed a bug in scenario_damage from ShakeMap with noDamageLimit=0
  * Avoided the MemoryError in the controller node by speeding up the saving
    of the information about the sources
  * Turned utils/reduce_sm into a proper command
  * Fixed a wrong coefficient in the ShakeMap amplification
  * Fixed a bug in the hazard curves export (the filename did not contain
    the period of the IMT thus producing duplicated files)
  * Parallelized the reading of the exposure

  [Marco Pagani]
  * Fixed the implementation on mutex ruptures

  [Michele Simionato]
  * Changed the aggregated loss curves exporter
  * Added an experimental calculator ebrisk
  * Changed the ordering of the events (akin to a change of seed in the
    asset correlation)

  [Robin Gee]
  * Fixed bug in tusa_langer_2016.py BA08SE model - authors updated b2 coeff
  * Fixed bug in tusa_langer_2016.py related to coeffs affecting Repi models

  [Michele Simionato]
  * Added a check to forbid to set `ses_per_logic_tree_path = 0`
  * Added an API `/extract/event_info/eidx`
  * Splitting the sources in classical calculators and not in event based
  * Removed `max_site_model_distance`
  * Extended the logic used in event_based_risk - read the hazard sites
    from the site model, not from the exposure - to all calculators
  * In classical_bcr calculations with a CSV exposure the retrofitted field
    was not read. Now a missing retrofitted value is an error

 -- Matteo Nastasi (GEM Foundation) <nastasi@openquake.org>  Mon, 18 Mar 2019 10:32:00 +0000

python3-oq-engine (3.3.0-1~xenial01) xenial; urgency=low

  [Graeme Weatherill]
  * Adds GMPE suite for national PSHA for Germany

  [Daniele Viganò]
  * Added a warning box when an unsupported browser is used to view the WebUI
  * Updated Docker containers to support a multi-node deployment
    with a shared directory
  * Moved the Docker containers source code from oq-builders
  * Updated the documentation related to the shared directory
    which is now mandatory for multi-node deployments

  [Matteo Nastasi]
  * Removed tests folders

  [Stéphane Drouet]
  * Added Drouet & Cotton (2015) GMPE including 2017 erratum

  [Michele Simionato]
  * Optimized the memory occupation in classical calculations (Context.poe_map)
  * Fixed a wrong counting of the ruptures in split fault sources with
    an hypo_list/slip_list causing the calculation to fail
  * Made the export of uniform hazard spectra fast
  * Made the `std` hazard output properly exportable
  * Replaced the `~` in the header of the UHS csv files with a `-`
  * Restored the `individual_curves` flag even for the hazard curves
  * Implemented dGMPE weights per intensity measure type
  * Extended `--reuse-hazard` to all calculators
  * Fixed a bug in event_based_risk from GMFs with coefficients of variations

  [Graeme Weatherill]
  * Adds magnitude scaling relation for Germany

  [Michele Simionato]
  * Used floats for the the GSIM realization weights, not Python Decimals
  * Added a flag `fast_sampling`, by default False
  * Added an API `/extract/src_loss_table/<loss_type>`
  * Removed the rupture filtering from `sample_ruptures` and optimized it in
    the `RuptureGetter` by making use of the bounding box
  * Raised the limit on `ses_per_logic_tree_path` from 2**16 to 2**32;
  * Added a parameter `max_num_sites` to increase the number of sites accepted
    by an event based calculation up to 2 ** 32 (the default is still 2 ** 16)
  * Added a command `oq compare` to compare hazard curves and maps within
    calculations
  * Extended the engine to read transparently zipped source models and exposures
  * Restored the check for invalid source IDs in applyToSources
  * Extended the command `oq zip` to zip source models and exposures
  * Parallelized the associations event ID -> realization ID
  * Improved the message when assets are discarded in scenario calculations
  * Implemented aggregation by multiple tags, plus a special case for the
    country code in event based risk

  [Marco Pagani]
  * Added two modified versions of the Bindi et al. (2011) to be used in a
    backbone approach to compute hazard in Italy
  * Added a modified version of Berge-Thierry et al. 2003 supporting Mw

  [Michele Simionato]
  * Changed the way loss curves and loss maps are stored in order to unify
    the aggregation logic with the one used for the average losses
  * Now it is possible to compute the ruptures without specifying the sites
  * Added an early check for the case of missing intensity measure types
  * Deprecated the case of exposure, site model and region_grid_spacing all
    set at the same time
  * Implemented multi-exposure functionality in event based risk
  * Changed the event based calculator to store the ruptures incrementally
    without keeping them all in memory
  * Refactored the UCERF event based calculator to work as much as possible
    the regular calculator
  * Optimized the management and storage of the aggregate losses in the event
    based risk calculation; also, reduced the memory consumption
  * Changed the default for `individual_curves` to "false", which is the right
    default for large calculations
  * Optimized the saving of the events
  * Removed the `save_ruptures` flag in the job.ini since ruptures must be saved
    always
  * Optimized the rupture generation in case of sampling and changed the
    algorithm and seeds
  * Fixed a bug with the IMT `SA(1)` considered different from `SA(1.0)`
  * Removed the long-time deprecated GMF exporter in XML format for event_based
  * Added a re-use hazard feature in event_based_risk in single-file mode
  * Made the event ID unique also in scenario calculations with
    multiple realizations
  * Removed the annoying hidden .zip archives littering the export directory
  * Added an easy way to read the exposure header
  * Added a way to run Python scripts using the engine libraries via `oq shell`
  * Improved the minimum_magnitude feature
  * Fixed the check on missing hazard IMTs
  * Reduced substantially the memory occupation in event based risk
  * Added the option `spatial_correlation=no correlation` for risk calculations
    from ShakeMaps
  * Removed the experimental calculator `ucerf_risk`
  * Optimized the sampling of time-independent sources for the case of
   `prefilter_sources=no`
  * Changed the algorithm associating events to SESs and made the event based
    hazard calculator faster in the case of many SESs
  * Reduced substantially the memory consumption in event based risk
  * Made it possible to read multiple site model files in the same calculation
  * Implemented a smart single job.ini file mode for event based risk
  * Now warnings for invalid parameters are logged in the database too
  * Fixed `oq export avg_losses-stats` for the case of one realization
  * Added `oq export losses_by_tag` and `oq export curves_by_tag`
  * Extended `oq export` to work in a multi-user situation
  * Forbidden event based calculations with more than `max_potential_paths`
    in the case of full enumeration
  * Saved a large amount of memory in event_based_risk calculations
  * Added a command `oq export losses_by_tag/<tagname> <calc_id>`
  * Extended `oq zip` to zip the risk files together with the hazard files
  * Changed the building convention for the event IDs and made them unique
    in the event loss table, even in the case of full enumeration
  * Optimized the splitting of complex fault sources
  * Fixed the ShakeMap download procedure for `uncertainty.zip` archives
    with an incorrect structure (for instance for ci3031111)
  * Disabled the spatial correlation in risk-from-ShakeMap by default
  * Optimized the rupture sampling where there is a large number of SESs
  * Extended the `reqv` feature to multiple tectonic region types and
    removed the spinning/floating for the TRTs using the feature
  * Reduced the GMPE logic tree upfront for TRTs missing in the source model
  * Fixed the ShakeMap downloader to use the USGS GeoJSON feed
  * Improved the error message when there are more than 65536 distinct tags
    in the exposure
  * Turned `vs30measured` into an optional parameter

  [Chris Van Houtte]
  * Added `siteclass` as a site parameter, and `reference_site_class` as
    a site parameter than can be specified by the user in the ini file
  * Added new classes to mcverry_2006.py to take siteclass as a predictor
  * Updated comments in mcverry_2006.py
  * Added new mcverry_2006 test tables to account for difference in site
    parameter
  * Added qa_test_data classical case_32

  [Michele Simionato]
  * Fixed the rupture exporter for Canada
  * Extended the `oq prepare_site_model` to optionally generate the
    fields z1pt0, z2pt5 and vs30measured
  * It is now an error to specify both the sites and the site model in the
    job.ini, to avoid confusion with the precedency
  * Implemented a reader for site models in CSV format
  * Made the export_dir relative to the input directory
  * Better error message for ShakeMaps with zero stddev
  * Added a source_id-filtering feature in the job.ini
  * Added a check on non-homogeneous tectonic region types in a source group
  * Fixed the option `oq engine --config-file` that broke a few releases ago
  * Replaced `nodal_dist_collapsing_distance` and
     `hypo_dist_collapsing_distance` with `pointsource_distance` and made
     use of them in the classical and event based calculators

  [Graeme Weatherill]
  * Fixes to hmtk completeness tables for consistent rates and addition of
    more special methods to catalogue

  [Michele Simionato]
  * Restricted ChiouYoungs2008SWISS01 to StdDev.TOTAL to avoid a bug
    when computing the GMFs with inter/intra stddevs
  * Raised an error if assets are discarded because too far from the hazard
    sites (before it was just a warning)
  * Added an attribute .srcidx to every event based rupture and stored it
  * Fixed an issue with the Byte Order Mark (BOM) for CSV exposures prepared
    with Microsoft Excel
  * Reduced the site collection instead of just filtering it; this fixes
    a source filtering bug and changes the numbers in case of GMF-correlation
  * Added a command `oq prepare_site_model` to prepare a sites.csv file
    containing the vs30 and changed the engine to use it
  * Added a cutoff when storing a PoE=1 from a CSV file, thus avoiding NaNs
    in classical_damage calculations
  * Reduced the data transfer in the risk model by only considering the
    taxonomies relevant for the exposure
  * Extended `oq engine --run` to accept a list of files
  * Optimized the saving of the risk results in event based in the case of
    many sites and changed the command `oq show portfolio_loss` to show
    mean and standard deviation of the portfolio loss for each loss type

  [Marco Pagani]
  * Added a first and preliminary version of the GMM for the Canada model
    represented in an analytical form.
  * Added a modified version of Atkinson and Macias to be used for the
    calculation of hazard in NSHMP2014.
  * Added support for PGA to the Si and Midorikawa (1999).

  [Michele Simionato]
  * Made it possible to run the risk over an hazard calculation of another user
  * Worked around the OverflowError: cannot serialize a bytes object larger
    than 4 GiB in event based calculations
  * Started using Python 3.6 features
  * Fixed the check on vulnerability function ID uniqueness for NRML 0.5
  * Ruptures and GMFs are now computed concurrently, thus mitigating the
    issue of slow tasks
  * Changed the name of the files containing the disaggregation outputs:
    instead of longitude and latitude they contain the site ID now
  * If a worker runs close to out of memory, now a warning appears in the
    main log
  * 'lons' and 'lats' are now spelled 'lon' and 'lat' in
    the REQUIRES_SITES_PARAMETERS to be consistent with site_model.xml

  [Daniele Viganò]
  * Fixed a bug about 'The openquake master lost its controlling terminal'
    when running with 'nohup' from command line

  [Michele Simionato]
  * The `export_dir` is now created recursively, i.e. subdirectories are
    automatically created if needed
  * Fixed a bug with the minimum_magnitude feature and extended it to be
    tectonic region type dependent
  * Changed the rupture generation to yield bunches of ruptures, thus avoiding
    the 4GB pickle limit
  * Parallelized the splitting of the sources, thus making the preprocessing
    faster

  [Marco Pagani]
  * Implemented two additional versions of the Silva et al. 2002 GMPE
  * Added the possibility of setting rake to 'undefined'
  * Added first 'modified GMPE' implementing the site term for Canada 2015 model
  * Fixed a bug in the disaggregation calculation due to wrong binning of magnitudes

  [Michele Simionato]
  * Now the combination uniform_hazard_spectra=true and mean_hazard_curves=false
    is accepted again, as requested by Laurentiu Danciu

  [Daniele Viganò]
  * Support for Ubuntu Trusty is removed
  * Replaced supervisord with systemd in Ubuntu packages

  [Michele Simionato]
  * Changed the way the rupture geometries are stored to be consistent with
    the source geometries
  * We are now saving information about the source geometries in the datastore
    (experimentally)
  * Fixed a bug in event based with sampling causing incorrect GMFs
  * Unified all distribution mechanisms to returns the outputs via zmq
  * Added a check for inconsistent IMTs between hazard and risk
  * Replaced the forking processpool with a spawning processpool

 -- Matteo Nastasi (GEM Foundation) <nastasi@openquake.org>  Mon, 07 Jan 2019 13:51:24 +0000

python3-oq-engine (3.2.0-1~xenial01) xenial; urgency=low

  [Kendra Johnson]
  * Implemented a version of Munson and Thurber (1997) for use with the
    USGS Hawaii hazard model
  * Implemented PGA for Campbell (1997)

  [Matteo Nastasi]
  * specified 'amd64' as the only architecture supported by ubuntu packages

  [Michele Simionato]
  * Changed the source writer: now the `srcs_weights` are written in the XML
    file only if they are nontrivial
  * Changed the algorithm assigning the seeds: they are now generated before
    the source splitting; also, a seed-related bug in the splitting was fixed
  * For event based, moved the rupture generation in the prefiltering phase

  [Daniele Viganò]
  * Fixed a bug with CTRL-C when using the `processpool` distribution

  [Robin Gee]
  * Raised the source ID length limit in the validation from 60 to 75 characters
    to allow sources with longer IDs

  [Michele Simionato]
  * Introduced a `multi_node` flag in `openquake.cfg` and used it to
    fully parallelize the prefiltering in a cluster
  * Used the rupture seed as rupture ID in event based calculations
  * Changed the deprecation mechanism of GSIMs to use a class attribute
    `superseded_by=NewGsimClass`
  * Solved the pickling bug in event based hazard by using generator tasks
  * Improved the distribution of the risk tasks by changing the weight

  [Pablo Heresi]
  * Contributed the HM2018CorrelationModel

  [Michele Simionato]
  * Restored the `individual_curves` flag that for the moment is used for the
    risk curves
  * Introduced two experimental new parameters `floating_distance` and
    `spinning_distance` to reduce hypocenter distributions and nodal plane
    distributions of ruptures over the corresponding distances
  * Optimized the parsing of the logic tree when there is no "applyToSources"
  * Made the IMT classes extensible in client code
  * Reduced the hazard maps from 64 to 32 bit, to be consistent with the
    hazard curves and to reduce by half the download time

  [Graeme Weatherill]
  * Implements a fix of Montalva et al (2016) for new coefficients (now
    Montalva et al. (2017))

  [Michele Simionato]
  * Parallelized the reading of the source models
  * Optimized `oq info --report` by not splitting the sources in that case
  * Speedup the download of the hazard curves, maps and uhs
  * Honored `concurrent_tasks` in the prefiltering phase too
  * It is now legal to compute uniform hazard spectra for a single period
  * Added command `oq plot_memory`
  * Introduced a MultiGMPE concept
  * Saved the size of the datastore in the database and used it in the WebUI

  [Graeme Weatherill]
  * Adds geotechnical related IMTs

  [Michele Simionato]
  * Renamed /extract/agglosses -> /extract/agg_losses and same for aggdamages
  * Supported equivalent epicentral distance with a `reqv_hdf5` file
  * Fixed the risk from ShakeMap feature in the case of missing IMTs
  * Changed the way gmf_data/indices and ruptures are stored
  * Added experimental support for dask
  * Added 11 new site parameters for geotechnic hazard
  * Changed the SiteCollection to store only the parameters required by the
    GSIMs

  [Robin Gee]
  * The number of sites is now an argument in the method _get_stddevs()
    in the GMPE of Kanno, 2006

  [Michele Simionato]
  * Changed the serialization of ruptures to HDF5: the geometries are now
    stored in a different dataset
  * Bug fix: the asset->site association was performed even when not needed
  * Made it possible to serialize to .hdf5 multipoint sources and
    nonparametric gridded sources
  * Added a check on source model logic tree files: the uncertaintyModel
    values cannot be repeated in the same branchset
  * Added a flag `std_hazard_curves`; by setting it to `true` the user can
    compute the standard deviation of the hazard curves across realizations

  [Marco Pagani]
  * Added Thingbaijam et al. (2017) magnitude-scaling relationship

  [Michele Simionato]
  * Added an /extract/ API for event_based_mfd
  * Fixed a bug in the classical_damage calculators: multiple loss types
    were not treated correctly

  [Marco Pagani]
  * Adding tests to the method computing decimal time

  [Michele Simionato]
  * Removed the event_based_rupture calculator and three others
  * Added a field `size_mb` to the `output` table in the database and made
    it visible in the WebUI as a tooltip
  * Added a command `oq check_input job.ini` to check the input files
  * Made the loss curves and maps outputs from an event based risk calculation
    visible to the engine and the WebUI (only the stats)
  * Added a check on duplicated branchIDs in GMPE logic trees

  [Daniele Viganò]
  * Fixed a bug when reading exposure with utf8 names on systems with non-utf8
    terminals (Windows)
  * Changed the openquake.cfg file and added a dbserver.listen parameter
  * Added the hostname in the WebUI page. It can be customize by the user
    via the `local_settings.py` file

  [Michele Simionato]
  * Added a Content-Length to the outputs downloadable from the WebUI
  * Fixed a bug when extracting gmf_data from a hazard calculation with a
    filtered site collection
  * Stored an attributed `events.max_gmf_size`
  * Added a check on exposures with missing loss types
  * Added a LargeExposureGrid error to protect the user by tricky exposures
    (i.e. France with assets in the Antilles)
  * Changed the event_based_risk calculator to compute the loss curves and
    maps directly; removed the asset_loss_table
  * Changed the event_based_risk calculator to distribute by GMFs always
  * Optimized the memory consumption in the UCERF classical calculator
  * Added a parameter `minimum_magnitude` in the job.ini
  * Added an utility `utils/combine_mean_curves.py`

 -- Matteo Nastasi (GEM Foundation) <nastasi@openquake.org>  Thu, 06 Sep 2018 12:27:53 +0000

python3-oq-engine (3.1.0-1~xenial01) xenial; urgency=low

  [Marco Pagani and Changlong Li]
  * Added a version of the Yu et al. (2013) GMPE supporting Mw

  [Michele Simionato]
  * Reduced the data transfer in the UCERF calculators
  * Stored the zipped input files in the datastore for reproducibility
  * Fixed a regression when reading GMFs from an XML in absence of a sites.csv
    file

  [Robin Gee]
  * Extend `oq to_shapefile` method to also work with `YoungsCoppersmithMFD`
    and `arbitraryMFD` MFD typologies.

  [Michele Simionato]
  * Now the hazard statistics can be computed efficiently even in a single
    calculation, i.e. without the `--hc` option
  * Added a check on the Python version in the `oq` command
  * Reduced the data transfer when sending the site collection
  * Changed the default `filter_distance`

  [Daniele Viganò]
  * Fixed a bug where the PID was not saved into the database
    when using the command line interface
  * Made it impossible to fire  multiple `CTRL-C` in sequence
    to allow processes teardown and tasks revocation when Celery is used

  [Michele Simionato]
  * Used `scipy.spatial.distance.cdist` in `Mesh.get_min_distance`
  * Prefiltered sites and assets in scenario calculations
  * Made it possible to specify the `filter_distance` in the `job.ini`
  * Made rtree optional again and disabled it in macOS
  * Optimized the SiteCollection class and doubled the speed of distance
    calculations in most continental scale calculations
  * Fixed an ordering bug in event based risk from GMFs when using a
    vulnerability function with PMF
  * Replaced Rtree with KDtree except in the source filtering
  * Parallelized the source prefiltering
  * Removed the tiling feature from the classical calculator
  * Undeprecated `hazardlib.calc.stochastic.stochastic_event_set` and
    made its signature right
  * Removed the source typology from the ruptures and reduced the rupture
    hierarchy
  * Removed the mesh spacing from PlanarSurfaces
  * Optimized the instantiation of the rtree index
  * Replaced the old prefiltering mechanism with the new one

  [Daniele Viganò]
  * Managed the case of a dead controlling terminal (SIGHUP)

  [Michele Simionato]
  * Removed Decimal numbers from the PMF distribution in hazardlib
  * Fixed another tricky bug with rtree filtering across the international
    date line
  * Added a parameter `prefilter_sources` with values `rtree|numpy|no`
  * Removed the prefiltering on the workers, resulting in a huge speedup
    for gridded ruptures at the cost of a larger data transfer
  * Changed the `losses_by_event` output to export a single .csv file with
    all realizations
  * Added a `cross_correlation` parameter used when working with shakemaps
  * Now sites and exposure can be set at the same time in the job.ini
  * Introduced a `preclassical` calculator
  * Extended the scenario_damage calculator to export `dmg_by_event`
    outputs as well as `losses_by_event` outputs if there is a consequence
    model
  * Unified `region` and `region_constraint` parameters in the job.ini
  * Added a check to forbid duplicated GSIMs in the logic tree
  * Introduced some changes to the `realizations` exporter (renamed field
    `uid` -> `branch_path` and removed the `model` field)
  * Added a command `oq celery inspect`
  * Reduced the check on too many realizations to a warning, except for
    event based calculations
  * Improved the hazard exporter to exports only data for the filtered
    site collection and not the full site collection
  * Extended the BCR exporter to export the asset tags

  [Catalina Yepes]
  * Revised/enhanced the risk demos

  [Michele Simionato]
  * Added a warning about the option `optimize_same_id_sources` when the user
    should take advantage of it

  [Daniele Viganò]
  * `celery-status` script converted into `oq celery status` command
  * Removed Django < 1.10 backward compatibility
  * Updated Python dependices (numpy 1.14, scipy 1.0.1,
    Django 1.10+, Celery 4+)

  [Michele Simionato]
  * Implemented scenario_risk/scenario_damage from shakemap calculators
  * Exported the asset tags in the asset based risk outputs
  * Fixed a numeric issue for nonparametric sources causing the hazard curves
    to saturate at high intensities
  * Added an utility to download shakemaps
  * Added an XML exporter for the site model
  * Slight change to the correlation module to fix a bug in the SMTK
  * Added a distribution mechanism `threadpool`

 -- Matteo Nastasi (GEM Foundation) <nastasi@openquake.org>  Fri, 01 Jun 2018 09:02:01 +0000

python3-oq-engine (3.0.0-1~precise01) precise; urgency=low

  [Michele Simionato]
  * Fixed a bug with newlines in the logic tree path breaking the CSV exporter
    for the realizations output
  * When setting the event year, each stochastic event set is now considered
    independent
  * Fixed a bug in the HMTK plotting libraries and added the ability to
    customize the figure size
  * Fixed bug in the datastore: now we automatically look for the attributes
    in the parent dataset, if the dataset is missing in the child datastore
  * Extended extract_losses_by_asset to the event based risk calculator
  * Stored in source_info the number of events generated per source
  * Added a script utils/reduce_sm to reduce the source model of a calculation
    by removing all the sources not affecting the hazard
  * Deprecated `openquake.hazardlib.calc.stochastic.stochastic_event_set`
  * Fixed the export of ruptures with a GriddedSurface geometry
  * Added a check for wrong or missing `<occupancyPeriods>` in the exposure
  * Fixed the issue of slow tasks in event_based_risk from precomputed GMFs
    for sites without events
  * Now the engine automatically associates the exposure to a grid if
    `region_grid_spacing` is given and the sites are not specified otherwise
  * Extracting the site mesh from the exposure before looking at the site model
  * Added a check on probs_occur summing up to 1 in the SourceWriter
  * `oq show job_info` now shows the received data amount while the
    calculation is progressing

  [Daniele Viganò]
  * Removed support for Python 2 in `setup.py`
  * Removed files containing Python 2 dependencies
  * Added support for WebUI groups/permissions on the
    export outputs and datastore API endpoints

  [Michele Simionato]
  * Fixed `oq show` for multiuser with parent calculations
  * Fixed `get_spherical_bounding_box` for griddedSurfaces
  * Implemented disaggregation by source only for the case
    of a single realization in the logic tree (experimental)
  * Replaced celery with celery_zmq as distribution mechanism
  * Extended `oq info` to work on source model logic tree files
  * Added a check against duplicated fields in the exposure CSV
  * Implemented event based with mutex sources (experimental)
  * Add an utility to read XML shakemap files in hazardlib
  * Added a check on IMTs for GMFs read from CSV

  [Daniele Viganò]
  * Changed the default DbServer port in Linux packages from 1908 to 1907

  [Michele Simionato]
  * Logged rupture floating factor and rupture spinning factor
  * Added an extract API for losses_by_asset
  * Added a check against GMF csv files with more than one realization
  * Fixed the algorithm setting the event year for event based with sampling
  * Added a command `oq importcalc` to import a remote calculation in the
    local database
  * Stored avg_losses-stats in event based risk if there are multiple
    realizations
  * Better error message in case of overlapping sites in sites.csv
  * Added a an investigation time attribute to source models with
    nonparametric sources
  * Bug fix: in some cases the calculator `event_based_rupture` was generating
    too few tasks and the same happened for classical calculation with
    `optimize_same_id_sources=true
  * Changed the ordering of the epsilons in scenario_risk
  * Added the ability to use a pre-imported risk model
  * Very small result values in scenario_damage (< 1E-7) are clipped to zero,
    to hide numerical artifacts
  * Removed an obsolete PickleableSequence class
  * Fixed error in classical_risk when num_statistics > num_realizations
  * Fixed a TypeError when reading CSV exposures with occupancy periods
  * Extended the check on duplicated source IDs to models in format NRML 0.5
  * Added a warning when reading the sources if .count_ruptures() is
    suspiciously slow
  * Changed the splitting logic: now all sources are split upfront
  * Improved the splitting of complex fault sources
  * Added a script to renumber source models with non-unique source IDs
  * Made the datastore of calculations using GMPETables relocatable; in
    practice you can run the Canada model on a cluster, copy the .hdf5 on
    a laptop and do the postprocessing there, a feat previously impossible.

  [Valerio Poggi]
  * Included a method to export data directly from the Catalogue() object into
    standard HMTK format.

  [Michele Simionato]
  * Now the parameter `disagg_outputs` is honored, i.e. only the specified
    outputs are extracted from the disaggregation matrix and stored
  * Implemented statistical disaggregation outputs (experimental)
  * Fixed a small bug: we were reading the source model twice in disaggregation
  * Added a check to discard results coming from the wrong calculation
    for the distribution mode `celery_zmq`
  * Removed the long time deprecated commands
    `oq engine --run-hazard` and `oq engine --run-risk`
  * Added a distribution mode `celery_zmq`
  * Added the ability to use a preimported exposure in risk calculations
  * Substantial cleanup of the parallelization framework
  * Fixed a bug with nonparametric sources producing negative probabilities

 -- Matteo Nastasi (GEM Foundation) <nastasi@openquake.org>  Mon, 09 Apr 2018 09:52:32 +0200

python3-oq-engine (2.9.0-1~precise01) precise; urgency=low

  [Michele Simionato]
  * Deprecated the NRML format for the GMFs

  [Matteo Nastasi]
  * Debian package moved to Python 3.5

  [Graeme Weatherill]
  * Small bug fix for Derras et al (2014) GMPE when Rjb = 0.0

  [Michele Simionato]
  * Improved the .rst reports for classical calculations with tiling
  * Reduced the data transfer in the event based risk calculator by
    reading the event IDs directly from the workers
  * Integrated the gmf_ebrisk calculator inside the event based calculator
  * Improved the weighting algorithm for the sources in the event based
    rupture calculator
  * Improved error message for source model files declared as nrml/0.5 when
    they actually are nrml/0.4
  * Optimized the classical_bcr calculator for the case of many realizations
  * Extended the exposure CSV importer to manage the `retrofitted` field

  [Marco Pagani, Changlong Li]
  * Adds the Yu et al. (2013) GMPEs

  [Michele Simionato]
  * Fixed a bug in the hazard outputs: they were displayed in the WebUI even
    if they were missing
  * Implemented splitting of nonparametric sources

  [Marco Pagani]
  * Fixed the 'get_closest_points' method for the
    `openquake.hazardlib.geo.surface.gridded.GriddedSurface` class

  [Michele Simionato]
  * Now the source model paths are relative to the source model logic tree file
  * Fixed an international date line bug when using rtree for prefiltering
  * Deprecated `nrml.parse`, it is now called `nrml.to_python`
  * Improved the task distribution by splitting the AreaSources upfront
    and by improving the weighting algorithm

  [Daniele Viganò]
  * TMPDIR can be customized via the `openquake.cfg` file
  * Updated dependencies compatibility in setup.py

  [Michele Simionato]
  * If the hazard is precomputed, setting the `site_model_file`,
    `gsim_logic_tree_file` or `source_model_logic_tree_file` gives a warning
  * Removed the obsolete API `/extract/qgis-` and added `extract/hcurves`,
    `extract/hmaps`, `extract/uhs` for use with the QGIS plugin
  * Removed the deprecated GeoJSON exporters
  * Fixed a bug with `oq engine --run job.ini --exports npz`
  * Fixed the ordering of the IMTs in hazardlib
  * `oq engine --delete-calculation` now aborts the calculation first
  * Added some documentation about how to access the datastore
  * Introduced a minimum_distance for the GSIMs
  * Fixed several small issues with the UCERF calculators; now ucerf_hazard
    can be used as a precalculator of gmf_ebrisk
  * Initial support for disaggregation by source
  * Added the ability to import large exposures as CSV (experimental)
  * Changed the source weights to be proportional to the number of GSIMs
    relevant for the tectonic region type, thus improving the task distribution

  [Daniele Viganò]
  * The RPM python3-oq-engine package replaced python-oq-engine
  * RPM packages moved to Python 3.5

  [Michele Simionato]
  * Added the ability to dump a specific calculation
  * Changed the signature of the extract command to `oq extract what calc_id`,
    where `what` is a path info plus query string;

  [Graeme Weatherill]
  * Implements significant duration GMPEs of Bommer et al. (2009) and Afshari &
    Stewart (2016)
  * Adds significant duration IMT definitions to support IMTs

  [Michele Simionato]
  * Run the DbServer as a detached process
  * Improved the test coverage for event based with GMF correlation
  * Optimized the event based risk calculator from ruptures: now the ruptures
    are instantiated in the workers and not in the controller if possible
  * Exported the parameter `ses_per_logic_tree_path` in the ruptures.csv file
  * Improved the display names for the risk outputs
  * Added a /v1/:calc_id/abort route to the engine server and Abort buttons
    to the WebUI
  * Fixed the seeds properly in the case of vulnerability functions with PMFs:
    now even if the ground motion fields are all equal, the risk numbers
    will be different since there is a different seed per each field
  * Stored a rupture loss table in event based risk calculations
  * Made sure that the number of effective ruptures is stored in csm_info
  * Fixed the HMTK tests to work with numpy from 1.11 to 1.14
  * Added a command `oq shell` to open an embedded (I)Python shell
  * Turned the 'realizations' output into a dynamic output

  [Matteo Nastasi]
  * Split package from python-oq-engine to python-oq-engine,
    python-oq-engine-master and python-oq-engine-worker
  * Implemented an API `/v1/on_same_fs` to check filesystem accessibility
    between engine and a client application

  [Michele Simionato]
  * Reduced the data transfer when computing the hazard curves in postprocessing
  * Removed the FilteredSiteCollection class

  [Nick Ackerley]
  * Some improvements to the plotting routines of the HMTK

  [Michele Simionato]
  * Removed the ability to run `oq engine --run job_h.ini,job_r.ini`
  * Forbidden the site model in gmf_ebrisk calculations
  * When the option `--hc` is given the ruptures can now be read directly
    from the workers, thus saving some startup time
  * Optimized the storage of the ruptures: the site IDs are not saved anymore
  * Added a check for missing `risk_investigation_time`
  * Reduced the data transfer in the gmf_ebrisk calculator
  * Now the gmf_ebrisk calculator builds the aggregate loss curves too
  * Extended the gmf_ebrisk calculator to use the GMFs produced by an event
    based hazard calculation, both via CSV and via the --hc option
  * Fixed a performance bug in the computations of the aggregate loss curves
    by reading the full event loss table at once
  * Fixed `oq zip` to work with gmf_ebrisk calculations
  * Fixed a serious bug in the gmf_ebrisk calculator: the results were in most
    cases wrong and dependent on the number of spawned tasks
  * Now the `master_seed` controls the generation of the epsilons in all
    situations (before in event_based_risk without `asset_correlation` it was
    managed by `random_seed`)
  * Changed the management of the epsilons in the gmf_ebrisk calculator to
    be the same as in the event_based_risk calculator
  * Added a check on the input files: the listed paths must be relative paths
  * Fixed a bug when storing the disagg-bins in the case the lenghts of the
    arrays are not the same for all sites
  * In the case of a single tile the prefiltering was applied twice: fixed the
    problem and generally improved the filtering/weighting of the sources
  * Fixed the CSV exporter for disaggregation outputs when iml_disagg is set

  [Graeme Weatherill]
  * Fixed ASK14 GMPE behaviour to remove ValueError
  * Implements comprehensive suite of NGA East ground motion models for
    central and eastern United States
  * Minor modification of check_gsim functions to permit instantiated classes
    to be passed

 -- Matteo Nastasi (GEM Foundation) <nastasi@openquake.org>  Mon, 26 Feb 2018 08:53:58 +0100

python3-oq-engine (2.8.0-0~precise01) precise; urgency=low

  [Michele Simionato]
  * `iml_disagg` and `poes_disagg` cannot coexist in the job.ini file
  * Added a check on `conditional_loss_poes` in the event_based_risk calculator:
    now it requires `asset_loss_table` to be set

  [Anirudh Rao]
  * Sorted taxonomies before comparison in the BCR calculator

  [Michele Simionato]
  * Optimized the disaggregation calculation by performing the PMF extraction
    only once at the end of the calculation and not in the workers
  * Added an `oq zip` command
  * Avoided running an useless classical calculation if `iml_disagg` is given

  [Valerio Poggi]
  * Implemented subclasses for ZhaoEtAl2006Asc and AtkinsonBoore2006 to account
    for the distance filter used by SGS in their PSHA model for Saudi Arabia.
    Distance threshold is hard coded to 5km in this implementation.

  [Michele Simionato]
  * Added a warning if the aggregated probability of exceedence (poe_agg) in
    a disaggregation output is very dissimilar from poes_disagg
  * Removed the flag `split_sources`
  * Optimized the operation `arrange_data_in_bins` in the disaggregation
    calculator and reduced the data transfer by the number of tectonic
    region types
  * Improved the sending of the sources to the workers, especially for the
    MultiPointSources
  * Better error message if the user sets a wrong site_id in the sites.csv file
  * Now the distance and lon lat bins for disaggregation are built directly
    from the integration distance
  * Used uniform bins for disaggregation (before they were potentially
    different across realizations / source models)
  * Improved the error message if the user forgets both sites and sites.csv
    in a calculation starting from predetermined GMFs
  * Improved the error message if the user specifies a non-existing file in
    the job.ini
  * Change the ordering of the TRT bins in disaggregation: now they are
    ordered lexicographically
  * Added more validity checks on the job.ini file for disaggregation
  * Changed the .hdf5 format generated by `oq extract -1 hazard/rlzs`; you can
    still produce the old format by using `oq extract -1 qgis-hazard/rlzs`
  * Optimized the disaggregation calculator by instantiating
    `scipy.stats.truncnorm` only once per task and not once per rupture
  * Optimized the disaggregation calculator when `iml_disagg` is specified,
    by caching duplicated results
  * Made sure that `oq dbserver stop` also stops the zmq workers if the zmq
    distribution is enabled
  * Added a check when disaggregating for a PoE too big for the source model
  * If `iml_disagg` is given, forbid `intensity_measure_types_and_levels`
  * Fixed the disaggregation outputs when `iml_disagg` is given: the PoE has
    been removed by the name of the output and correct PoE is in the XML file
  * Fixed `oq export loss_curves/rlzs` for event_based_risk/case_master
  * Removed the obsolete parameter `loss_curve_resolution`
  * Fixed a Python 3 unicode error with `oq engine --run job.zip`
  * Added a command `oq abort <calc_id>`
  * Stored the avg_losses in classical risk in the same way as in
    event_based_risk and made them exportable with the same format
  * Removed the outputs losses_by_tag from the event based risk calculators
    and changed the default for the avg_losses flag to True
  * WebUI: now every job runs in its own process and has name oq-job-<ID>
  * Refactored the WebUI tests to use the DbServer and django.test.Client
  * Added an experimental feature `optimize_same_id_sources`
  * Fixed a bug in gmf_ebrisk when there are zero losses and added more
    validity checks on the CSV file
  * The parameter `number_of_ground_motion_fields` is back to being optional in
    scenario calculators reading the GMFs from a file, since it can be inferred
  * Removed the deprecated risk outputs dmg_by_tag, dmg_total,
    losses_by_tag, losses_total
  * Deprecated the .geojson exporters for hazard curves and maps
  * We now keep the realization weights in case of logic tree sampling (before
    they were rescaled to 1 / R and considered all equals)
  * Optimized sampling for extra-large logic trees
  * Added a check on missing `source_model_logic_tree`
  * Fix to the gmf_ebrisk calculator: the realization index in the event loss
    table was incorrect and too many rows were saved
  * Added a way to restrict the source logic model tree by setting a sm_lt_path
    variable in the job.ini (experimental)
  * Fixed the precedence order when reading openquake.cfd

 -- Matteo Nastasi (GEM Foundation) <nastasi@openquake.org>  Wed, 29 Nov 2017 14:33:05 +0100

python-oq-engine (2.7.0-0~precise01) precise; urgency=low

  [Michele Simionato]
  * Fixed the risk exporters for tags containing non-ASCII characters

  [Valerio Poggi]
  * Implemented the Pankow and Pechmann 2004 GMPE (not verified)

  [Graeme Weatherill]
  * Added Derras et al. (2014) GMPE
  * Implemented the Zhao et al. (2016) GMPE for active shallow crustal,
    subduction interface and subduction slab events
  * Adds 'rvolc' (volcanic path distance) to the distance context

  [Michele Simionato]
  * The outputs loss_curves-rlzs and loss_curves-stats are now visible again
    as engine outputs (before they were hidden)
  * Added a debug command `oq plot_assets` and fixed `oq plot_sites`
  * Added a flag `--multipoint` to the command `oq upgrade_nrml`
  * Deprecated several outputs: hcurves-rlzs, agg_loss_table, losses_total,
    dmg_by_tag, dmg_total, losses_by_tag, losses_by_tag-rlzs
  * Extended the command `oq extract job_id` to check the database
  * Optimized the scenario damage calculator by vectorizing the calculation
    of the damage states
  * Extended the FragilityFunctions to accept sequences/arrays of intensity
    levels, as requested by Hyeuk Ryu

  [Daniele Viganò]
  * Added support for groups in the WebUI/API server

  [Michele Simionato]
  * Added an experimental distribution mode of kind "zmq"
  * Implemented an API `/extract/agglosses/loss_type?tagname1=tagvalue1&...`
    with the ability to select all tagvalues (`*`) for a given tagname
  * Deprecated reading hazard curves from CSV, since it was an experimental
    features and nobody is using it
  * Changed the exporter of the event loss table to export all realizations
   into a single file

  [Graeme Weatherill]
  * Adds the Bindi et al. (2017) GMPEs for Joyner-Boore and Hypocentral
    Distance

  [Michele Simionato]
  * Made it mandatory to specify the sites for all calculators reading the
    GMFs from a CSV file
  * Tested also the case of calculators requiring a shared_dir
  * Improved the error checking when parsing vulnerability functions with PMF

  [Daniele Viganò]
  * Fixed a bug in `oq reset` command which was not stopping
    the DbServer properly

  [Michele Simionato]
  * Implemented an API `/extract/aggcurves/loss_type?tagname1=tagvalue1&...`
  * Implemented an API `/extract/aggdamages/loss_type?tagname1=tagvalue1&...`
  * Every time a new calculation starts, we check if there is a newer version
    of the engine available on GitHub
  * Changed the search logic for the configuration file `openquake.cfg`
  * Implemented an API `/extract/agglosses/loss_type?tagname1=tagvalue1&...`
  * Fixed several bugs in the gmf_ebrisk calculator, in particular in presence
    of asset correlation and missing values on some sites
  * Fixed a bug with logging configured a WARN level instead of INFO level
    if rtree was missing (affecting only `oq run`)
  * Changed the ScenarioDamage demo to use two GSIMs
  * Added a node `<tagNames>` in the exposure
  * Added a web API to extract the attributes of a datastore object
  * Fixed `oq to_shapefile` and `oq from_shapefile` to work with NRML 0.5
    (except MultiPointSources)
  * Added information about the loss units to the `agg_curve` outputs
  * `oq extract hazard/rlzs` now extracts one realization at the time
  * The rupture filtering is now applied during disaggregation
  * Changed the /extract wen API to return a compressed .npz file
  * Fixed a bug with multi-realization disaggregation, celery and no
    shared_dir: now the calculation does not hang anymore

 -- Matteo Nastasi (GEM Foundation) <nastasi@openquake.org>  Thu, 19 Oct 2017 13:53:08 +0200

python-oq-engine (2.6.0-0~precise01) precise; urgency=low

  [Michele Simionato]
  * Fixed the GMF .npz export when the GMFs are extracted from a file
  * Stored the number of nonzero losses per asset and realization in
    event_based_risk calculations with asset_loss_table=True

  [Daniele Viganò]
  * Fixed 'openquake' user creation in RPM when SELinux is in enforcing mode
  * Changed the behaviour during RPM upgrades:
    the old openquake.cfg configuration file is left untouched and the new one
    installed as openquake.cfg.rpmnew

  [Michele Simionato]
  * Added a check on `number_of_ground_motion_fields` when the GMFs are
    extracted from a NRML file
  * Added a command `oq extract` able to extract hazard outputs into HDF5 files
  * Fixed a bug when reading GMFs from a NRML file: the hazard sites were
    read from the exposure (incorrectly) and not from the GMFs
  * Fixed a bug in MultiMFDs of kind `arbitraryMFD`

  [Valerio Poggi]
  * Implemented the Atkinson (2010) GMPE as subclass `Atkinson2010Hawaii`
    of `BooreAtkinson2008`

  [Michele Simionato]
  * Used the new loss curves algorithm for the asset loss curves and loss maps
  * Added a generic `extract` functionality to the web API
  * Fixed a bug when computing the rjb distances with multidimensional meshes
  * Changed the GMF CSV exporter to export the sites too; unified it with the
    event based one

  [Daniele Viganò]
  * Changed the 'CTRL-C' behaviour to make sure that all children
    processes are killed when a calculation in interrupted

  [Michele Simionato]
  * Fixed a bug in the statistical loss curves exporter for classical_risk
  * Replaced the agg_curve outputs with losses by return period outputs
  * Turned the DbServer into a multi-threaded server
  * Used zmq in the DbServer
  * Fixed correct_complex_sources.py
  * Fixed `oq export hcurves-rlzs -e hdf5`
  * Changed the source weighting algorithm: now it is proportional to the
    the number of affected sites
  * Added a command `oq show dupl_sources` and enhances `oq info job.ini`
    to display information about the duplicated sources
  * Added a flag `split_sources` in the job.ini (default False)
  * Updated the demos to the format NRML 0.5

  [Valerio Poggi]
  * Implemented the Munson and Thurber 1997 (Volcanic) GMPE

  [Graeme Weatherill]
  * Adapts CoeffsTable to be instantiated with dictionaries as well as strings

  [Daniele Viganò]
  * Extended the 'oq reset' command to work on multi user installations

  [Michele Simionato]
  * Fixed a bug: if there are multiple realizations and no hazard stats,
    it is an error to set hazard_maps=true or uniform_hazard_spectra=true
  * Implemented aggregation by asset tag in the risk calculators
  * Fixed a small bug in the HMTK (in `get_depth_pmf`)
  * Extended the demo LogicTreeCase1ClassicalPSHA to two IMTs and points
  * Added a documentation page `oq-commands.md`
  * Removed the automatic gunzip functionality and added an automatic
    checksum functionality plus an `oq checksum` command
  * Made the demo LogicTreeCase2ClassicalPSHA faster
  * Fixed the export by realization of the hazard outputs
  * Changed the generation of loss_maps in event based risk, without the option
    `--hc`: now it is done in parallel, except when reading the loss ratios
  * Renamed `--version-db` to `--db-version`, to avoid
    confusions between `oq --version` and `oq engine -version`
  * Fixed bug in the exported outputs: a calculation cannot export the results
    of its parent
  * Extended the `sz` field in the rupture surface to 2 bytes, making it
    possible to use a smaller mesh spacing
  * Changed the ordering of the fields in the loss curves and loss maps
    generated by the event based risk calculator; now the insured fields
    are at the end, before they were intermixed with each loss type
  * Changed the format of array `all_loss_ratios/indices`
  * The size in bytes of the GMFs was saved incorrectly
  * Added an exporter gmf_scenario/rup-XXX working also for event based
  * First version of the calculator gmf_ebrisk
  * Implemented risk statistics for the classical_damage calculator
  * Added a .csv importer for the ground motion fields
  * Implemented risk statistics for the classical_bcr calculator

  [Armando Scarpati]
  * Show to the user the error message when deleting a calculation
    in the WebUI fails

  [Michele Simionato]
  * Better error message when running a risk file in absence of hazard
    calculation
  * Changed the sampling logic in event based calculators
  * Imported GMFs from external file into the datastore

  [Daniele Viganò]
  * Added the 'celery-status' script in 'utils' to check the
    task distribution in a multi-node celery setup

  [Michele Simionato]
  * Removed an excessive check from the WebUI: now if an output exists,
    it can be downloaded even if the calculation was not successful

  [Armando Scarpati]
  * Visualized the calculation_mode in the WebUI

  [Michele Simionato]
  * Made the upgrade_manager transactional again
  * Changed the storage of the GMFs; as a consequence the exported .csv
    has a different format

  [Daniele Viganò]
  * Fixed a bug introduced by a change in Django 1.10 that was causing
    the HTTP requests log to be caught by our logging system and
    then saved in the DbServer
  * Updated requirements to allow installation of Django 1.11 (LTS)

  [Michele Simionato]
  * Added two commands `oq dump` and `oq restore`
  * Added a check that on the number of intensity measure types when
    generating uniform hazard spectra (must be > 1)

 -- Matteo Nastasi (GEM Foundation) <nastasi@openquake.org>  Mon, 25 Sep 2017 15:05:45 +0200

python-oq-engine (2.5.0-0~precise01) precise; urgency=low

  [Armando Scarpati]
  * Added a confirmation dialog when trying to remove a calculation via the
    WebUI

  [Michele Simionato]
  * Hazard maps were not exposed to the engine in event based calculations
  * Fixed the check on the DbServer instance: it was failing in presence
    of symbolic links
  * Optimized MultiMFD objects for the case of homogeneous parameters
  * Added an .npz exporter for the scenario_damage output `dmg_by_asset`
  * Removed the pickled CompositeSourceModel from the datastore
  * Improved the error message when the rupture mesh spacing is too small
  * Unified the versions of baselib, hazardlib and engine
  * Raised a clear error if the user does not set the `calculation_mode`
  * Made it is possible to pass the hdf5 full path to the DataStore class
  * Made it possible to use CELERY_RESULT_BACKEND != 'rpc://'

  [Michele Simionato, Daniele Viganò]
  * Merged the `oq-hazardlib` repository into `oq-engine`.
    The `python-oq-hazardlib` package is now provided by `python-oq-engine`

  [Michele Simionato]
  * Added CSV exports for the agg_curve outputs
  * Fixed a bug in `oq export hcurves-rlzs --exports hdf5`
  * Restored the parameter sites_per_tile with a default of 20,000, i.e.
    tiling starts automatically if there are more than 20,000 sites
  * Better error message for invalid exposures
  * Removed the deprecated XML outputs of the risk calculators
  * Added an end point `v1/calc/XXX/oqparam` to extract the calculation
    parameters as a JSON dictionary
  * Fixed the excessive logic tree reduction in event based calculators
  * Improved the command `oq db`
  * Fixed an encoding bug when logging a filename with a non-ASCII character
  * Fixed a bug when exporting a GMF with `ruptureId=0`
  * Added a parameter `disagg_outputs` to specify the kind of disaggregation
    outputs to export
  * Raised an early error if the consequence model is missing some taxonomies
  * Restored the tiling functionality in the classical calculator; to enable
    it, set `num_tiles` in the job.ini file
  * If there are no statistical hazard curves to compute, do not transfer
    anything
  * Fixed a small bug in `oq plot` and added a test

  [Daniele Viganò]
  * Added `collectstatic` and `createsuperuser` subcommands to the
    `oq webui` command
  * Added a `local_settings.py.pam` template to use PAM as the authentication
    provider for API and WebUI
  * Now the command `oq webui start` tries to open a browser tab
    with the WebUI loaded

 -- Daniele Viganò (GEM Foundation) <daniele@openquake.org>  Wed, 14 Jun 2017 10:32:28 +0200

python-oq-engine (2.4.0-0~precise01) precise; urgency=low

  [Michele Simionato]
  * Now the command `oq export loss_curves/rlz-XXX` works both for the
    `classical_risk` calculator and the `event_based_risk` calculator

  [Daniele Viganò]
  * Remove the default 30 day-old view limit in the WebUI calculation list

  [Michele Simionato]
  * Fixed a broken import affecting the command `oq upgrade_nrml`
  * Made it possible to specify multiple file names in <uncertaintyValue/>
    in the source_model_logic_tree file
  * Reduced the data transfer in the object `RlzsAssoc` and improved the
    postprocessing of hazard curves when the option `--hc` is given
  * Changed the `ruptures.xml` exporter to export unique ruptures
  * Fixed a bug when downloading the outputs from the WebUI on Windows
  * Made `oq info --report` fast again by removing the rupture fine filtering
  * Improved the readibility of the CSV export `dmg_total`
  * Removed the column `eid` from the CSV export `ruptures`; also
    renamed the field `serial` to `rup_id` and reordered the fields
  * Changed the event loss table exporter: now it exports an additional
    column with the `rup_id`
  * Changed scenario npz export to export also the GMFs outside the maximum
    distance
  * Fixed scenario npz export when there is a single event
  * Replaced the event tags with numeric event IDs
  * The mean hazard curves are now generated by default
  * Improved the help message of the command `oq purge`
  * Added a `@reader` decorator to mark tasks reading directly from the
    file system
  * Removed the .txt exporter for the GMFs, used internally in the tests
  * Fixed a bug with relative costs which affected master for a long time,
    but not the release 2.3. The insured losses were wrong in that case.
  * Added an .hdf5 exporter for the asset loss table
  * Loss maps and aggregate losses are computed in parallel or sequentially
    depending if the calculation is a postprocessing calculation or not
  * Deprecated the XML risk exporters
  * Removed the .ext5 file
  * Restored the parameter `asset_loss_table` in the event based calculators
  * Added a full .hdf5 exporter for `hcurves-rlzs`
  * Removed the `individual_curves` flag: now by default only the statistical
    hazard outputs are exported
  * Saved *a lot* of memory in the computation of the hazard curves and stats
  * Renamed the parameter `all_losses` to `asset_loss_table`
  * Added an experimental version of the event based risk calculator which
    is able to use GMFs imported from an external file
  * Added a `max_curve` functionality to compute the upper limit of the
    hazard curves amongst realizations
  * Raised an error if the user specifies `quantile_loss_curves`
    or `conditional_loss_poes` in a classical_damage calculation
  * Added a CSV exporter for the benefit-cost-ratio calculator
  * The classical_risk calculator now reads directly the probability maps,
    not the hazard curves
  * Turned the loss curves into on-demand outputs
    for the event based risk calculator
  * The loss ratios are now stored in the datastore and not in an
    external .ext5 file
  * The engine outputs are now streamed by the WebUI
  * Used a temporary export directory in the tests, to avoid conflicts
    in multiuser situations
  * Added an .npz exporter for the loss maps
  * Raised an error early when using a complex logic tree in scenario
    calculations
  * Changed the CSV exporter for the loss curves: now it exports all the
    curves for a given site for the classical_risk calculator
  * Fixed the save_ruptures procedure when there are more than 256
    surfaces in the MultiSurface
  * Renamed the `csq_` outputs of the scenario_damage to `losses_`
  * Changed the way scenario_damage are stored internally to be more
    consistent with the other calculators
  * Removed the GSIM from the exported file name of the risk outputs
  * New CSV exporter for GMFs generated by the event based calculator
  * The event IDs are now unique and a constraint on the maximum
    number of source groups (65,536) has been added
  * Added an output `losses_by_event` to the scenario_risk calculator
  * Changed the output `ruptures.csv` to avoid duplications
  * Added an output `losses_by_taxon` to the scenario_risk calculator
  * Fixed a performance bug in `get_gmfs`: now the scenario risk and damage
    calculators are orders of magnitude faster for big arrays
  * Added an export test for the event loss table in the case of multiple TRTs
  * Removed the experimental `rup_data` output
  * Added an .npz export for the output `losses_by_asset`
  * Exported the scenario_risk aggregate losses in a nicer format

  [Daniele Viganò]
  * The 'oq webui' command now works on a multi-user installation
  * Splitted RPM packages into python-oq-engine (single node)and
    python-oq-engine-master/python-oq-engine-worker (multi-node)

  [Paolo Tormene]
  * The 'Continue' button in the Web UI is now available also for risk
    calculations

  [Michele Simionato]
  * Fixed a Python 3 bug in the WebUI when continuing a calculation: the
    hazard_calculation_id was passed as a string and not as an integer
  * Changed to rupture storage to use variable length-arrays, with a speedup
    of two orders of magnitude
  * Avoided storing twice the rupture events
  * Optimized the serialization of ruptures on HDF5 by using a `sids` output
  * Changed the Web UI button from "Run Risk" to "Continue"
  * The `avg` field in the loss curves is computed as the integral of the curve
    again, and it is not extracted from the avg_losses output anymore
  * Made the `fullreport` exportable
  * Fixed the `rup_data` export, since the boundary field was broken
  * Restored the output `losses_by_taxon` in the event_based_risk calculator
  * Fixed the calculator event based UCERF so that average losses can
    be stored

  [Daniele Viganò]
  * Added a check to verify that an 'oq' client is talking to the
    right DbServer instance
  * Introduced an optional argument for 'oq dbserver' command line
    to be able to override its default interface binding behaviour

  [Michele Simionato]
  * Optimized the event based calculators by reducing the number of calls
    to the GmfComputer and by using larger arrays
  * Added a check on missing vulnerability functions for some loss type
    for some taxonomy
  * Now we save the GMFs on the .ext5 file, not the datastore
  * Fixed bug in event_based_risk: it was impossible to use vulnerability
    functions with "PM" distribution
  * Fixed bug in event_based_risk: the ebrisk calculator is required as
    precalculator of event_based_risk, not others
  * Fixed bug in scenario_risk: the output `all_losses-rlzs` was aggregated
    incorrectly
  * Now the ucerf_risk calculators transfer only the events, not the ruptures,
    thus reducing the data transfer of several orders of magnitude
  * Added a view `get_available_gsims` to the WebUI and fixed the API docs
  * Introduced a configuration parameter `max_site_model_distance` with default
    of 5 km
  * Implemented sampling in the UCERF event based hazard calculator

  [Daniele Viganò]
  * Use threads instead of processes in DbServer because SQLite3
    isn't fork-safe on macOS Sierra

  [Michele Simionato]
  * Fixed a TypeError when deleting a calculation from the WebUI
  * Extended the command `oq to_hdf5` to manage source model files too
  * Improved significantly the performance of the event based calculator
    when computing the GMFs and not the hazard curves
  * Stored information about the mean ground motion in the datastore
  * Saved the rupture mesh with 32 floats instead of 64 bit floats
  * Raised the limit on the event IDs from 2^16 to 2^32 per task
  * Fixed classical_risk: there was an error when computing the statistics
    in the case of multiple assets of the same taxonomy on the same site
  * Changed the UCERF event based calculators to parallelize by SES
  * Fixed a site model bug: when the sites are extracted from the site model
    there is no need to perform geospatial queries to get the parameters
  * Added a command `oq normalize` to produce good `sites.csv` files
  * Introduced a `ses_seed` parameter to specify the seed used to generate
    the stochastic event sets; `random_seed` is used for the sampling only
  * Changed the `build_rcurves` procedure to read the loss ratios directly from
    the workers

 -- Matteo Nastasi (GEM Foundation) <nastasi@openquake.org>  Tue, 23 May 2017 10:46:56 +0200

python-oq-engine (2.3.0-0~precise01) precise; urgency=low

  [Michele Simionato]
  * `oq info --report` now filters the ruptures and reports the correct
    number of effective ruptures even for classical calculators
  * Stripped the TRT information from the event loss table CSV export
    and optimized its performance
  * Fixed a bug when storing the GMPE logic tree file in the datastore
  * Added a command `oq run_tiles` (experimental)
  * Fixed the event based calculator so that it can run UCERF ruptures
  * Fixed a bug in the scenario_risk calculator in case of multiple assets
    of the same taxonomy on the same site with no insurance losses
  * Now the event IDs are generated in the workers in the event based calculator
    and there is a limit of 65536 tasks with 65536 ruptures each
  * Changed the UCERF classical calculators to compute one branch at the time
  * Fixed the header `occupants:float32` in the CSV risk exports involving
    occupants
  * Fixed the name of the zipped files downloaded by the Web UI: there
    was a spurious dot
  * Fixed the UCERF classical calculator in the case of sampling
  * Reduced the size of the event tags in the event based calculators, thus
    saving GB of disk space in UCERF calculations
  * Fixed the name of the files downloaded by the Web UI: they must not
    contain slashes
  * Now deleting a calculation from the Web UI really deletes it, before
    if was only hiding it

  [Daniele Viganò]
  * Moved the OpenQuake Engine manual sources inside doc/manual

  [Michele Simionato]
  * Introduced an experimental classical time dependent UCERF calculator
  * Added a dynamic output for source group information
  * Changed the UCERF rupture calculator to fully store the ruptures
  * Fixed a bug in `combine_maps`: realizations with zero probability were
    discarded, thus breaking the computation of the statistics
  * Added a command `oq reset` to reset database and datastores
  * Reduced the data transfer back and disk space occupation for UCERF
    event based risk calculations
  * Tasks meant to be used with a shared directory are now marked with a
    boolean attribute `.shared_dir_on`
  * Added a warning when running event based risk calculations with sampling
  * Made sure that the openquake.cfg file is read only once

  [Daniele Viganò]
  * Moved the openquake.cfg config file inside the python package
    under openquake/engine/openquake.cfg
  * Removed support to OQ_LOCAL_CFG_PATH and OQ_SITE_CFG_PATH vars;
    only the OQ_CONFIG_FILE enviroment variable is read

  [Michele Simionato]
  * If there is a single realization, do not compute the statistics
  * Changed the separator from comma to tab for the output `ruptures`
  * If there are no conditional_loss_poes, the engine does not try to
    export the loss maps anymore
  * Fixed `oq engine --make-html-report` when using Python 3
  * Fixed bug when running `oq info job.ini` with NRML 0.5 source models

 -- Matteo Nastasi (GEM Foundation) <nastasi@openquake.org>  Thu, 23 Feb 2017 14:37:44 +0100

python-oq-engine (2.2.0-0~precise01) precise; urgency=low

  [Michele Simionato]
  * Fixed an HDF5 bug by not using a `vstr` array for the asset references
  * Fixed a wrong error message generated by `oq purge`
  * Added information about the rupture in the event loss table exports
  * Fixed a bug and added a test calculation with nonparametric sources
  * Fixed the classical UCERF calculator when there is more than one branch
  * Added .npz exporter for gmf_data for event based calculations

  [Daniele Viganò]
  * Port WebUI/API server to Django 1.9 and 1.10
  * Add dependencies to setup.py
  * Update Copyright to 2017

  [Michele Simionato]
  * Increased the splitting of ComplexFaultSources
  * Added a way to reuse the CompositeSourceModel from a previous computation
  * Turned the loss maps into dynamically generated outputs
  * Extended the source model writer to serialize the attributes
    src_interdep, rup_interdep, srcs_weights
  * Fixed a bug when exporting the uniform hazard spectra in presence of
    IMTs non spectral acceleration
  * Fixed a bug when computing the loss maps in presence of insurance,
    temporarily introduced in master
  * Made the datastore for event based risk calculations much lighter
    by computing the statistical outputs at export time
  * Now it is possible to post process event based risk outputs with the
    `--hc` option
  * Added a command `oq to_hdf5` to convert .npz files into .hdf5 files
  * Moved commonlib.parallel into baselib
  * Merged the experimental calculator ebrisk into event_based_risk and
    used correctly the random_seed for generating the GMFs (not the master_seed)
  * Added a flag `ignore_covs` to ignore the coefficients of variation
  * Changed the GMF scenario exporter to avoid generating composite arrays with
    a large number of fields
  * Exporting in .npz format rather than HDF5
  * Introduced a `shared_dir` parameter in openquake.cfg
  * Fixed a serialization bug for planar surfaces
  * Removed the flag `asset_loss_table`: the loss ratios are
    saved if and only if the `loss_ratios` dictionary is non-empty
  * Added a CSV exporter for the GMFs in the event based calculator
  * Added a CSV exporter for the rup_data output
  * Added a CSV exporter for the disaggregation output
  * Stored the disaggregation matrices directly (no pickle)
  * Turned the CompositeRiskModel into a HDF5-serializable object
  * Fixed all doctests for Python 3

  [Daniele Viganò]
  * Removed the 'oq-engine' wrapper (command already deprecated)

  [Michele Simionato]
  * Assigned a year label to each seismic event in the event based calculator
  * Now the ebrisk calculator supports the case of asset_correlation=1 too
  * Made it possible to export the losses generated by a specific event
  * Lowered the limit on the length of source IDs to 60 chars
  * Fixed excessive strictness when validating `consequenceFunction.id`
  * Added an `ucerf_rupture` calculator able to store seismic events and
    rupture data and reduced the data transfer

  [Daniele Viganò]
  * MANIFEST now includes all files, with any extension located in the
    tests folders. It is now possible to run tests from an installation
    made with packages

  [Michele Simionato]
  * Improved error message when the user gives a source model file instead of
    a source model logic tree file
  * Fixed the management of negative calculation IDs
  * Relaxed the tolerance so that the tests pass on Mac OS X
  * Implemented csv exporter for the ruptures
  * Optimized the epsilon generation in the ebrisk calculator for
    asset_correlation=0
  * Improved the performance of the scenario risk calculators
  * Now by default we do not save the ruptures anymore
  * Fixed a memory leak recently introduced in parallel.py
  * Simplified classical_risk (the numbers can be slightly different now)
  * Serialized the ruptures in the HDF5 properly (no pickle)
  * Introduced a parameter `iml_disagg` in the disaggregation calculator
  * Fixed `oq reduce` to preserve the NRML version
  * Fixed a bug when splitting the fault sources by magnitude

 -- Matteo Nastasi (GEM Foundation) <nastasi@openquake.org>  Mon, 23 Jan 2017 14:36:48 +0100

python-oq-engine (2.1.0-0~precise01) precise; urgency=low

  [Michele Simionato]
  * There is now a flag `save_ruptures` that can be turned off on demand;
    by default the ruptures are always saved in the event based calculators
  * Optimized the memory consumption when using a ProcessPoolExecutor (i.e
    fork before reading the source model) by means of a `wakeup` task
  * Reduced the splitting of the fault sources
  * Added a view `task_slowest` displaying info about the slowest task
    (only for classical calculations for the moment)
  * concurrent_tasks=0 disable the concurrency
  * Optimized the saving time of the GMFs
  * Changed the default number of concurrent tasks and increased the
    relative weight of point sources and area sources
  * Fixed the UCERF event loss table export and added a test for it
  * Optimized the computation of the event loss table
  * Introduced two new calculators ucerf_risk and ucerf_risk_fast

  [Paolo Tormene]
  * Added to the engine server the possibility to log in and out
    programmatically by means of HTTP POST requests

  [Michele Simionato]
  * Optimized the memory consumption of the event based risk calculators
  * Extended the `oq show` command to work in a multi-user environment
  * Improved the test coverage of the exports in the WebUI
  * Removed the SourceManager: now the sources are filtered in the workers
    and we do not split in tiles anymore
  * Made the full datastore downloadable from the WebUI
  * Added a command "oq db" to send commands the engine database
    (for internal usage)
  * By default the WebUI now displays only the last 100 calculations
  * Added more validity checks to the disaggregation parameters; split the
    sources even in the disaggregation phase
  * Added an optimized event based calculator computing the total losses by
    taxonomy and nothing else
  * Filtered the sources up front when there are few sites (<= 10)
  * Reduced the number of tasks generated when filter_sources is False
  * Saved engine_version and hazardlib_version as attributes of the datastore
  * Avoided saving the ruptures when ground_motion_fields is True
  * Finalized the HDF5 export for hazard curves, hazard maps and uniform
    hazard spectra
  * Restored a weight of 1 for each rupture in the event based calculator
  * Removed the MultiHazardCurveXMLWriter
  * Improved the saving of the ruptures in event based calculations
  * Reduced the data transfer due to the `rlzs_by_gsim` parameter
  * Added an HDF5 export for scenario GMFs
  * If `filter_sources` if false, the light sources are not filtered, but the
    heavy sources are always filtered
  * Now the dbserver can be stopped correctly with CTRL-C
  * Parallelized the splitting of heavy sources
  * Changed the event loss table exporter: now a single file per realization
    is exported, containing all the loss types
  * Removed the dependency from the Django ORM
  * Now the WebUI restarts the ProcessPoolExecutor at the end of each job,
    to conserve resources
  * Optimized the computation of hazard curves and statistics, especially
    for the memory consumption
  * Reduced the data transfer due to the `rlzs_assoc` and `oqparam` objects
  * Fixed a bug in the disaggregation calculator when a source group has
    been filtered away by the maximum distance criterium
  * Fixed an encoding error in the reports when the description contains a
    non-ASCII character
  * Changed the distribution framework: celery is supported in a way more
    consistent with the other approaches; moreover, ipyparallel is supported
  * Hazard maps are now a fake output, dynamically generated at export time
  * Made the number of produced tasks proportional to the number of tiles
  * Raised an error for event_based_risk producing no GMFs
  * Added a view for the slow sources
  * Transmitted the attributes of a SourceGroup to the underlying sources
  * Fixed the names of exported files for hazard maps in .geojson format
  * Added an header with metadata to the exported hazard curves and maps
  * Avoid storing filtered-away probability maps, thus fixing a bug
  * Restored the precalculation consistency check that was disabled during the
    transition to engine 2.0
  * Fixed a bug with `oq engine --delete-calculation`
  * Hazard curves/maps/uniform spectra can now be recomputed
  * Restored the early check on missing taxonomies
  * Raise an early error if an user forget the `rupture_mesh_spacing` parameter
  * Fixed a bug while deleting jobs from the db in Ubuntu 12.04
  * Ported the shapefile converter from the nrml_converters
  * Added source model information in the file `realizations.csv`
  * `oq engine --run job.ini --exports csv` now also exports the realizations
  * Introduced the format NRML 0.5 for source models
  * Added a check on the version in case of export errors
  * Extended `oq purge` to remove calculations from the database too
  * Fixed `--make-html-report`: the view task_info was not registered
  * Stored several strings as HDF5-variable-length strings
  * Fixed an export bug for the hazard curves in .geojson format
  * Removed the array cost_types from the datastore
  * Taxonomies with chars not in the range a-z0-9 were incorrectly rejected
  * Improved the XML parsing utilities in speed, memory, portability and
    easy of use
  * Forbidden the reuse of exposure because is was fragile and error prone
  * Fixed a bug with the `realizations` array, which in hazard calculations
    was empty in the datastore

 -- Matteo Nastasi (GEM Foundation) <nastasi@openquake.org>  Fri, 14 Oct 2016 11:07:26 +0200

python-oq-engine (2.0.0-0~precise01) precise; urgency=low

  [Michele Simionato]
  * Quoted the taxonomies in the CSV exports
  * Fixed a bug in classical_damage and added a master test for it
  * Fixed the escaping of the taxonomies in the datastore
  * Fixed the names of the exported risk files
  * Fixed a segfault in the WebUI when exporting files with h5py >= 2.4
  * Added a command `oq dbserver` to start/stop the database server
  * The engine exports the hazard curves one file per IMT
  * Exported lon and lat with 5 digits after the decimal point
  * Added a command `oq info --build-reports`
  * Introduced experimental support for exporting .hdf5 files

  [Daniele Viganò]
  * Reworked substantially the engine documentation: removed obsolete pages,
    updated to engine 2.0 and added instructions for Windows and Mac OS X
  * Remove oq_create_db script, db is created by the DbServer
  * Move oq_reset_db into utils and clean old code

  [Michele Simionato]
  * Now the DbServer automatically upgrades the database if needed
  * Renamed oq-lite -> oq and added a subcommand `oq engine`
  * Added a CSV reader for the hazard curves
  * Having time_event=None in the hazard part of a calculation is now valid
  * Added an exporter for the rupture data, including the occurrence rate
  * Refactored the CSV exporters
  * Moved celeryconfig.py; now celery must be started with
    `celery worker --config openquake.engine.celeryconfig`
  * Added a default location `~/oqdata/dbserver.log` for the DbServer log
  * Added an early check on the SA periods supported by the GSIMs
  * Now the gsim_logic_tree file is parsed only once
  * Added a document about the architecture of the engine
  * The realizations are now exported as a CSV file
  * Escaped taxonomies in the datastore
  * The Web UI log tool is now escaping the HTML
  * Moved openquake.commonlib.commands -> openquake.commands and
    openquake.commonlib.valid -> openquake.risklib.valid to have a
    linear tower of internal dependencies
  * Supported all versions of Django >= 1.5
  * Provided a better error message in the absence of openquake.cfg
  * Removed the check on the export_dir when using the WebUI
  * Reduce the data transfer of the realization association object
  * If uniform_hazard_spectra is true, the UHS curves are generated
    even if hazard_maps is false; the hazard maps are not exported
  * Optimized the filtering of PointSources
  * Initial work on the UCERF event based hazard calculator
  * Added a test calculation crossing the International Date Line (Alaska)

  [Daniele Viganò]
  * Remove the dependency from the python 'pwd' package which is not
    available on Windows
  * Supervisord init scripts are now provided for the dbserver, celery
    and the webui. Celery is not started by default, other two are.

  [Michele Simionato]
  * Another export fix: made sure it is run by the current user
  * Fixed the export: if the export directory does not exists, it is created
  * Introduced the configuration variable `multi_user`, false for source
    installations and true for package installations
  * Fixed the WebUI export
  * Removed the .txt outputs from the WebUI page engine/<output_id>/outputs
    (they are useful only internally)
  * Fixed the export: first the xml exporter is tried and then the csv exporter;
    if both are available, only the first is used, not both of them
  * Optimized the case when the epsilons are not required, i.e. all the
    covariance coefficients are zero in the vulnerability functions
  * Added another test for event based risk (`case_miriam`)
  * Revisited the distribution mechanism and refined the weight of the
    ruptures in the event based calculators to avoid generating slow tasks
  * Added an automatic help for the subcommands of oq-lite and managed
    --version correctly
  * The event based risk calculator now use different seeds for different
    realizations; also, the performance has been substantially improved
  * Improved the .rst reports with data transfer information
  * Removed the RlzsAssoc object from the datastore
  * Fixed the number of tasks generated by the risk calculators
  * Refactored the serialization of CompositionInfo instances to HDF5
  * Used exponential notation with 5 decimal digits in most exported XML files
  * Refactored the sampling mechanics in the event based calculators
  * The event_based_risk calculator infers the minimum intensity of the GMFs
    from the vulnerability functions (if not specified in the job.ini)
  * Fixed the `avg_losses-stats`: they were not generated in absence of
    loss curves
  * Added a command `oq-lite info --exports`
  * Added filtering on the mininum intensity also in the event based
    hazard calculator; improved the performance and memory occupation
  * Added a view displaying the calculation times by source typology
  * Fixed the test of GMPETable after the correction in hazardlib
  * Optimized the saving of the asset loss table
  * Optimized the case of multiple assets of the same taxonomy on the
    same point and introduced a datastore view `assets_by_site`
  * Fixed HDF5 segmentation faults in the tests for Ubuntu 16.04

  [Daniele Viganò]
  * Add support for Ubuntu 16.04 (xenial) packages
  * Removed the openquake_worker.cfg file because it is not used anymore

  [Michele Simionato]
  * Replaced PostgreSQL with SQLite
  * Introduced a dbserver to mediate the interaction with the database
  * Restored the signal handler to manage properly `kill` signals so that
    the workers are revoked when a process is killed manually
  * Fixed in a more robust way the duplicated log bug
  * Made more robust the killing of processes by patching concurrent.futures
  * Fixed a critical bug with celery not being used even when `use_celery`
    was true.
  * Improved the validation of NRML files
  * Added a command `oq-engine --show-log <job_id>`

  [Daniele Viganò]
  * Use the 'postgresql' meta package as dependency of the .deb
    package to support newer versions of Postgres; this makes
    Trusty package installable on Ubuntu 16.04 and Debian 8

  [Daniele Viganò, Michele Simionato]
  * Fixed a bug in `oq-engine --export-outputs`

  [Daniele Viganò, Matteo Nastasi]
  * Allow installation of the binary package on Ubuntu derivatives

  [Matteo Nastasi]
  * Backport of libhdf5 and h5py for ubuntu 'precise' serie

  [Michele Simionato]
  * Removed openquake/engine/settings.py
  * Made the dependency on celery required only in cluster installations
  * Integrated the authentication database in the engine server database
  * Fixed the description in the Web UI (before it was temporarily set to
    the string "A job").
  * Introduced filtering on the minimum intensity of the ground shaking
  * Solved the issue of serializing large SES collections, over the HDF5 limit
  * The loss maps and curves XML exporters now export the coordinates
    of the assets, not the coordinates of the closest hazard site
  * Stored the job.ini parameters into a table in the datastore
  * Added a check on the IMTs coming from the risk models
  * Changed the aggregate loss table exporter to export the event tags,
    not the event IDs
  * Fixed a bug with the CSV export of the ground motion fields
  * Fixed a bug with the export of UHS curves with `--exports=xml`
  * Reduced substantially the data transfer and the memory occupation
    for event based calculations with a large number of assets: we
    can run the California exposure with half million assets now
  * Fixed a bug in the SESCollection exporter
  * Changed the asset<->epsilons association: before for a given taxonomy the
    assets were ordered by `asset_ref`, now they are ordered by `id`. This
    has a minor impact on the numbers sensitive to the epsilons, akin to a
    change of seeds
  * Added a test on the ordering of the epsilons
  * Accepted `.` and `|` as valid characters for source IDs
  * Changed the GMF calculator to use a single seed per unique rupture
  * Changed the SESCollection exporter: now a single file is exported, before
    we were exporting one file per source model path per tectonic region model
  * Changed the event based calculators to avoid duplicating ruptures
    occurring more than once
  * Changed the risk calculators to work in blocks of assets on the same site
  * Made it possible to set different integration distances for different
    tectonic region types
  * Optimized the aggregation by asset in the event based risk calculator
  * Reporting the source_id when the filtering fails

 -- Matteo Nastasi (GEM Foundation) <nastasi@openquake.org>  Tue, 21 Jun 2016 14:17:03 +0200

python-oq-engine (1.9.1-0~precise01) precise; urgency=low

  [Michele Simionato]
  * Fixed a bug in the Web UI when running a risk calculation starting
    from a previous calculation

 -- Matteo Nastasi (GEM Foundation) <nastasi@openquake.org>  Mon, 07 Mar 2016 11:11:59 +0100

python-oq-engine (1.9.0-0~precise01) precise; urgency=low

  [Michele Simionato]
  * Fixed a bug such that in some circumstances the logging stream handler
    was instantiated twice, resulting in duplicated logs
  * Changed the default job status to 'executing' (was 'pre_executing')
  * Fixed the ordering of the logs in the Web UI
  * Removed the dependency from PostGIS
  * Restored the monitoring which was accidentally removed
  * Removed the obsolete option `--hazard-output-id`
  * Printed the names of the files exported by the engine, even when there
    are multiple files for a single output
  * Introduced four new tables job, output, log, performance: all the other
    60+ database tables are not used anymore

 -- Matteo Nastasi (GEM Foundation) <nastasi@openquake.org>  Wed, 02 Mar 2016 14:33:38 +0100

python-oq-engine (1.8.0-0~precise01) precise; urgency=low

  [Michele Simionato]
  * Removed two `oq-engine` switches (`--export-stats` and `--list-inputs`)
    and fixed `--show-view`; unified `--delete-hazard-calculation` and
    `--delete-risk-calculation` into a single `--delete-calculation`
  * Updated `make_html_report.py` to extract the full report from the
    datastore
  * If `use_celery` is true, use celery to determine a good default for
    the parameter `concurrent_tasks`
  * Made celery required only in cluster situations
  * Fixed the duplication of exported result in the classical_damage
    calculator when there is more than one realization
  * Removed several obsolete or deprecated switches from the `oq-engine` command
  * Replaced all classical calculators with their lite counterparts
  * Fixed the site-ordering in the UHS exporter (by lon-lat)

  [Paolo Tormene]
  * Added API to validate NRML

  [Michele Simionato]
  * The engine can now zip files larger than 2 GB (used in the export)
  * Now the loss maps and curves are exported with a fixed ordering: first
    by lon-lat, then by asset ID
  * Replaced the old disaggregation calculator with the oq-lite one

 -- Matteo Nastasi (GEM Foundation) <nastasi@openquake.org>  Mon, 15 Feb 2016 12:06:54 +0100

python-oq-engine (1.7.0-0~precise01) precise; urgency=low

  [Michele Simionato]
  * Fixed an encoding bug in --lhc
  * Fixed an export bug: it is now possible to export the outputs generated
    by another user, if the read permissions are set correctly

 -- Matteo Nastasi (GEM Foundation) <nastasi@openquake.org>  Mon, 14 Dec 2015 10:40:26 +0100

python-oq-engine (1.6.0-0~precise01) precise; urgency=low

  [Daniele Viganò]
  * Added the oq_reset_db script. It removes and recreates the database and
    the datastore

  [Matteo Nastasi]
  * Demos moved to /usr/share/openquake/risklib

  [Michele Simionato]
  * Removed the 'view' button from the Web UI
  * Removed the epsilon_sampling configuration parameter
  * Made customizable the display_name of datastore outputs (before it was
    identical to the datastore key)
  * The zip files generated for internal use of the Web UI are now hidden
  * Made visible to the engine only the exportable outputs of the datastore
  * Closed explicitly the datastore after each calculation
  * Replaced the old scenario calculators with the HDF5-based calculators
  * Fixed a very subtle bug in the association queries: some sites outside
    of the region constraint were not discarded in some situations
  * Removed the self-termination feature `terminate_job_when_celery_is_down`
  * Removed the epsilon sampling "feature" from the scenario_risk calculator
  * Replaced the event based calculators based on Postgres with the new ones
    based on the HDF5 technology

 -- Matteo Nastasi (GEM Foundation) <nastasi@openquake.org>  Tue, 17 Nov 2015 11:29:47 +0100

python-oq-engine (1.5.1-0~precise01) precise; urgency=low

  [Michele Simionato]
  * Fixed a bug affecting exposures with multiple assets on the same site

 -- Matteo Nastasi (GEM Foundation) <nastasi@openquake.org>  Fri, 25 Sep 2015 14:22:08 +0200

python-oq-engine (1.5.0-0~precise01) precise; urgency=low

  [Michele Simionato]
  * The event based calculators in the engine are now officially deprecated
    and they raise a warning when used
  * Optimization: we do not generate the full epsilon matrix if all
    coefficients of variation are zero
  * Fixed two subtle bugs in the management of the epsilons: it means that
    all event based risk calculations with nonzero coefficients of variations
    will produce slightly different numbers with respect to before
  * Removed excessive checking on the exposure attributes 'deductible' and
    'insuredLimit' that made it impossible to run legitimate calculations
  * Changed the meaning of 'average_loss' for the aggregated curves: now it
    is the sum of the aggregated losses in the event loss table,
    before it was extracted from the aggregated loss curve
  * Changed the way the average losses (and insured average losses) are
    computed by the event based risk calculator: now they are extracted
    from the event loss table, before they were extracted from the loss curves
  * Set to NULL the stddev_losses and stddev_insured_losses for the event based
    risk calculator, since they were computed incorrectly
  * Introduced a new experimental command
    'oq-engine --show-view CALCULATION_ID VIEW_NAME'; the only view available
    for the moment is 'mean_avg_losses'
  * Negative calculation IDs are interpreted in a Pythonic way, i.e. -1
    means the last calculation, -2 the calculation before the last one, etc.
  * If a site parameter is more distant than 5 kilometers from its closest
    site, a warning is logged
  * Changed the splitting of fault sources to reduce the number of generated
    sources and avoid data transfer failures if rupture_mesh_spacing is too
    small
  * Changed the event loss table export: now the CSV file does not contain
    the magnitude and the rows are ordered by rupture tag first and loss second
  * Removed the calculator EventBasedBCR
  * Longitude and latitude are now rounded to 5 digits
  * Fixed a very subtle bug in the vulnerability functions, potentially
    affecting calculations with nonzero coefficients of variation and nonzero
    minIML; the numbers produced by the engine were incorrect; see
    https://bugs.launchpad.net/oq-engine/+bug/1459926
  * 'investigation_time' has been replaced by 'risk_investigation_time' in
    risk configuration files
  * Initial support for Django 1.7

  [Daniele Viganò]
  * Removed the bin/openquake wrapper: now only bin/oq-engine is
    available

  [Michele Simionato]
  * Added parameter parallel_source_splitting in openquake.cfg

  [Daniele Viganò]
  * setup.py improvements
  * Added MANIFEST.in
  * celeryconfig.py moved from /usr/openquake/engine to
    /usr/share/openquake/engine

  [Matteo Nastasi]
  * Packaging system improvement

 -- Matteo Nastasi (GEM Foundation) <nastasi@openquake.org>  Wed, 23 Sep 2015 15:48:01 +0200

python-oq-engine (1.4.1-0~precise01) precise; urgency=low

  [Michele Simionato]
  * Added a new 'ebr' hazard/risk calculator
  * Fixed the engine core export: now it can export datastore outputs as
    zip files
  * Now the parameter concurrent_tasks is read from the .ini file
  * Parallelized the source splitting procedure
  * Fixed a bug in the hazard calculators which were not using the parameter
    concurrent_tasks from the configuration file

 -- Matteo Nastasi (GEM Foundation) <nastasi@openquake.org>  Fri, 15 May 2015 10:06:26 +0200

python-oq-engine (1.4.0-2~precise01) precise; urgency=low

  [Daniele Viganò]
  * Fixed debian/control: add missing lsb-release to build deps

 -- Matteo Nastasi (GEM Foundation) <nastasi@openquake.org>  Fri, 08 May 2015 14:33:26 +0200

python-oq-engine (1.4.0-1~precise01) precise; urgency=low

  [Matteo Nastasi, Daniele Viganò]
  * Fixed dependencies version management

 -- Matteo Nastasi (GEM Foundation) <nastasi@openquake.org>  Thu, 07 May 2015 14:14:09 +0200

python-oq-engine (1.4.0-0~precise01) precise; urgency=low

  [Matteo Nastasi, Daniele Viganò]
  * Add binary package support for both Ubuntu 12.04 (Precise)
    and Ubuntu 14.04 (Trusty)

  [Michele Simionato]
  * Removed the SiteModel table: now the association between the sites and the
    site model is done by using hazardlib.geo.geodetic.min_distance

  [Daniele Viganò]
  * added authentication support to the 'engineweb' and the 'engineserver'

  [Michele Simionato]
  * the aggregate loss curves can be exported in CSV format

  [Matteo Nastasi]
  * added 'outtypes' attribute with list of possible output types for
    each output item in outputs list API command
  * added '/v1/calc/<id>/status' API command
  * added 'engineweb' django application as local web client for oq-engine

  [Michele Simionato]
  * Renamed the maximum_distance parameter of the risk calculators to
    asset_hazard_distance, to avoid confusion with the maximum_distance
    parameter of the hazard calculators, which has a different meaning;
    is it an error to set the maximum_distance in a job_risk.ini file
  * Added to the API an URL /v1/calc/:calc_id/remove to hide jobs
  * A new key is_running is added to the list of dictionaries returned by
    the URL /v1/calc/list
  * Replaced the mock tests for the engine server with real functional tests
  * Added a resource /v1/calc/:calc_id/traceback to get the traceback of a
    failed calculation
  * Now the logs are stored also in the database, both for the controller node
    and the worker nodes
  * Bypassed Django when deleting calculations from the database: this avoids
    running out of memory for large calculations
  * Fixed an issue in the scenario calculator: the GMFs were not filtered
    according to the distance to the rupture
  * Now critical errors appear in the log file
  * Added a --run command to run hazard and risk together
  * Fixed bug in the event based calculator; in the case
    number_of_logic_tree_samples > 0 it was generating incorrect hazard curves.
    Also improved (a lot) the performance in this case.
  * Fixed a tricky bug happening when some tectonic region type are filtered
    away.
  * The event based risk calculator now save only the non-zero losses in
    the table event_loss_asset.
  * Added a CSV exporter for the Stochastic Event Sets, for debugging purposes.
  * The GMF CSV exporter now sorts the output by rupture tag.

  [Matteo Nastasi]
  * Each pull request must be accompanied by an update of the debian
    changelog now.

 -- Matteo Nastasi (GEM Foundation) <nastasi@openquake.org>  Thu, 07 May 2015 11:33:24 +0200

python-oq-engine (1.3.0-1) precise; urgency=low

  [Matteo Nastasi]
  * gunzip xml demos files after copied into /usr/openquake/engine directory

 -- Matteo Nastasi (GEM Foundation) <nastasi@openquake.org>  Thu, 26 Feb 2015 16:35:20 +0100

python-oq-engine (1.3.0-0) precise; urgency=low

  [Michele Simionato]
  * Updated python-django dependency >= 1.6.1, (our repository already
    includes a backported version for Ubuntu 'precise' 12.04); this change
    makes unnecessary "standard_conforming_strings" postgresql configuration
    variable setting
  * The event based risk calculator is able to disaggregate the event loss
    table per asset. To enable this feature, just list the assets you are
    interested in in the job.ini file: "specific_assets = a1 a2 a3"
  * We have a new hazard calculator, which can be invoked by setting in the
    job.ini file: "calculation_mode = classical_tiling"
    This calculators is the same as the classical calculator (i.e. you will
    get the same numbers) but instead of considering all the hazard sites at
    once, it splits them in tiles and compute the hazard curves for each tile
    sequentially. The intended usage is for very large calculations that
    exceed the available memory. It is especially convenient when you have
    very large logic trees and you are interested only in the statistics (i.e.
    mean curves and quantile curves). In that case you should use it with the
    option individual_curves=false. Notice that this calculator is still in
    an experimental stage and at the moment is does not support UHS curves.
    Hazard maps and hazard curves are supported.
  * We have a new risk calculator, which can be invoked by setting in the
    job.ini file: "calculation_mode = classical_damage"
    This calculator is able to compute the damage distribution for each asset
    starting from the hazard curves produced by the classical
    (or classical_tiling) calculator and a set of fragility functions. Also
    this calculator should be considered in experimental stage.
  * A significant change has been made when the parameter
    number_of_logic_tree_samples is set to a non-zero value. Now, if a branch
    of the source model logic tree is sampled twice we will generate the
    ruptures twice; before the ruptures were generated once and counted twice.
    For the classical calculator there is no effect on the numbers (sampling
    the same branch twice will produce two copies of identical ruptures);
    however, for the event based calculator, sampling the same branch twice
    will produce different ruptures. For instance, in the case of a simple
    source model with a single tectonic region type, before we would have
    generated a single file with the stochastic event sets, now we generate
    number_of_logic_tree_samples files with different stochastic event sets.
    The previous behavior was an optimization-induced bug.
  * Better validation of the input files (fragility models, job.ini)
  * The ability to extract the sites from the site_model.xml file
  * Several missing QA tests have been added
  * The export mechanism has been enhanced and more outputs are being exported
    in CSV format
  * New parameter complex_fault_mesh_spacing
  * Some error messages have been improved
  * A lot of functionality has been ported from the engine to oq-lite,
    i.e.  a lite version of the engine that does not depend on
    PostgreSQL/PostGIS/Django nor from RabbitMQ/Celery. This version is
    much easier to install than the regular engine and it is meant for
    small/medium computation that do not require a cluster. The engine
    demos, have been moved to the oq-risklib repository, so that they can
    be run via the oq-lite command without installing the full engine.
  * Currently the following calculators have been ported (all are to be
    intended as experimental): classical hazard, classical tiling, event
    based hazard, scenario hazard, classical risk, scenario damage,
    classical damage.

 -- Matteo Nastasi (GEM Foundation) <nastasi@openquake.org>  Thu, 26 Feb 2015 10:44:03 +0100

python-oq-engine (1.2.2-0) precise; urgency=low

  * consistency in version management between debian/ubuntu package and
    library from git sources

 -- Matteo Nastasi (GEM Foundation) <nastasi@openquake.org>  Thu, 18 Dec 2014 16:25:05 +0100

python-oq-engine (1.2.1-2) precise; urgency=low

  * Fixed custom dependencies versions (again)

 -- Matteo Nastasi (GEM Foundation) <nastasi@openquake.org>  Tue, 16 Dec 2014 10:48:19 +0100

python-oq-engine (1.2.1-1) precise; urgency=low

  * Fixed custom dependencies versions

 -- Matteo Nastasi (GEM Foundation) <nastasi@openquake.org>  Tue, 16 Dec 2014 09:48:19 +0100

python-oq-engine (1.2.1-0) precise; urgency=low

  * Fixed the logging handler

 -- Matteo Nastasi (GEM Foundation) <nastasi@openquake.org>  Mon, 15 Dec 2014 10:17:30 +0100

python-oq-engine (1.2.0-3) precise; urgency=low

  * Add constraint on python-django dependency version

 -- Matteo Nastasi (GEM Foundation) <nastasi@openquake.org>  Thu, 11 Dec 2014 10:04:45 +0100

python-oq-engine (1.2.0-2) precise; urgency=low

  * More precise exception message

 -- Matteo Nastasi (GEM Foundation) <nastasi@openquake.org>  Wed, 10 Dec 2014 16:21:06 +0100

python-oq-engine (1.2.0-1) precise; urgency=low

  * Bugs fixed in 1.2 release: http://goo.gl/GjbF2r
  * Replace a reference to the 'openquake' command with 'oq-engine'
  * Moved the expected outputs of the ScenarioDamage QA tests in qa_tests_data
  * Moved the logic tree realizations into commonlib
  * It is now possible to compute the uniform spectra even when
    individual_curves is false
  * Reduced the precision when exporting GMFs to XML
  * Fixed test_job_from_file
  * Delayed the OqParam validation
  * Simplified the monitoring
  * Extract the QA tests data from the engine
  * Renamed commonlib.general -> baselib.general
  * Removed the dependency from oq-commonlib
  * Avoid warning no XML exporter for event_loss
  * Update packager and postinst to use the openquake2 db (new default one)
  * Use shallow-clone to improve CI builds speed
  * Download calculation results as files
  * Added an API to retrieve the engine version
  * Unified the export framework for hazard and risk
  * Fast export of the GMFs
  * Fast scenario export
  * Fixed test_is_readable_all_files_lack_permissions when run as root
  * Now 'test_script_lower_than_current_version' does not require an Internet
    connection
  * Warn the user if she asks for statistical outputs but using a single hazard
    output
  * Move the calculation of input/output weights into commonlib
  * Changed the export_dir in several tests
  * Now the packagers makes a HTML report with the performances of the demos
  * Remove hardcoded references to openquake2 in oq_create_db
  * Move JobStats creation inside job_from_file
  * Fixed precision
  * Align openquake_worker.cfg with openquake.cfg
  * Implement memory hard limit control
  * Using commonlib.readinput.get_source_models
  * Check that the hazard calculation mode is consistent with risk calculation
    mode
  * Rollback only if a transaction is on
  * Fixed a bug in export_risk
  * Daily html report
  * Reflected the API change in commonlib.readinput.get_oqparam
  * Updated the engine to cope with the changes in risklib and commonlib
  * Fixed the name of the SES file
  * Changed some hard-coded weights in general.py
  * Changed the import of the calc module
  * Drop risk calculation table
  * Simplified the risk calculators
  * Reflected the API change in hazardlib.calc.gmf.GmfComputer
  * Added a test for duplicated tags in import_gmf_scenario.py
  * Implemented losses per event per asset
  * Dependency check
  * Removed more risk unit tests
  * Removed another couple of redundant tests
  * Remove check on setup.py version since now it's taken from init
  * Fixed _calc_to_response_data
  * Fixed bug when running risk calculations from the platform
  * openquake wrapper script
  * Changed version number in setup.py too
  * Updated version to 1.2
  * Renamed nrml_version->commonlib_version
  * Fixed a bug in the engine server (wrong calculation_id)
  * Fix oq-engine command name in output list
  * Removed the dependency from nrmllib
  * Fixed two merge errors
  * Important fixes pre-2.0 copied from the better-risk branch
  * Renamed the command openquake->oq-engine
  * Change ses collection
  * Fixed the migration script 0007
  * Fixed a bug with the quantile_hazard_curves attribute
  * Removed EventBasedHazardCalculatorTestCase
  * Remove the hazard_calculation table
  * correct complex source for wrong order in edges points
  * missing file open fixed
  * Removed routing tests
  * Added the script correct_complex_sources
  * Complex surf validation
  * Insert the IMT in the db, if not already there
  * The intensity measure types are now sorted also in the scenario calculator
  * Simplified the QA test scenario_damage/case_4
  * Enable 'set -x' when $GEM_SET_DEBUG is true
  * Remove a try finally in engine server task.py
  * Simplification because now the maximum_distance is mandatory
  * Fixed a wrong source model used in the Event Based export test
  * Fixed the what_if_I_upgrade check
  * Added a table imt_taxonomy
  * Fixed the management of missing db upgrades
  * Now the engine is using the new validation mechanism for the hazard sources
  * Fixed the name of a field (risk_job_id->job_id)
  * Special case when the hazard is known at the exact sites of the assets
  * Moved the epsilons from the getters to the database
  * Update the database name in openquake_worker.cfg
  * Removed the old validation mechanism
  * The parameter concurrent_tasks must be available to the workers too
  * Solved the problem with UHS
  * Fixed master https://ci.openquake.org/job/master_oq-engine/1208
  * If individual_curves is set, multi-imt curves must not be generated
  * --what-if-I-upgrade functionality
  * Stats only
  * Short output summary
  * Removed task_no
  * Hazard curves from gmfs
  * Fixed a critical bug with --hazard-output-id
  * Fix the test check_limits_event_based
  * Changed the output_weight for the event based calculator
  * Introduced --hazard-job-id and made it possible to reuse exposures imported
    in the hazard part of the computation
  * Replaced the ScenarioGetter with the GroundMotionFieldGetter
  * Return loss matrix
  * Removed --schema-path from oq_create_db
  * Calculation limits
  * Fixed a bug on tablespace permissions
  * Make the event based calculator more debuggable
  * Added the column uniq_ruptures to the table source_info
  * Db migrations
  * Db migrations 2
  * Saved more sources in source_info
  * Perform means and quantiles in memory
  * Parallel filtering
  * Reintroduce the 'terminate_job_when_celery_is_down' config option
  * Fix risk disaggregation
  * Ordering the sources after filtering-splitting
  * Source ordering
  * Gmf from ruptures
  * Fixed a stupid bug with OQ_TERMINATE_JOB_WHEN_CELERY_IS_DOWN
  * Introduced a variable OQ_TERMINATE_JOB_WHEN_CELERY_IS_DOWN
  * The random seeds have now a default value of 42
  * Added a check for invalid quantile computations
  * Now hazard calculations can be deleted safely
  * Add a file openquake_worker.cfg to be read in the workers
  * Simplified the LOG_FORMAT by removing the name
  * Avoid an ugly error when no tasks are spawned
  * Added a view on the event loss table for convenience of analysis
  * Epsilon sampling feature
  * Distribute-by-rupture phase 2
  * Restored distribution-by-rupture in the event based calculator
  * Provide a good error message when a source model contains GSIMs not in the
    file gsim_logic_tree
  * Moved parse_config from the engine to commonlib
  * Added a test checking the existence of the __init__.py files and fixed the
    QA test classical/case_15
  * Refactored initialize_realizations and added a warning when
    num_samples > num_realizations
  * Fixed a missing import
  * Saving the rupture hypocenter fully into the database
  * Removed an offending ALTER OWNER
  * Source info table
  * Added a test for sampling a large source model logic tree
  * Hazard curves from gmfs
  * Removed num_sites and num_sources from job_stats
  * Removed redundant tests
  * Retrieved the correct output directly, not via an order by
  * Making use of commonlib.parallel in the engine
  * Enhanced qatest_1, so that it subsumes regression_1 and regression_2
  * Taking advantage of the new riskloaders in commonlib
  * Added a missing integer cast
  * Changed disagg/case_1 to use full enumeration
  * Fixed the ordering of the ruptures in the event based calculator
  * Fixed a bug in the GroundMotionValuesGetter
  * Reflected the API change in refactor-risk-model
  * Sent the tectonic region types with less sources first, and fixed
    an ordering bug in a QA test
  * Turn AMQPChannelExceptions into warnings
  * Hide the SES output from a scenario calculator
  * Add a debug flag to enable set -x in packager.sh
  * Better task spawning
  * Reflected the changes to the GmfComputer in hazardlib
  * Fixed the bug in the risk event based calculator with multiple realizations
  * Fix gmf duplication
  * Removed the need for logictree.enumerate_paths
  * Fixed a small bug
  * Removed a commonlib dependency breaking the oqcreate script
  * Now the indices of the filtered sites are stored in the
    ProbabilisticRupture table
  * Fixed another import
  * Fixed a wrong import
  * Moved logictree to commonlib and fixed all the tests
  * Removed the obsolete table hzrdr.ses and small refactoring
  * Tasks with fewer assets are submitted first
  * Better parallelization of the risk calculators
  * Reducing the celery timeout from 30s to 3s
  * Fixed a tricky bug in the scenario calculator with duplicate imts
  * Fixed the ScenarioExportTestCase by changing the position of the points
  * The scenario calculator is now block-size independent
  * Use only the relevant tectonic region types to build the GMPE logic tree
  * Fixed a broadcasting in the classical calculator
  * Saving memory on the controller node
  * Restored the source model sampling feature
  * Complex logic tree test
  * Solved the block size dependence in the risk calculators
  * Fixed a critical ordering bug
  * Changed the _do_run_calc signature
  * Avoid returning duplicated data in the classical calculator
  * Changed the order of the statements in 01-remove-cnode_stats.sql
  * Added a cache on the GSIMs for the probabilities of no exceedence in the
    classical calculator
  * Fix the export of GmfSets in the case of multiple source models
  * Fixed underflow error in postgres
  * Fixed a bug with celery ping
  * Avoid errors on signals when the engine is run through the server
  * Errors in a task are converted into a RuntimeError
  * Remove calculation unit
  * The IML must be extrapolated to zero for large poes
  * Log a warning when more than 80% of the memory is used
  * Refactored the hazard getters
  * Removed the SES table
  * Added a nice error message for far away sources
  * Add support in the engine for a local_settings.py
  * Send the site collection via rabbitmq, not via the database
  * Improvements to the CeleryNodeMonitor
  * Minimal tweaks to the risk calculators
  * Save the number of sites in JobStats as soon as it is available
  * Fix branch var to be compliant within the new CI git plugin
  * Restored the lost fine monitoring on the hazard getters
  * Cluster monitor
  * Celery check
  * Removed the obsolete table uiapi.cnode_stats
  * Make use of the light site collection introduced in hazardlib
  * Optimize the disaggregation calculator
  * Fix a memory leak of celery
  * Remove python-gdal and fix issue with postinst
  * Manual pickling/unpickling
  * Updates Copyright to 2014
  * The rupture tag must be unique
  * Turn SIGTERM into SIGINT
  * Remove another engine-server test script from pylint
  * Removed the dependency on the current working directory from
    utils_config_test
  * Replace README.txt with README.md in the packager script
  * Increase the tolerance in the disaggregation test
  * Readme merge
  * Avoid storing copies of the ruptures
  * Untrapped exceptions in oqtask give ugly error messages
  * Support for posting zipfiles to the engine-server
  * Using iter_native in celery
  * Added test for the loss_fraction exporter
  * Fixed a missing loss_type in export_loss_fraction_xml
  * Merging the engine server inside the engine repository
  * Removing ruptures phase 2
  * Restored qatest 1
  * Added tests for failing computations
  * Removed the progress handler from the engine
  * Better error and logging management
  * Exclude tests folder from pylint check
  * Fixing the build master_oq-engine #790
  * Ruptures are not read from the database anymore, only written
  * In development mode celery is automatically started/stopped together with
    the engine server
  * Remove common directory from risk demos
  * Remove duplication hazard risk
  * Removing the duplication run_hazard/run_risk in engine.py
  * Renamed directories and packages to be consistent with GEM conventions
  * Fixed test_initialize_sources
  * Getting a more uniform distribution of the tasks
  * Remove celery
  * Remove time_span from disaggregation calculator
  * Return the traceback from celery to the controller node
  * If there are no GMVs within the maximum distance for the given assets, the
    computation should not fail with an ugly error but print a warning
  * Better error management
  * Fixed a stupid error in compute_hazard_curves
  * Support for non-parametric sources
  * Fixed the issue of slow sources
  * Fixed the two upgrade scripts breaking the migration from 1.0 to 1.1
  * Add --export-hazard-outputs and --export-risk-outputs switches; also add
    geojson export for hazard curves
  * Light monitor
  * Set CELERY_MAX_CACHED_RESULTS = 1
  * Changed from relative path to full path
  * Fix the feature "import gmf scenario data from file"
  * version: remove warning for pkg install + git program installed case
  * Remove block_size and point_source_block_size
  * Move the unit tests inside the openquake.engine directory
  * Version visualization improvement
  * Added missing CASCADE on a DB migration script
  * Raised the tolerance in ClassicalHazardCase13TestCase
  * In the event based calculator split by ruptures, not by SES
  * BROKER_POOL_LIMIT is causing problem so set it to none
  * Split area sources
  * Force BROKER_POOL_LIMIT to 10
  * Fixed an upgrade script
  * Prefiltering sources in all calculators
  * Savaged the easy part of the work on the decouple-logic-trees branch
  * Changed the way hazard map are interpolated
  * Fixed a bug with static urls
  * Remove database related code
  * Removed hazard curve progress
  * Improved the IMT management in the engine by leveraging the new
    functionality in hazardlib
  * Configuration file for storing oq-platform connection parameters
  * Add loss type to risk outputs
  * Remove parsed source
  * Fix remove demos symlinks
  * gmf.lt_realization_id can be NULL
  * Fixed the _prep_geometry feature of Risk and Hazard calculations
  * Remove a reference to the removed view hzrdr.gmf_family
  * Engine-Server: support for multiple platform installations
  * Removed the complete_logic_tree flags
  * Fixed setup.py
  * Removed the SourceProgress table
  * New risk demos
  * Run a risk calculation
  * Remove validation on site models
  * Removed the rest of the stuff related to the supervisor
  * Removed the supervisor, redis, kombu and related stuff
  * Removed a wrong import
  * An import ordering issue is breaking Jenkins
  * Various small fixes for oq_create_db script
  * Do not register a progress handler if it is not passed
  * Engine Unit test fix
  * Geonode integration
  * Progress Bar support
  * Finally fixed the dependency from the blocksize in the event based
    calculator
  * A simple fix for engine_test.py
  * Replace numpy arrays with postgres array fields in output tables
  * Dump and restore Stochastic Event Set
  * Removed the old distribution and used parallelize as default distribution
    mechanism everywhere
  * Change the distribution in the risk calculators
  * Save in job_stats how much the database increased during the current
    computation
  * Removed calc_num task properly
  * Change dist classical
  * Improve the table job_stats
  * Now the CacheImporter infers the fields from the database, in the right
    order
  * Removed parsed_rupture_model from the db
  * The revoke command should not terminate the workers
  * Remove JobCompletedError
  * Override hazard investigation time in risk event based calculator
  * Companion of https://github.com/gem/oq-engine/pull/1298/
  * Companion of https://github.com/gem/oq-nrmllib/pull/116
  * Simplify schema
  * Filter the sources before storing them in the database
  * Improve the parallelize distribution
  * Fix disaggregation
  * Changed the distance in hazardlib
  * Improve memory consumption in the GMF calculation
  * The file with the exported disagg matrix must contain the poe in the name
  * The multiple sites QA test (classical/case_13) broke
  * Solve the dependency from the parameter concurrent_tasks
  * QA test for multiple sites
  * Cross domain ajax fix for view methods [r=matley] [f=*1234765]
  * Tweaks to make platform calcs work [r=matley] [f=*1234765]
  * Create job and calculation objects in a transaction
  * Make test fixtures optional
  * Get the list of the available magnitude scaling relationships at runtime
  * Save memory when exporting the GMF
  * Fixed a typo in an ordering query
  * Insured loss curves statistics
  * When exporting the GMF, we need to export the rupture tags, not the ids
  * Hazard Curve Parser import update [r=micheles] [f=*trivial]
  * To save space in the db and to avoid running into the text field size
    limit, change model_content.raw_content to store gzipped content
  * Add a tag to the ruptures
  * Change the dump/restore procedures to work with directories, not tarfiles
  * Fix risk QA tests fixtures
  * Documentation for the REST API
  * Fix hazard_curve_multi export path
  * Revise insured losses algorithm
  * Post-calculation migration
  * Correction of baseline DB revision
  * Review Risk demos
  * A couple of fixes to scenario tests
  * Compute standard deviation of losses
  * Validate time_event
  * Add 404 responses in the case of non-existent artifacts
  * Run calcs, part 2
  * Minor loss map export fix
  * Fix for installing source code via pip/git
  * Remove cache from HazardCurveGetterPerAsset
  * Changed an import from nrmllib
  * Pyflakes fixes to the calculators and engine module
  * Reading logic trees from DB - follow up (fix for a careless refactoring
    error)
  * Raise an error when no gmvs are available in a scenario computation
  * Small fix in dump_hazards.py: the filenames list contained duplicates
  * Add 'engine' functionality to disable the job supervisor
  * Read logic trees from DB (instead of the filesystem)
  * Extend forms.CharField to allow null values
  * Small fixes to the script restore_hazards.py
  * Update test fixtures used for risk scenario calculations
  * Trivial: Some small tweaks/cleanups
  * File parsing fix
  * Risk BaseCalculator refactoring
  * Run calculations via REST API (initial sketch)
  * Better input loading (update to 'engine' API)
  * Update Risk Event Based QA test
  * Fixed a very subtle bug with the ordering of sites
  * Added index to hzrdi.hazard_site
  * Updated tests to the new interface
    of 'openquake.engine.db.models.SiteCollection'
  * Compute ground motion values from Stochastic Event Set
    in a risk calculation
  * "List calc results" views
  * Misc. engine fixes to stabilize the build
  * Record all OQ software versions in oq_job
  * Export to path or file (not just path)
  * Minor fix to risk QA test collection
  * Engine API improvements
  * Hazard map GeoJSON export
  * Refactoring: moved risk calculation logic to risklib
  * GeoJSON loss map support
  * GeoJSON export prep
  * Include API version in URLs
  * 'calc info' views
  * Rough sketch of the 'list calculations' views
  * Export loss_fraction quantile fix
  * Fix 'hazard_curve_multi' export
  * Fix Risk QA test collection (nosetests)
  * Remove site_collection column from the database
  * Pack and risk demos LP: #1197737
  * Added more monitoring to the hazard calculators

 -- Matteo Nastasi (GEM Foundation) <nastasi@openquake.org>  Wed, 10 Dec 2014 11:17:03 +0100

python-oq-engine (1.0.0-1) precise; urgency=low

  * 'occupants' is now a float
  * Hazard curve import tool: updated NRML hazard curve parser
  * Made sure that the task_ids are stored in the performance table soon enough
    (LP: #1180271)
  * Added fixtures for risk tests
  * Some support to compute avg and std for the GMFs (LP: #1192413)
  * Renamed the GMF tables (LP: #1192512)
  * Kill running celery tasks on job failure (LP: #1180271)
  * Removed 'patches' folder
  * Event loss csv: fix delimiting character (LP: #1192179)
  * Fixed restore_hazards_test.py (LP: #1189772)
  * Fix restore hazards (LP: #1189772)
  * Fix risk/classical/case_3 (LP: #1190569)
  * Fix get_asset_chunk unit test
  * Added dumping of ses_collection/ses/ses_rupture (LP: #1189750)
  * Fixed the issue with sequences in restore_hazards.py (LP: #1189772)
  * Risk Probabilistic Event Based Calculator - QA Test
  * Fix the GMF export and tables (LP: #1169078,#1187413)
  * Some work to fix qa_tests/risk/event_based_bcr (LP: #1188497)
  * Run risk demos to test the package (LP: #1188117)
  * Update risk demos
  * renamed units -> number_of_units. Support for asset_category == "population"
    (LP: #1188104)
  * Fixed the z1pt0<->z2pt5 inversion problem (LP: #1186490)
  * Removed the special case for gmf_scenario
  * Exposure DB schema update (LP: #1185488)
  * Fix the site_data table to store one site per row; change gmf_agg to point
    to site_data (LP: #1184603)
  * Fix export of Benefit Cost Ratio calculator outputs. (LP: #1181182)
  * Inserted the GMFs with the CacheInserter instead of the BulkInserter
    (LP: #1184624)
  * Added better instrumentation to the hazard getters
  * Make the engine smart enough to infer the right block size (LP: #1183329)
  * New risk demos (LP: #1180698,#1181182)
  * Time event validation fix (LP: #1181235)
  * Unicode list cast fix
  * Implement distribution by SES in the event based hazard calculator
    (LP: #1040141)
  * Remove gmf scenario (LP: #1170628)
  * Purge gmf table (LP: #1170632)
  * Parallelize the queries of kind "insert into gmf agg" by using the standard
    mechanism (LP: #1178054)
  * Skipped hazard/event_based/case_4/test.py (LP: #1181908)
  * Remove the dependency from the gmf/gmf_set tables in the XML export
    procedure (LP: #1169078)
  * Saved memory in the hazard getters by returning only the distinct GMFs
    (LP: #1175941)
  * Fixed the case of no gmfcollections and cleaned up the post processing
    mechanism (LP: #1176887)
  * Filter the ruptures according to the maximum_distance criterium
    (LP: #1178571)
  * New hazard demos (LP: #1168756)
  * Parallelize insert into gmf_agg table (LP: #1178054)
  * Removed some verbose logs in debug mode (LP: #1170938)
  * lxc sandbox - improved CI with sandboxed source tests (LP: #1177319)
  * Report "calculation", not the job (LP: #1178583)
  * Fix performance_monitor_test.py on Mac OS X (LP: #1177403)
  * Remove config.gem files from demos
  * Vulnerability functions for contents, occupants and non-structural damage
    (LP: #1174231)
  * Improved the memory profiling (LP: #1175941)
  * Cleanup of the hazard getters and small improvements to help the performance
    analysis of risk calculators (LP: #1175941)
  * Add a facility to import hazard_curves from XML files (LP: #1175452)
  * Refactoring of risk calculators (LP: #1175702)
  * Added references to RiskCalculation model
  * --config-file option (LP: #1174316)
  * Update calls to risklib to the latest interface (LP: #1174301)
  * Event-Based Hazard: Better hazard curve / GMF validation (LP: #1167302)
  * Improved hazard doc
  * CONTRIBUTORS.txt
  * DB cleanup
  * --optimize-source-model pre-processing option (LP: #1096867)
  * Relax validation rules on interest rate for benefit-cost ratio analysis
    (LP: #1172324)
  * Support non-unique taxonomy -> IMT association across different
    vulnerability files (LP: #1171782)
  * Point source block size (LP: #1096867)
  * Use "hazard curve multi imt" also when all the realizations are considered
    (LP: #1171389)
  * Fix aggregate loss curve computation (LP: #1171361)
  * Add instrumentation via the EnginePerformanceMonitor to all the calculators
    (LP: #1171060)
  * Replaced run_job_sp with run_hazard_job (LP: #1153512)
  * Cleanup input reuse
  * Simplify hazard getter query
  * Add a forgotten constrain ON DELETE CASCADE on the table gmf_agg
    (LP: #1170637)
  * Mean loss curve computation updated (LP: #1168454,#1169886,#1170630)
  * Changed the generation of hazard_curves to use the gmf_agg table
    (LP: #1169703)
  * Add geospatial index on gmf_agg
  * Fix hazard map and UHS export filenames (include PoE) (LP: #1169988)
  * Lower the parameter ses_per_logic_tree_path in the event_based QA tests to
    make them much faster (LP: #1169883)
  * Fix Event based mean loss curve computation (LP: #1168454)
  * An attempt to solve the memory occupation issue for the event_based risk
    calculator (LP: #1169577)
  * Update event based mean/quantile loss curve computation (LP: #1168454)
  * Fix disagg export file name (LP: #1163276)
  * Include 'investigation_time' in exported UHS XML (LP: #1169106)
  * Raise warnings when invalid/unknown/unnecessary params are specified
    (LP: #1164324)
  * Fix characteristic fault rupture serialization (LP: #1169069)
  * Fixed a bug in event_based/core_test.py due to the version of mock used
    (LP: #1167310)
  * Make sure the generated XML are valid according to NRML (LP: #1169106)
  * Fix the tests of the event_based depending on random number details
    (LP: #1167310)
  * Scenario risk is using "default" connection on a cluster (LP: #1167969)
  * Add a mechanism to populate the db from CSV files, without the need to run
    a fake calculation (LP: #1167310,#1167693)
  * Source model NRML to hazardlib conversion now throws useful error messages
    (LP: #1154512)
  * Organization of hazard exports (LP: #1163276)
  * Some trivial optimizations in Risk Event Based calculator
  * Do not use 'default' user on raw cursors. (LP: #1167776)
  * Removed a bunch of old test fixtures
  * release updated
  * hazard curves in multiple imts (LP: #1160427)
  * Critical fix to disaggregation interpolation (LP: #1167245)
  * Fix setup.py version number
  * Fix char source logic tree validation (LP: #1166756)
  * Update version to 1.0
  * Reflect latest interface changes in risklib (LP: #1166252)
  * Event base performance (LP: #1168233)
  * Fix a "reproducibility" issue when getting hazard sites from exposure
    (LP: #1163818)
  * Disaggregation in event based risk calculator (LP: #1160993)
  * Read 'sites' from 'sites_csv' (LP: #1097618)
  * add debconf tool to manage postgresql.conf file modification
  * Issue 1160993 (LP: #1160993,#1160845)
  * Importing GMF from XML: step 2 (LP: #1160398)
  * Disaggregation of losses by taxonomy (LP: #1160845)
  * Vulnerability model validation (LP: #1157072)
  * Big docs cleanup
  * Mean and quantile Loss map support (LP: #1159865)
  * Event-Based Hazard: Save multi-surface ruptures (LP: #1144225)
  * Fix loss curve export (LP: #1157072)
  * Fix an incorrect parameter in event-based hazard QA tests, cases 2 and 4
  * end-to-end qa tests for Scenario Risk and Scenario Damage
  * Trivial fix for setup.py
  * New E2E regression tests
  * Updated QA tests due to change in risklib
  * Engine cleanup
  * Characteristic source logic tree support (LP: #1144225)
  * Added a script to dump the hazard outputs needed for the risk (LP: #1156998)
  * Remove complete logic tree flags when redundant (LP: #1155904)
  * Do not read risk inputs from fylesystem but from ModelContent
  * Remove --force-inputs feature (LP: #1154552)
  * UHS Export (LP: #1082312)
  * UHS post-processing (LP: #1082312)
  * Fragility model using structure dependent IMT (LP: #1154549)
  * Correct bin/openquake help string for --log-level
  * Hazard post-processing code cleanup (LP: #1082312)
  * Allow Event-Based hazard post-processing to run without celery
  * More event-based hazard QA tests (LP: #1088864)
  * Real errors are masked in the qa_test since the real computation runs in a
    subprocess (LP: #1153512)
  * Minor simplification of the hazard_getter query
  * Correlation model qa tests (LP: #1097646)
  * Vulnerability model using structure dependent intensity measure types
    (LP: #1149270)
  * Fix a broken scenario hazard export test
  * Support for Characteristic Fault Sources (LP: #1144225)
  * Added a missing KILOMETERS_TO_METERS conversion in the hazard_getters
  * Average Losses (LP: #1152237)
  * Improved the error message for unavailable gsims
  * Companion changes to https://github.com/gem/oq-risklib/pull/38
  * Fix 1144741 (LP: #1144741)
  * Fix 1144388 (LP: #1144388)
  * Fixed ordering bug in the XML export of gmf_scenario (LP: #1152172)
  * Don't save hazard curves to the DB which are all zeros (LP: #1096926)
  * Add hazard nose attribute to the hazard QA test
  * Avoid fully qualified name in the XML <uncertaintyModel> tag (LP: #1116398)
  * Fix Scenario Risk calculator
  * New CLI functionality: delete old calculations (LP: #1117052)
  * DB security cleanup (LP: #1117052)
  * Event-Based Hazard Spatial Correlation QA tests (LP: #1099467)
  * Correct OQ engine version in db script
  * Preloaded exposure (LP: #1132902)
  * 1132708 and 1132731 (LP: #1132731)
  * Stabilize classical hazard QA test case 11
  * DB schema bootstrap script now runs silently by default
  * Fix aggregate loss export test
  * Fix a broken disagg/core test
  * Easy hazard getters optimization (LP: #1132708)
  * Fix progress risk
  * Event loss tables (LP: #1132699)
  * Fix the memory occupation issue for the scenario_risk calculator
    (LP: #1132018,#1132017)
  * Performance monitor to measure times and memory occupation of bottleneck
    code (LP: #1132017)
  * Scenario insured losses
  * Version fix (already present fix in master, add a test to verify it)
  * Classical Hazard QA test, SA IMT case (LP: #1073591)
  * Optimize hazard curve insertion (LP: #1100332)
  * updates due to the latest risklib api changes
  * Fixed the bug introduced by change the location field from Geometry to
    Geography
  * "openquake --version broked" fix
  * Fixed bug in the distribution of the realizations logic
  * Simplified the hazard getters so that they are pickleable without effort
  * Update to disaggregation equation (LP: #1116262)
  * Scenario Aggregated Loss
  * Risk maximum distance (LP: #1095582)
  * Add timestamps to calculation summary output (LP: #1129271)
  * More efficient hazard curve update transactions. (LP: #1121825)
  * Scenario risk tests
  * Added parameter taxonomies_from_fragility_model (LP: #1122817)
  * Add a check for missing taxonomies in the scenario_damage calculator
    (LP: #1122817)
  * Add '_update_progress' for clearer profiling (LP: #1121825)
  * Removed many global dictionaries and adopted a convention-over-configuration
    approach
  * Generation of ground motion fields only within a certain distance from the
    rupture (LP: #1121940)
  * Link between Rupture / Stochastic Event Set and Ground motion field outputs
    (LP: #1119553)
  * Fixed the qa_test for scenario_damage
  * Fix HazardCalculation.get_imts()
  * Donot save absolute losses (LP: #1096881)
  * Scenario hazard: fix a reference to the site collection
  * Fixes scenario hazard correlation
  * Scenario risk
  * Changed DmgState to have a foreign key to OqJob, not to Output; also removed
    the CollapseMap special treatment (LP: #1100371)
  * Drop upload table
  * Remove several global dictionaries from the engine
  * Mean and quantile Loss curve computation (LP: #1101270)
  * Cache the SiteCollection to avoid redundant recreation (LP: #1096915)
  * Scenario hazard correlation model (LP: #1097646)

 -- Matteo Nastasi (GEM Foundation) <nastasi@openquake.org>  Mon, 24 Jun 2013 17:39:07 +0200

python-oq-engine (0.9.1-1) precise; urgency=low

  * upstream release

 -- Matteo Nastasi (GEM Foundation) <nastasi@openquake.org>  Mon, 11 Feb 2013 11:00:54 +0100

python-oq-engine (0.8.3-3) precise; urgency=low

  * Add missing monitor.py source

 -- Muharem Hrnjadovic <mh@foldr3.com>  Tue, 23 Oct 2012 10:16:18 +0200

python-oq-engine (0.8.3-2) precise; urgency=low

  * Use arch-independent JAVA_HOME env. variable values (LP: #1069804)

 -- Muharem Hrnjadovic <mh@foldr3.com>  Mon, 22 Oct 2012 15:30:39 +0200

python-oq-engine (0.8.3-1) precise; urgency=low

  * upstream release

 -- Muharem Hrnjadovic <mh@foldr3.com>  Fri, 19 Oct 2012 19:53:00 +0200

python-oq-engine (0.8.2-5) precise; urgency=low

  * Make sure the vs30_type param is capitalized (LP: #1050792)

 -- Muharem Hrnjadovic <mh@foldr3.com>  Fri, 21 Sep 2012 12:01:34 +0200

python-oq-engine (0.8.2-4) precise; urgency=low

  * fix JAVA_HOME value so it works in ubuntu 12.04 LTS (LP: #1051941)

 -- Muharem Hrnjadovic <mh@foldr3.com>  Mon, 17 Sep 2012 14:52:12 +0200

python-oq-engine (0.8.2-3) precise; urgency=low

  * Insured loss probabilistic event based calculator (LP: #1045318)

 -- Muharem Hrnjadovic <mh@foldr3.com>  Wed, 05 Sep 2012 09:22:36 +0200

python-oq-engine (0.8.2-2) precise; urgency=low

  * remove namespace/module ambiguity

 -- Muharem Hrnjadovic <mh@foldr3.com>  Tue, 04 Sep 2012 17:08:17 +0200

python-oq-engine (0.8.2-1) precise; urgency=low

  * Upstream release (LP: #1045214)

 -- Muharem Hrnjadovic <mh@foldr3.com>  Tue, 04 Sep 2012 08:52:53 +0200

python-oq-engine (0.8.1-5) precise; urgency=low

  * rm threaded serialization patch (since it increases overall run time)

 -- Muharem Hrnjadovic <mh@foldr3.com>  Wed, 25 Jul 2012 17:01:32 +0200

python-oq-engine (0.8.1-4) precise; urgency=low

  * Try threaded serialization in order to fix performance regression
    (LP: #1027874)

 -- Muharem Hrnjadovic <mh@foldr3.com>  Mon, 23 Jul 2012 13:21:32 +0200

python-oq-engine (0.8.1-3) precise; urgency=low

  * Fix import exception when DJANGO_SETTINGS_MODULE is not set (LP: #1027776)

 -- Muharem Hrnjadovic <mh@foldr3.com>  Mon, 23 Jul 2012 09:08:01 +0200

python-oq-engine (0.8.1-2) precise; urgency=low

  * Fix for region discretization bug (LP: #1027041)

 -- Muharem Hrnjadovic <mh@foldr3.com>  Sun, 22 Jul 2012 10:12:25 +0200

python-oq-engine (0.8.1-1) precise; urgency=low

  * new upstream release (LP: #1027030)

 -- Muharem Hrnjadovic <mh@foldr3.com>  Fri, 20 Jul 2012 15:06:18 +0200

python-oq-engine (0.7.0-4) precise; urgency=low

  * fix typo in oq_restart script (LP: #994565)

 -- Muharem Hrnjadovic <mh@foldr3.com>  Fri, 04 May 2012 15:01:54 +0200

python-oq-engine (0.7.0-3) precise; urgency=low

  * Correct the version displayed by OpenQuake (on demand).

 -- Muharem Hrnjadovic <mh@foldr3.com>  Fri, 04 May 2012 08:20:18 +0200

python-oq-engine (0.7.0-2) oneiric; urgency=low

  * Fix bug in the classical PSHA calculator (LP: #984055)

 -- Muharem Hrnjadovic <mh@foldr3.com>  Wed, 02 May 2012 22:00:59 +0200

python-oq-engine (0.7.0-1) oneiric; urgency=low

  * Upstream release, rev. 0.7.0

 -- Muharem Hrnjadovic <mh@foldr3.com>  Wed, 02 May 2012 21:34:03 +0200

python-oq-engine (0.6.1-9) oneiric; urgency=low

  * Fix db router config for the oqmif schema (LP: #993256)

 -- Muharem Hrnjadovic <mh@foldr3.com>  Wed, 02 May 2012 15:23:40 +0200

python-oq-engine (0.6.1-8) oneiric; urgency=low

  * Re-apply fix for ERROR: role "oq_ged4gem" does not exist (LP: #968056)

 -- Muharem Hrnjadovic <mh@foldr3.com>  Wed, 02 May 2012 10:23:40 +0200

python-oq-engine (0.6.1-7) oneiric; urgency=low

  * delete obsolete .pyc files in /usr/openquake (LP: #984912)

 -- Muharem Hrnjadovic <mh@foldr3.com>  Thu, 19 Apr 2012 10:28:45 +0200

python-oq-engine (0.6.1-6) oneiric; urgency=low

  * Remove spurious 'oqmif' db user from settings.py (LP: #980769)

 -- Muharem Hrnjadovic <mh@foldr3.com>  Fri, 13 Apr 2012 14:35:54 +0200

python-oq-engine (0.6.1-5) oneiric; urgency=low

  * Pass the postgres port to the 'createlang' command as well.

 -- Muharem Hrnjadovic <mh@foldr3.com>  Fri, 13 Apr 2012 10:37:26 +0200

python-oq-engine (0.6.1-4) oneiric; urgency=low

  * Fix psql invocation.

 -- Muharem Hrnjadovic <mh@foldr3.com>  Fri, 13 Apr 2012 06:01:12 +0200

python-oq-engine (0.6.1-3) oneiric; urgency=low

  * Support machines with multiple postgres versions (LP: #979881)

 -- Muharem Hrnjadovic <mh@foldr3.com>  Fri, 13 Apr 2012 05:49:41 +0200

python-oq-engine (0.6.1-2) oneiric; urgency=low

  * Fix oq_restart_workers script so it uses the correct db table (oq_job)

 -- Muharem Hrnjadovic <mh@foldr3.com>  Wed, 04 Apr 2012 11:29:36 +0200

python-oq-engine (0.6.1-1) oneiric; urgency=low

  * OpenQuake 0.6.1 upstream release (LP: #971541)

 -- Muharem Hrnjadovic <mh@foldr3.com>  Tue, 03 Apr 2012 08:52:39 +0200

python-oq-engine (0.6.0-15) oneiric; urgency=low

  * Support machines with multiple postgres versions (LP: #979881)

 -- Muharem Hrnjadovic <mh@foldr3.com>  Thu, 12 Apr 2012 18:56:58 +0200

python-oq-engine (0.6.0-14) oneiric; urgency=low

  * Improved version string, post-installation actions

 -- Muharem Hrnjadovic <mh@foldr3.com>  Fri, 30 Mar 2012 17:21:40 +0200

python-oq-engine (0.6.0-13) oneiric; urgency=low

  * proper fix for GMF serialization problem (LP: #969014)

 -- Muharem Hrnjadovic <mh@foldr3.com>  Fri, 30 Mar 2012 15:14:41 +0200

python-oq-engine (0.6.0-12) oneiric; urgency=low

  * Fix GMF serialization in the hazard event based calculator (LP: #969014)

 -- Muharem Hrnjadovic <mh@foldr3.com>  Fri, 30 Mar 2012 12:15:44 +0200

python-oq-engine (0.6.0-11) oneiric; urgency=low

  * Fix ERROR: role "oq_ged4gem" does not exist (LP: #968056)

 -- Muharem Hrnjadovic <mh@foldr3.com>  Thu, 29 Mar 2012 10:44:23 +0200

python-oq-engine (0.6.0-10) oneiric; urgency=low

  * Fix BaseHazardCalculator, so self.calc gets initialized.

 -- Muharem Hrnjadovic <mh@foldr3.com>  Fri, 23 Mar 2012 07:20:47 +0100

python-oq-engine (0.6.0-9) oneiric; urgency=low

  * Turn off accidental worker-side logic tree processing (LP: #962788)

 -- Muharem Hrnjadovic <mh@foldr3.com>  Fri, 23 Mar 2012 06:27:36 +0100

python-oq-engine (0.6.0-8) oneiric; urgency=low

  * Package tested and ready for deployment.

 -- Muharem Hrnjadovic <mh@foldr3.com>  Tue, 20 Mar 2012 15:54:31 +0100

python-oq-engine (0.6.0-7) oneiric; urgency=low

  * All demos pass, rebuild this package

 -- Muharem Hrnjadovic <mh@foldr3.com>  Wed, 07 Mar 2012 18:12:26 +0100

python-oq-engine (0.6.0-6) oneiric; urgency=low

  * Another db user fix

 -- Muharem Hrnjadovic <mh@foldr3.com>  Wed, 07 Mar 2012 17:18:31 +0100

python-oq-engine (0.6.0-5) oneiric; urgency=low

  * Fix database users

 -- Muharem Hrnjadovic <mh@foldr3.com>  Wed, 07 Mar 2012 16:39:49 +0100

python-oq-engine (0.6.0-4) oneiric; urgency=low

  * Fix distro series

 -- Muharem Hrnjadovic <mh@foldr3.com>  Wed, 07 Mar 2012 09:25:57 +0100

python-oq-engine (0.6.0-3) precise; urgency=low

  * Added license file

 -- Muharem Hrnjadovic <mh@foldr3.com>  Wed, 07 Mar 2012 08:35:12 +0100

python-oq-engine (0.6.0-2) oneiric; urgency=low

  * added sample celeryconfig.py file

 -- Muharem Hrnjadovic <mh@foldr3.com>  Mon, 05 Mar 2012 20:07:23 +0100

python-oq-engine (0.6.0-1) oneiric; urgency=low

  * OpenQuake rev. 0.6.0 upstream release (LP: #946879)
  * add postgresql-plpython-9.1 dependency (LP: #929429)

 -- Muharem Hrnjadovic <mh@foldr3.com>  Mon, 05 Mar 2012 11:05:22 +0100

python-oq-engine (0.5.1-2) oneiric; urgency=low

  * add postrm script (LP: #906613)

 -- Muharem Hrnjadovic <mh@foldr3.com>  Thu, 02 Feb 2012 13:00:06 +0100

python-oq-engine (0.5.1-1) oneiric; urgency=low

  * 0.5.1 upstream release (LP: #925339)

 -- Muharem Hrnjadovic <mh@foldr3.com>  Thu, 02 Feb 2012 10:11:58 +0100

python-oq-engine (0.5.0-9) oneiric; urgency=low

  * Fix error resulting from backporting code.

 -- Muharem Hrnjadovic <mh@foldr3.com>  Wed, 25 Jan 2012 16:27:49 +0100

python-oq-engine (0.5.0-8) oneiric; urgency=low

  * Fix hazard map serialization failure (LP: #921604)

 -- Muharem Hrnjadovic <mh@foldr3.com>  Wed, 25 Jan 2012 16:06:54 +0100

python-oq-engine (0.5.0-7) oneiric; urgency=low

  * Remove one last 'sudo' from db setup script

 -- Muharem Hrnjadovic <mh@foldr3.com>  Wed, 25 Jan 2012 12:17:35 +0100

python-oq-engine (0.5.0-6) oneiric; urgency=low

  * NRML files are written only once (LP: #914614)
  * optimize parallel results collection (LP: #914613)
  * fix "current realization" progress counter value (LP: #914477)

 -- Muharem Hrnjadovic <mh@foldr3.com>  Thu, 19 Jan 2012 15:16:51 +0100

python-oq-engine (0.5.0-5) oneiric; urgency=low

  * Revert to the usual database user names.

 -- Muharem Hrnjadovic <mh@foldr3.com>  Tue, 10 Jan 2012 10:49:49 +0100

python-oq-engine (0.5.0-4) oneiric; urgency=low

  * Remove "sudo" from db setup script (LP: #914139)

 -- Muharem Hrnjadovic <mh@foldr3.com>  Tue, 10 Jan 2012 08:18:14 +0100

python-oq-engine (0.5.0-3) oneiric; urgency=low

  * Fix demo files.

 -- Muharem Hrnjadovic <mh@foldr3.com>  Mon, 09 Jan 2012 21:10:08 +0100

python-oq-engine (0.5.0-2) oneiric; urgency=low

  * Calculation and serialization are to be carried out in parallel
    (LP: #910985)

 -- Muharem Hrnjadovic <mh@foldr3.com>  Mon, 09 Jan 2012 15:53:05 +0100

python-oq-engine (0.5.0-1) oneiric; urgency=low

  * Prepare rel. 0.5.0 of python-oq-engine (LP: #913540)
  * set JAVA_HOME for celeryd (LP: #911697)

 -- Muharem Hrnjadovic <mh@foldr3.com>  Mon, 09 Jan 2012 07:15:31 +0100

python-oq-engine (0.4.6-11) oneiric; urgency=low

  * Facilitate java-side kvs connection caching
    (LP: #894261, #907760, #907993).

 -- Muharem Hrnjadovic <mh@foldr3.com>  Mon, 02 Jan 2012 13:42:42 +0100

python-oq-engine (0.4.6-10) oneiric; urgency=low

  * Only use one amqp log handler per celery worker (LP: #907360).

 -- Muharem Hrnjadovic <mh@foldr3.com>  Mon, 02 Jan 2012 13:10:50 +0100

python-oq-engine (0.4.6-9) oneiric; urgency=low

  * add a debian/preinst script that makes sure we have no garbage
    from previous package installation lying around (LP: #906613).

 -- Muharem Hrnjadovic <mh@foldr3.com>  Tue, 20 Dec 2011 10:43:12 +0100

python-oq-engine (0.4.6-8) oneiric; urgency=low

  * Repackage 0.4.6-6 (no asynchronous classical PSHA code)
    for oneiric (also fix the postgres-9.1 issues).

 -- Muharem Hrnjadovic <mh@foldr3.com>  Fri, 16 Dec 2011 11:34:47 +0100

python-oq-engine (0.4.6-6) oneiric; urgency=low

  * Make sure /var/lib/openquake/disagg-results exists and has an
    appropriate owner and permissions (LP: #904659)

 -- Muharem Hrnjadovic <mh@foldr3.com>  Thu, 15 Dec 2011 12:26:28 +0100

python-oq-engine (0.4.6-5) natty; urgency=low

  * Make sure the demos that were broken in 0.4.6 are not installed
    (LP: #901112)

 -- Muharem Hrnjadovic <mh@foldr3.com>  Fri, 09 Dec 2011 16:40:50 +0100

python-oq-engine (0.4.6-4) natty; urgency=low

  * Tolerate the failure of chown and/or chmod on /var/lib/openquake
    (LP: #902083)

 -- Muharem Hrnjadovic <mh@foldr3.com>  Fri, 09 Dec 2011 10:38:46 +0100

python-oq-engine (0.4.6-3) natty; urgency=low

  * Remove UHS changes in order to fix python-java-bridge failures
    (LP: #900617)

 -- Muharem Hrnjadovic <mh@foldr3.com>  Fri, 09 Dec 2011 07:51:19 +0100

python-oq-engine (0.4.6-2) oneiric; urgency=low

  * Add missing dependency, python-h5py (LP: #900300)

 -- Muharem Hrnjadovic <mh@foldr3.com>  Mon, 05 Dec 2011 15:09:37 +0100

python-oq-engine (0.4.6-1) oneiric; urgency=low

  * Upstream release (LP: #898634)
  * Make postgres dependencies less version dependent (LP: #898622)

 -- Muharem Hrnjadovic <mh@foldr3.com>  Mon, 05 Dec 2011 10:51:46 +0100

python-oq-engine (0.4.4-19) oneiric; urgency=low

  * Functions called from celery tasks should not make use of logic trees
    (LP: #880743)

 -- Muharem Hrnjadovic <mh@foldr3.com>  Mon, 24 Oct 2011 14:37:41 +0200

python-oq-engine (0.4.4-18) oneiric; urgency=low

  * Add python-setuptools as a python-oq-engine dependency (LP: #877915)

 -- Muharem Hrnjadovic <mh@foldr3.com>  Sun, 23 Oct 2011 18:29:41 +0200

python-oq-engine (0.4.4-17) oneiric; urgency=low

  * Refresh the demos and make sure the newest ones are always installed
    under /usr/openquake/demos

 -- Muharem Hrnjadovic <mh@foldr3.com>  Sun, 23 Oct 2011 18:12:59 +0200

python-oq-engine (0.4.4-16) oneiric; urgency=low

  * Remove superfluous OPENQUAKE_ROOT import.

 -- Muharem Hrnjadovic <mh@foldr3.com>  Sun, 23 Oct 2011 16:42:17 +0200

python-oq-engine (0.4.4-15) oneiric; urgency=low

  * Added the python code needed for the new logic tree implementation
    (LP: #879451)

 -- Muharem Hrnjadovic <mh@foldr3.com>  Sun, 23 Oct 2011 12:27:15 +0200

python-oq-engine (0.4.4-14) oneiric; urgency=low

  * leave exceptions raised by celery tasks alone (LP: #878736)

 -- Muharem Hrnjadovic <mh@foldr3.com>  Thu, 20 Oct 2011 12:30:50 +0200

python-oq-engine (0.4.4-13) oneiric; urgency=low

  * Avoid failures while reraising exceptions (LP: #877992)

 -- Muharem Hrnjadovic <mh@foldr3.com>  Wed, 19 Oct 2011 15:03:58 +0200

python-oq-engine (0.4.4-12) natty; urgency=low

  * Impose upper limit on JVM memory usage (LP: #821002)

 -- Muharem Hrnjadovic <mh@foldr3.com>  Mon, 17 Oct 2011 17:35:40 +0200

python-oq-engine (0.4.4-11) oneiric; urgency=low

  * add python-oq-engine_0.4.4.orig.tar.gz to upload

 -- Muharem Hrnjadovic <mh@foldr3.com>  Fri, 14 Oct 2011 11:57:11 +0200

python-oq-engine (0.4.4-10) oneiric; urgency=low

  * Ubuntu 11.10 upload.

 -- Muharem Hrnjadovic <mh@foldr3.com>  Fri, 14 Oct 2011 11:37:17 +0200

python-oq-engine (0.4.4-9) natty; urgency=low

  * 'new_in_this_release' files apply to latest upgrade (LP: #873205)

 -- Muharem Hrnjadovic <mh@foldr3.com>  Thu, 13 Oct 2011 10:36:04 +0200

python-oq-engine (0.4.4-8) natty; urgency=low

  * Make sure all demo files are unzipped (LP: #872816)

 -- Muharem Hrnjadovic <mh@foldr3.com>  Thu, 13 Oct 2011 10:17:08 +0200

python-oq-engine (0.4.4-7) natty; urgency=low

  * More robust detection of the 'openquake' system group (LP #872814)

 -- Muharem Hrnjadovic <mh@foldr3.com>  Wed, 12 Oct 2011 14:37:40 +0200

python-oq-engine (0.4.4-6) natty; urgency=low

  * make the demo files writable by owner *and* group.

 -- Muharem Hrnjadovic <mh@foldr3.com>  Tue, 11 Oct 2011 16:09:51 +0200

python-oq-engine (0.4.4-5) natty; urgency=low

  * Remove unneeded database users (LP #872277)
  * fix smoketests (add DEPTHTO1PT0KMPERSEC, VS30_TYPE parameter defaults)

 -- Muharem Hrnjadovic <mh@foldr3.com>  Tue, 11 Oct 2011 15:48:20 +0200

python-oq-engine (0.4.4-4) natty; urgency=low

  * turn off -x flag in debian/postinst
  * unzip the example files in /usr/openquake/demos

 -- Muharem Hrnjadovic <mh@foldr3.com>  Tue, 11 Oct 2011 14:55:30 +0200

python-oq-engine (0.4.4-3) natty; urgency=low

  * fix lintian warning

 -- Muharem Hrnjadovic <mh@foldr3.com>  Tue, 11 Oct 2011 14:26:25 +0200

python-oq-engine (0.4.4-2) natty; urgency=low

  * Use dh_installexamples to include the smoketests in the package.

 -- Muharem Hrnjadovic <mh@foldr3.com>  Tue, 11 Oct 2011 12:23:06 +0200

python-oq-engine (0.4.4-1) natty; urgency=low

  * fix permissions for config files in /etc/openquake (LP #850766)
  * be more intelligent about pg_hba.conf files (LP #848579)
  * add smoke tests to the package (LP #810982)

 -- Muharem Hrnjadovic <mh@foldr3.com>  Tue, 11 Oct 2011 11:47:30 +0200

python-oq-engine (0.4.3-21) natty; urgency=low

  * Remove unneeded dependency on fabric (LP: #852004)

 -- Muharem Hrnjadovic <mh@foldr3.com>  Fri, 16 Sep 2011 20:47:49 +0000

python-oq-engine (0.4.3-20) natty; urgency=low

  * Shut down celery prior to restarting postgres and setting up the database
    (LP: #846388)

 -- Muharem Hrnjadovic <mh@foldr3.com>  Sat, 10 Sep 2011 19:47:56 +0200

python-oq-engine (0.4.3-19) natty; urgency=low

  * Close all db connections in order to prevent package upgrade failures
   (LP: 846279)

 -- Muharem Hrnjadovic <mh@foldr3.com>  Sat, 10 Sep 2011 09:37:34 +0200

python-oq-engine (0.4.3-18) natty; urgency=low

  * declare the "include_defaults" flag in the openquake script (LP: #845994)

 -- Muharem Hrnjadovic <mh@foldr3.com>  Fri, 09 Sep 2011 22:38:40 +0200

python-oq-engine (0.4.3-17) natty; urgency=low

  * package the correct software revision (LP: #845583)

 -- Muharem Hrnjadovic <mh@foldr3.com>  Fri, 09 Sep 2011 15:00:05 +0200

python-oq-engine (0.4.3-16) natty; urgency=low

  * Add all required db users to pg_hba.conf (LP: #845461)

 -- Muharem Hrnjadovic <mh@foldr3.com>  Fri, 09 Sep 2011 11:25:41 +0200

python-oq-engine (0.4.3-15) natty; urgency=low

  * Remove obsolete dependency on python-geoalchemy (LP: #845439)

 -- Muharem Hrnjadovic <mh@foldr3.com>  Fri, 09 Sep 2011 10:25:25 +0200

python-oq-engine (0.4.3-14) natty; urgency=low

  * turn off 'set -x' in debian/postinst

 -- Muharem Hrnjadovic <mh@foldr3.com>  Fri, 09 Sep 2011 07:18:34 +0200

python-oq-engine (0.4.3-13) natty; urgency=low

  * Better detection of postgresql-8.4

 -- Muharem Hrnjadovic <mh@foldr3.com>  Fri, 09 Sep 2011 07:16:11 +0200

python-oq-engine (0.4.3-12) natty; urgency=low

  * detect the absence of the rabbitmq and postgres services and refrain
    from the corresponding initialization actions  (LP: #845344)

 -- Muharem Hrnjadovic <mh@foldr3.com>  Fri, 09 Sep 2011 06:47:32 +0200

python-oq-engine (0.4.3-11) natty; urgency=low

  * Fix logging sink configuration file and location.

 -- Muharem Hrnjadovic <mh@foldr3.com>  Wed, 07 Sep 2011 14:31:51 +0200

python-oq-engine (0.4.3-10) natty; urgency=low

  * Fix database user/permissions for admin schema.

 -- Muharem Hrnjadovic <mh@foldr3.com>  Wed, 07 Sep 2011 14:07:30 +0200

python-oq-engine (0.4.3-9) natty; urgency=low

  * turn off 'set -x' in debian/postinst

 -- Muharem Hrnjadovic <mh@foldr3.com>  Tue, 06 Sep 2011 17:44:37 +0200

python-oq-engine (0.4.3-8) natty; urgency=low

  * Fixed database (user) setup and general breakage (LP: #842472)

 -- Muharem Hrnjadovic <mh@foldr3.com>  Tue, 06 Sep 2011 17:42:51 +0200

python-oq-engine (0.4.3-7) natty; urgency=low

  * Fix database (user) setup (LP: #842472)
  * Copy configuration file to /etc/openquake (LP: #842468)

 -- Muharem Hrnjadovic <mh@foldr3.com>  Tue, 06 Sep 2011 15:34:17 +0200

python-oq-engine (0.4.3-6) natty; urgency=low

  * Delay the import of openquake.engine.job to allow the user to see the version
    and/or help without errors (LP: #842604)

 -- Muharem Hrnjadovic <mh@foldr3.com>  Tue, 06 Sep 2011 14:37:06 +0200

python-oq-engine (0.4.3-5) natty; urgency=low

  * Copy configuration file to /usr/openquake (LP: #842468)

 -- Muharem Hrnjadovic <mh@foldr3.com>  Tue, 06 Sep 2011 11:45:55 +0200

python-oq-engine (0.4.3-4) natty; urgency=low

  * Fix 'Architecture' field in debian/control.

 -- Muharem Hrnjadovic <mh@foldr3.com>  Mon, 05 Sep 2011 21:35:10 +0200

python-oq-engine (0.4.3-3) natty; urgency=low

  * Add Django as a dependency (LP: #830974)

 -- Muharem Hrnjadovic <mh@foldr3.com>  Mon, 05 Sep 2011 21:33:01 +0200

python-oq-engine (0.4.3-2) natty; urgency=low

  * Make db error detection smarter (LP: #819710)

 -- Muharem Hrnjadovic <mh@foldr3.com>  Mon, 05 Sep 2011 21:30:16 +0200

python-oq-engine (0.4.3-1) natty; urgency=low

  * Upstream release (LP: #839424)

 -- Muharem Hrnjadovic <mh@foldr3.com>  Mon, 05 Sep 2011 18:13:42 +0200

python-oq-engine (0.4.1-12) natty; urgency=low

  * Better error detection for schema creation output (LP #819710)
  * Remove unneeded python-guppy dependency (LP #826487)

 -- Muharem Hrnjadovic <mh@foldr3.com>  Mon, 15 Aug 2011 03:16:43 +0200

python-oq-engine (0.4.1-11) natty; urgency=low

  * Add the cache garbage collector script (LP #817541)

 -- Muharem Hrnjadovic <mh@foldr3.com>  Thu, 28 Jul 2011 16:56:33 +0200

python-oq-engine (0.4.1-10) natty; urgency=low

  * The name of the default db should be 'openquake'

 -- Muharem Hrnjadovic <mh@foldr3.com>  Tue, 26 Jul 2011 15:47:18 +0200

python-oq-engine (0.4.1-9) natty; urgency=low

  * postgresql reload after pg_hba.conf modification was missing

 -- Muharem Hrnjadovic <mh@foldr3.com>  Tue, 26 Jul 2011 15:28:52 +0200

python-oq-engine (0.4.1-8) natty; urgency=low

  * log4j.properties needs to live in the openquake source code tree
    (LP #816397)

 -- Muharem Hrnjadovic <mh@foldr3.com>  Tue, 26 Jul 2011 14:52:20 +0200

python-oq-engine (0.4.1-7) natty; urgency=low

  * Fix obsolete celeryconfig.py file.

 -- Muharem Hrnjadovic <mh@foldr3.com>  Tue, 26 Jul 2011 14:24:25 +0200

python-oq-engine (0.4.1-6) natty; urgency=low

  * Move xml schemas to the openquake source code tree (LP #816375)

 -- Muharem Hrnjadovic <mh@foldr3.com>  Tue, 26 Jul 2011 13:52:56 +0200

python-oq-engine (0.4.1-5) natty; urgency=low

  * Fix mistake in postinst (db init output in now redirected correctly)

 -- Muharem Hrnjadovic <mh@foldr3.com>  Tue, 26 Jul 2011 12:16:20 +0200

python-oq-engine (0.4.1-4) natty; urgency=low

  * database initialisation is now checked for errors

 -- Muharem Hrnjadovic <mh@foldr3.com>  Tue, 26 Jul 2011 11:25:18 +0200

python-oq-engine (0.4.1-3) natty; urgency=low

  * when invoked from postinst the sudo commands in the create_oq_schema
    script break it (since the latter is run by the postgres user)

 -- Muharem Hrnjadovic <mh@foldr3.com>  Tue, 26 Jul 2011 07:58:31 +0200

python-oq-engine (0.4.1-2) natty; urgency=low

  * get_uiapi_writer_session() has defaults (LP #815912)
  * moved the db-rooted source code tree under openquake (LP #816232)

 -- Muharem Hrnjadovic <mh@foldr3.com>  Tue, 26 Jul 2011 06:35:03 +0200

python-oq-engine (0.4.1-1) natty; urgency=low

  * OpenQuake 0.4.1 release
  * add postgresql-8.4 as a recommended package (LP #810953)
  * configure the OpenQuake database if postgres is installed (LP #810955)
  * add dependencies (LP #813961)
  * add the sticky bit to /usr/openquake (LP #810985)

 -- Muharem Hrnjadovic <mh@foldr3.com>  Thu, 21 Jul 2011 11:48:36 +0200

python-oq-engine (0.3.9-6) natty; urgency=low

  * The rabbitmq-server and redis-server packages should be merely recommended
    since we may want to install the openquake package on worker machines but
    deploy the two daemons in question elsewhere.

 -- Muharem Hrnjadovic <mh@foldr3.com>  Tue, 14 Jun 2011 20:12:50 +0200

python-oq-engine (0.3.9-5) natty; urgency=low

  * The number of celery tasks is based on the number of CPUs/cores
    (when the HAZARD_TASKS parameter is not set).

 -- Muharem Hrnjadovic <mh@foldr3.com>  Thu, 09 Jun 2011 15:15:54 +0200

python-oq-engine (0.3.9-4) natty; urgency=low

  * Create /usr/openquake in postinst

 -- Muharem Hrnjadovic <mh@foldr3.com>  Tue, 07 Jun 2011 16:43:24 +0200

python-oq-engine (0.3.9-3) natty; urgency=low

  * Added java-oq dependency

 -- Muharem Hrnjadovic <mh@foldr3.com>  Tue, 07 Jun 2011 14:58:44 +0200

python-oq-engine (0.3.9-2) natty; urgency=low

  * Added the python-geoalchemy dependency.

 -- Muharem Hrnjadovic <mh@foldr3.com>  Tue, 07 Jun 2011 10:30:02 +0200

python-oq-engine (0.3.9-1) natty; urgency=low

  * Upstream OpenQuake python sources.

 -- Muharem Hrnjadovic <mh@foldr3.com>  Mon, 06 Jun 2011 11:42:24 +0200<|MERGE_RESOLUTION|>--- conflicted
+++ resolved
@@ -1,17 +1,10 @@
   [Michele Simionato]
-<<<<<<< HEAD
-  * Extended the zmq distribution logic to celery, by setting the parameter
-    host_cores in openquake.cfg
-  * Implemented a memory-saving logic in the classical calculator based on
-    the memory.limit parameter in openquake.cfg
-=======
   * Raised an early error for zero probabilities in the hypocenter distribution
     or the nodal plane distribution
   * Extended the autostart zmq distribution logic to celery and dask
   * Stored the _poes during the classical phase and not after, to save time
   * Implemented a memory-saving logic in the classical calculator based on
     the `memory.limit` parameter in openquake.cfg;
->>>>>>> 5d6c1ca8
 
   [Richard Styron]
   * Added TaperedGRMFD to hazardlib
