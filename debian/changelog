--- conflicted
+++ resolved
@@ -1,7 +1,6 @@
-<<<<<<< HEAD
   [Graeme Weatherill]
   * Fixes to hmtk completeness tables for consistent rates and addition of     more special methods to catalogue 
-=======
+
   [Michele Simionato]
   * Raised an error if assets are discarded because too far from the hazard
     sites (before it was just a warning)
@@ -20,7 +19,6 @@
   * Optimized the saving of the risk results in event based in the case of
     many sites and changed the command `oq show portfolio_loss` to show
     mean and standard deviation of the portfolio loss for each loss type
->>>>>>> ab24d424
 
   [Marco Pagani]
   * Added a first [preliminary] version of the GMM for the Canada model
