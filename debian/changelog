--- conflicted
+++ resolved
@@ -1,10 +1,7 @@
   [Michele Simionato]
-<<<<<<< HEAD
   * Used exponential notation with 5 decimal digits in most exported XML files
-=======
   * Fixed the `avg_losses-stats`: they were not generated in absence of
     loss curves
->>>>>>> d4d16386
   * Added a command `oq-lite info --exports`
   * Added filtering on the mininum intensity also in the event based
     hazard calculator and improved the performance and memory occupation
