--- conflicted
+++ resolved
@@ -1,10 +1,7 @@
   [Michele Simionato]
-<<<<<<< HEAD
   * Displaying the hazard maps in the WebUI for debugging purposes
-=======
   * Used the hazard map to get the disaggregation IML from the disaggregation
     PoE and added a warning for zero hazard
->>>>>>> 73564013
   * Internal: implemented multi-run functionality
   * Reduced tremendously the data transfer in disaggregation calculations
   * Internal: introduced compress/decompress utilities
