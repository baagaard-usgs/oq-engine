--- conflicted
+++ resolved
@@ -56,15 +56,7 @@
 IDIR=/usr/lib/python2.7/dist-packages/openquake/engine
 mkdir -p $HDIR
 
-<<<<<<< HEAD
-if [ `cat /etc/group | grep ^openquake: | wc -l` -eq 0 ]; then
-    addgroup --system openquake
-fi
-=======
-rm -f $HDIR/celeryconfig.py.new_in_this_release
-cp $IDIR/celeryconfig.py $HDIR
 chown -R $USER.$USER $HDIR
->>>>>>> 953e7463
 
 SDIR=/etc/openquake
 for cfg in openquake.cfg
